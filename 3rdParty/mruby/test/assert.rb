--- conflicted
+++ resolved
@@ -2,6 +2,7 @@
 $ko_test = 0
 $kill_test = 0
 $asserts  = []
+$test_start = Time.now if Object.const_defined?(:Time)
 
 ##
 # Print the assertion in a readable way
@@ -32,7 +33,7 @@
       $ok_test += 1
       print('.')
     end
-  rescue => e
+  rescue Exception => e
     $asserts.push(['Error: ', str, iso, e])
     $kill_test += 1
     print('X')
@@ -68,20 +69,23 @@
   print('Crash: ')
   print($kill_test)
   print("\n")
+
+  if Object.const_defined?(:Time)
+    print(' Time: ')
+    print(Time.now - $test_start)
+    print(" seconds\n")
+  end
 end
 
 ##
 # Performs fuzzy check for equality on methods returning floats
 # on the basis of the Math::TOLERANCE constant.
 def check_float(a, b)
-<<<<<<< HEAD
-=======
   tolerance = Math::TOLERANCE
->>>>>>> b36fa7c5
   a = a.to_f
   b = b.to_f
   if a.finite? and b.finite?
-    (a-b).abs < Math::TOLERANCE
+    (a-b).abs < tolerance
   else
     true
   end
