v2.7.1 (XXXX-XX-XX)
-------------------

<<<<<<< HEAD
* switch to linenoise next generation
=======
* exclude `_apps` collection from replication

  The slave has its own `_apps` collection which it populates on server start.
  When replicating data from the master to the slave, the data from the master may
  clash with the slave's own data in the `_apps` collection. Excluding the `_apps`
  collection from replication avoids this.

* disable replication appliers when starting in modes `--upgrade`, `--no-server`
  and `--check-upgrade`

* more detailed output in arango-dfdb
>>>>>>> f187f256

* fixed "no start tick" issue in replication applier
        
  This error could occur after restarting a slave server after a shutdown
  when no data was ever transferred from the master to the slave via the
  continuous replication

* fixed problem during SSL client connection abort that led to scheduler thread 
  staying at 100% CPU saturation

* fixed potential segfault in AQL `NEIGHBORS` function implementation when C++ function
  variant was used and collection names were passed as strings

* removed duplicate target for some frontend JavaScript files from the Makefile

* make AQL function `MERGE()` work on a single array parameter, too.
  This allows combining the attributes of multiple objects from an array into
  a single object, e.g.

      RETURN MERGE([ 
        { foo: 'bar' }, 
        { quux: 'quetzalcoatl', ruled: true }, 
        { bar: 'baz', foo: 'done' }
      ])

  will now return:

      {
        "foo": "done",
        "quux": "quetzalcoatl",
        "ruled": true,
        "bar": "baz"
      }

* fixed potential deadlock in collection status changing on Windows 

* fixed hard-coded `incremental` parameter in shell implementation of
  `syncCollection` function in replication module

* fix for GCC5: added check for '-stdlib' option


v2.7.0 (2015-10-09)
-------------------

* fixed request statistics aggregation
  When arangod was started in supervisor mode, the request statistics always showed
  0 requests, as the statistics aggregation thread did not run then.

* read server configuration files before dropping privileges. this ensures that
  the SSL keyfile specified in the configuration can be read with the server's start
  privileges (i.e. root when using a standard ArangoDB package).

* fixed replication with a 2.6 replication configuration and issues with a 2.6 master

* raised default value of `--server.descriptors-minimum` to 1024

* allow Foxx apps to be installed underneath URL path `/_open/`, so they can be
  (intentionally) accessed without authentication. 

* added *allowImplicit* sub-attribute in collections declaration of transactions.
  The *allowImplicit* attributes allows making transactions fail should they
  read-access a collection that was not explicitly declared in the *collections* 
  array of the transaction.

* added "special" password ARANGODB_DEFAULT_ROOT_PASSWORD. If you pass
  ARANGODB_DEFAULT_ROOT_PASSWORD as password, it will read the password
  from the environment variable ARANGODB_DEFAULT_ROOT_PASSWORD
  

v2.7.0-rc2 (2015-09-22)
-----------------------

* fix over-eager datafile compaction

  This should reduce the need to compact directly after loading a collection when a
  collection datafile contained many insertions and updates for the same documents. It
  should also prevent from re-compacting already merged datafiles in case not many
  changes were made. Compaction will also make fewer index lookups than before.

* added `syncCollection()` function in module `org/arangodb/replication`

  This allows synchronizing the data of a single collection from a master to a slave
  server. Synchronization can either restore the whole collection by transferring all
  documents from the master to the slave, or incrementally by only transferring documents
  that differ. This is done by partitioning the collection's entire key space into smaller
  chunks and comparing the data chunk-wise between master and slave. Only chunks that are
  different will be re-transferred.

  The `syncCollection()` function can be used as follows:

      require("org/arangodb/replication").syncCollection(collectionName, options);

  e.g.

      require("org/arangodb/replication").syncCollection("myCollection", {
        endpoint: "tcp://127.0.0.1:8529",  /* master */
        username: "root",                  /* username for master */
        password: "secret",                /* password for master */
        incremental: true                  /* use incremental mode */
      });


* additionally allow the following characters in document keys:

  `(` `)` `+` `,` `=` `;` `$` `!` `*` `'` `%`


v2.7.0-rc1 (2015-09-17)
-----------------------

* removed undocumented server-side-only collection functions:
  * collection.OFFSET()
  * collection.NTH()
  * collection.NTH2()
  * collection.NTH3()

* upgraded Swagger to version 2.0 for the Documentation
 
  This gives the user better prepared test request structures.
  More conversions will follow so finally client libraries can be auto-generated.

* added extra AQL functions for date and time calculation and manipulation. 
  These functions were contributed by GitHub users @CoDEmanX and @friday. 
  A big thanks for their work! 

  The following extra date functions are available from 2.7 on:

  * `DATE_DAYOFYEAR(date)`: Returns the day of year number of *date*.
    The return values range from 1 to 365, or 366 in a leap year respectively.

  * `DATE_ISOWEEK(date)`: Returns the ISO week date of *date*. 
    The return values range from 1 to 53. Monday is considered the first day of the week. 
    There are no fractional weeks, thus the last days in December may belong to the first 
    week of the next year, and the first days in January may be part of the previous year's
    last week.

  * `DATE_LEAPYEAR(date)`: Returns whether the year of *date* is a leap year.

  * `DATE_QUARTER(date)`: Returns the quarter of the given date (1-based):
    * 1: January, February, March
    * 2: April, May, June
    * 3: July, August, September
    * 4: October, November, December

  - *DATE_DAYS_IN_MONTH(date)*: Returns the number of days in *date*'s month (28..31).
    
  * `DATE_ADD(date, amount, unit)`: Adds *amount* given in *unit* to *date* and
    returns the calculated date.

    *unit* can be either of the following to specify the time unit to add or
    subtract (case-insensitive):
    - y, year, years
    - m, month, months
    - w, week, weeks
    - d, day, days
    - h, hour, hours
    - i, minute, minutes
    - s, second, seconds
    - f, millisecond, milliseconds

    *amount* is the number of *unit*s to add (positive value) or subtract
    (negative value).

  * `DATE_SUBTRACT(date, amount, unit)`: Subtracts *amount* given in *unit* from
    *date* and returns the calculated date.
    
    It works the same as `DATE_ADD()`, except that it subtracts. It is equivalent
    to calling `DATE_ADD()` with a negative amount, except that `DATE_SUBTRACT()`
    can also subtract ISO durations. Note that negative ISO durations are not
    supported (i.e. starting with `-P`, like `-P1Y`).

  * `DATE_DIFF(date1, date2, unit, asFloat)`: Calculate the difference
    between two dates in given time *unit*, optionally with decimal places.
    Returns a negative value if *date1* is greater than *date2*.

  * `DATE_COMPARE(date1, date2, unitRangeStart, unitRangeEnd)`: Compare two
    partial dates and return true if they match, false otherwise. The parts to
    compare are defined by a range of time units.
    
    The full range is: years, months, days, hours, minutes, seconds, milliseconds.
    Pass the unit to start from as *unitRangeStart*, and the unit to end with as
    *unitRangeEnd*. All units in between will be compared. Leave out *unitRangeEnd*
    to only compare *unitRangeStart*.

  * `DATE_FORMAT(date, format)`: Format a date according to the given format string.
    It supports the following placeholders (case-insensitive):
    - %t: timestamp
    - %z: ISO date (0000-00-00T00:00:00.000Z)
    - %w: day of week (0..6)
    - %y: year (0000..9999)
    - %m: month (01..12)
    - %d: day (01..31)
    - %h: hour (00..23)
    - %i: minute (00..59)
    - %s: second (00..59)
    - %f: millisecond (000..999)
    - %x: day of year (001..366)
    - %k: ISO week date (01..53)
    - %l: leap year (0 or 1)
    - %q: quarter (1..4)
    - %a: days in month (28..31)
    - %n: English name of month (January..December)
    - %o: abbreviated English name of month (Jan..Dec)
    - %e: English name of weekday (Sunday..Saturday)
    - %g: abbreviated English name of weekday (Sun..Sat)
    - %%: literal %

* new WAL logfiles and datafiles are now created non-sparse
    
  This prevents SIGBUS signals being raised when memory of a sparse datafile is accessed 
  and the disk is full and the accessed file part is not actually disk-backed. In
  this case the mapped memory region is not necessarily backed by physical memory, and
  accessing the memory may raise SIGBUS and crash arangod.

* the `internal.download()` function and the module `org/arangodb/request` used some 
  internal library function that handled the sending of HTTP requests from inside of
  ArangoDB. This library unconditionally set an HTTP header `Accept-Encoding: gzip`
  in all outgoing HTTP requests. 

  This has been fixed in 2.7, so `Accept-Encoding: gzip` is not set automatically anymore.
  Additionally, the header `User-Agent: ArangoDB` is not set automatically either. If
  client applications desire to send these headers, they are free to add it when
  constructing the requests using the `download` function or the request module.
  
* fixed issue #1436: org/arangodb/request advertises deflate without supporting it 

* added template string generator function `aqlQuery` for generating AQL queries

  This can be used to generate safe AQL queries with JavaScript parameter
  variables or expressions easily:

      var name = 'test';
      var attributeName = '_key';
      var query = aqlQuery`FOR u IN users FILTER u.name == ${name} RETURN u.${attributeName}`;
      db._query(query);

* report memory usage for document header data (revision id, pointer to data etc.)
  in `db.collection.figures()`. The memory used for document headers will now
  show up in the already existing attribute `indexes.size`. Due to that, the index
  sizes reported by `figures()` in 2.7 will be higher than those reported by 2.6,
  but the 2.7 values are more accurate.

* IMPORTANT CHANGE: the filenames in dumps created by arangodump now contain
  not only the name of the dumped collection, but also an additional 32-digit hash
  value. This is done to prevent overwriting dump files in case-insensitive file
  systems when there exist multiple collections with the same name (but with
  different cases). 
  
  For example, if a database has two collections: `test` and `Test`, previous
  versions of ArangoDB created the files 
  
  * `test.structure.json` and `test.data.json` for collection `test`
  * `Test.structure.json` and `Test.data.json` for collection `Test`

  This did not work for case-insensitive filesystems, because the files for the
  second collection would have overwritten the files of the first. arangodump in 
  2.7 will create the following filenames instead:

  * `test_098f6bcd4621d373cade4e832627b4f6.structure.json` and `test_098f6bcd4621d373cade4e832627b4f6.data.json`
  * `Test_0cbc6611f5540bd0809a388dc95a615b.structure.json` and `Test_0cbc6611f5540bd0809a388dc95a615b.data.json`

  These filenames will be unambiguous even in case-insensitive filesystems.

* IMPORTANT CHANGE: make arangod actually close lingering client connections 
  when idle for at least the duration specified via `--server.keep-alive-timeout`. 
  In previous versions of ArangoDB, connections were not closed by the server 
  when the timeout was reached and the client was still connected. Now the 
  connection is properly closed by the server in case of timeout. Client
  applications relying on the old behavior may now need to reconnect to the
  server when their idle connections time out and get closed (note: connections 
  being idle for a long time may be closed by the OS or firewalls anyway - 
  client applications should be aware of that and try to reconnect).

* IMPORTANT CHANGE: when starting arangod, the server will drop the process 
  privileges to the specified values in options `--server.uid` and `--server.gid` 
  instantly after parsing the startup options.

  That means when either `--server.uid` or `--server.gid` are set, the privilege
  change will happen earlier. This may prevent binding the server to an endpoint 
  with a port number lower than 1024 if the arangodb user has no privileges
  for that. Previous versions of ArangoDB changed the privileges later, so some
  startup actions were still carried out under the invoking user (i.e. likely 
  *root* when started via init.d or system scripts) and especially binding to
  low port numbers was still possible there.

  The default privileges for user *arangodb* will not be sufficient for binding
  to port numbers lower than 1024. To have an ArangoDB 2.7 bind to a port number 
  lower than 1024, it needs to be started with either a different privileged user,
  or the privileges of the *arangodb* user have to raised manually beforehand.

* added AQL optimizer rule `patch-update-statements`

* Linux startup scripts and systemd configuration for arangod now try to
  adjust the NOFILE (number of open files) limits for the process. The limit
  value is set to 131072 (128k) when ArangoDB is started via start/stop 
  commands

* When ArangoDB is started/stopped manually via the start/stop commands, the
  main process will wait for up to 10 seconds after it forks the supervisor
  and arangod child processes. If the startup fails within that period, the
  start/stop script will fail with an exit code other than zero. If the
  startup of the supervisor or arangod is still ongoing after 10 seconds, 
  the main program will still return with exit code 0. The limit of 10 seconds
  is arbitrary because the time required for a startup is not known in advance.

* added startup option `--database.throw-collection-not-loaded-error`

  Accessing a not-yet loaded collection will automatically load a collection
  on first access. This flag controls what happens in case an operation
  would need to wait for another thread to finalize loading a collection. If
  set to *true*, then the first operation that accesses an unloaded collection
  will load it. Further threads that try to access the same collection while
  it is still loading immediately fail with an error (1238, *collection not loaded*). 
  This is to prevent all server threads from being blocked while waiting on the
  same collection to finish loading. When the first thread has completed loading 
  the collection, the collection becomes regularly available, and all operations
  from that point on can be carried out normally, and error 1238 will not be
  thrown anymore for that collection.

  If set to *false*, the first thread that accesses a not-yet loaded collection
  will still load it. Other threads that try to access the collection while
  loading will not fail with error 1238 but instead block until the collection
  is fully loaded. This configuration might lead to all server threads being
  blocked because they are all waiting for the same collection to complete
  loading. Setting the option to *true* will prevent this from happening, but
  requires clients to catch error 1238 and react on it (maybe by scheduling 
  a retry for later).

  The default value is *false*.

* added better control-C support in arangosh

  When CTRL-C is pressed in arangosh, it will now print a `^C` first. Pressing
  CTRL-C again will reset the prompt if something was entered before, or quit
  arangosh if no command was entered directly before.
  
  This affects the arangosh version build with Readline-support only (Linux 
  and MacOS).

  The MacOS version of ArangoDB for Homebrew now depends on Readline, too. The
  Homebrew formula has been changed accordingly.
  When self-compiling ArangoDB on MacOS without Homebrew, Readline now is a
  prerequisite.

* increased default value for collection-specific `indexBuckets` value from 1 to 8

  Collections created from 2.7 on will use the new default value of `8` if not 
  overridden on collection creation or later using 
  `collection.properties({ indexBuckets: ... })`.

  The `indexBuckets` value determines the number of buckets to use for indexes of
  type `primary`, `hash` and `edge`. Having multiple index buckets allows splitting
  an index into smaller components, which can be filled in parallel when a collection
  is loading. Additionally, resizing and reallocation of indexes are faster and
  less intrusive if the index uses multiple buckets, because resize and reallocation
  will affect only data in a single bucket instead of all index values.

  The index buckets will be filled in parallel when loading a collection if the collection 
  has an `indexBuckets` value greater than 1 and the collection contains a significant 
  amount of documents/edges (the current threshold is 256K documents but this value
  may change in future versions of ArangoDB).

* changed HTTP client to use poll instead of select on Linux and MacOS

  This affects the ArangoShell and user-defined JavaScript code running inside 
  arangod that initiates its own HTTP calls.

  Using poll instead of select allows using arbitrary high file descriptors
  (bigger than the compiled in FD_SETSIZE). Server connections are still handled using 
  epoll, which has never been affected by FD_SETSIZE.

* implemented AQL `LIKE` function using ICU regexes

* added `RETURN DISTINCT` for AQL queries to return unique results:

      FOR doc IN collection
        RETURN DISTINCT doc.status
        
  This change also introduces `DISTINCT` as an AQL keyword. 

* removed `createNamedQueue()` and `addJob()` functions from org/arangodb/tasks

* use less locks and more atomic variables in the internal dispatcher
  and V8 context handling implementations. This leads to improved throughput in 
  some ArangoDB internals and allows for higher HTTP request throughput for
  many operations.

  A short overview of the improvements can be found here:

  https://www.arangodb.com/2015/08/throughput-enhancements/

* added shorthand notation for attribute names in AQL object literals:

      LET name = "Peter"
      LET age = 42
      RETURN { name, age }

  The above is the shorthand equivalent of the generic form
      
      LET name = "Peter"
      LET age = 42
      RETURN { name : name, age : age }

* removed configure option `--enable-timings`

  This option did not have any effect.

* removed configure option `--enable-figures`

  This option previously controlled whether HTTP request statistics code was
  compiled into ArangoDB or not. The previous default value was `true` so 
  statistics code was available in official packages. Setting the option to 
  `false` led to compile errors so it is doubtful the default value was
  ever changed. By removing the option some internal statistics code was also
  simplified.

* removed run-time manipulation methods for server endpoints:

  * `db._removeEndpoint()` 
  * `db._configureEndpoint()`
  * HTTP POST `/_api/endpoint`
  * HTTP DELETE `/_api/endpoint`

* AQL query result cache

  The query result cache can optionally cache the complete results of all or selected AQL queries.
  It can be operated in the following modes:

  * `off`: the cache is disabled. No query results will be stored
  * `on`: the cache will store the results of all AQL queries unless their `cache`
    attribute flag is set to `false`
  * `demand`: the cache will store the results of AQL queries that have their
    `cache` attribute set to `true`, but will ignore all others

  The mode can be set at server startup using the `--database.query-cache-mode` configuration
  option and later changed at runtime.

  The following HTTP REST APIs have been added for controlling the query cache:

  * HTTP GET `/_api/query-cache/properties`: returns the global query cache configuration
  * HTTP PUT `/_api/query-cache/properties`: modifies the global query cache configuration
  * HTTP DELETE `/_api/query-cache`: invalidates all results in the query cache
  
  The following JavaScript functions have been added for controlling the query cache:

  * `require("org/arangodb/aql/cache").properties()`: returns the global query cache configuration
  * `require("org/arangodb/aql/cache").properties(properties)`: modifies the global query cache configuration
  * `require("org/arangodb/aql/cache").clear()`: invalidates all results in the query cache

* do not link arangoimp against V8

* AQL function call arguments optimization

  This will lead to arguments in function calls inside AQL queries not being copied but passed
  by reference. This may speed up calls to functions with bigger argument values or queries that
  call functions a lot of times.

* upgraded V8 version to 4.3.61

* removed deprecated AQL `SKIPLIST` function.

  This function was introduced in older versions of ArangoDB with a less powerful query optimizer to
  retrieve data from a skiplist index using a `LIMIT` clause. It was marked as deprecated in ArangoDB
  2.6.

  Since ArangoDB 2.3 the behavior of the `SKIPLIST` function can be emulated using regular AQL 
  constructs, e.g. 

      FOR doc IN @@collection 
        FILTER doc.value >= @value 
        SORT doc.value DESC 
        LIMIT 1 
        RETURN doc

* the `skip()` function for simple queries does not accept negative input any longer. 
  This feature was deprecated in 2.6.0.

* fix exception handling

  In some cases JavaScript exceptions would re-throw without information of the original problem.
  Now the original exception is logged for failure analysis.
 
* based REST API method PUT `/_api/simple/all` on the cursor API and make it use AQL internally.

  The change speeds up this REST API method and will lead to additional query information being
  returned by the REST API. Clients can use this extra information or ignore it.

* Foxx Queue job success/failure handlers arguments have changed from `(jobId, jobData, result, jobFailures)` to `(result, jobData, job)`.

* added Foxx Queue job options `repeatTimes`, `repeatUntil` and `repeatDelay` to automatically re-schedule jobs when they are completed.

* added Foxx manifest configuration type `password` to mask values in the web interface.

* fixed default values in Foxx manifest configurations sometimes not being used as defaults.

* fixed optional parameters in Foxx manifest configurations sometimes not being cleared correctly.

* Foxx dependencies can now be marked as optional using a slightly more verbose syntax in your manifest file.

* converted Foxx constructors to ES6 classes so you can extend them using class syntax.

* updated aqb to 2.0.

* updated chai to 3.0.

* Use more madvise calls to speed up things when memory is tight, in particular
  at load time but also for random accesses later.

* Overhauled web interface
  
  The web interface now has a new design.

  The API documentation for ArangoDB has been moved from "Tools" to "Links" in the web interface.

  The "Applications" tab in the web interfaces has been renamed to "Services".


v2.6.10 (XXXX-XX-XX)
--------------------

* disable replication appliers when starting in modes `--upgrade`, `--no-server`
  and `--check-upgrade`

* more detailed output in arango-dfdb

* fixed potential deadlock in collection status changing on Windows 

* issue #1521: Can't dump/restore with user and password


v2.6.9 (2015-09-29)
-------------------

* added "special" password ARANGODB_DEFAULT_ROOT_PASSWORD. If you pass
  ARANGODB_DEFAULT_ROOT_PASSWORD as password, it will read the password
  from the environment variable ARANGODB_DEFAULT_ROOT_PASSWORD

* fixed failing AQL skiplist, sort and limit combination

  When using a Skiplist index on an attribute (say "a") and then using sort
  and skip on this attribute caused the result to be empty e.g.:
    
    require("internal").db.test.ensureSkiplist("a");
    require("internal").db._query("FOR x IN test SORT x.a LIMIT 10, 10");

  Was always empty no matter how many documents are stored in test.
  This is now fixed.

v2.6.8 (2015-09-09)
-------------------

* ARM only:

  The ArangoDB packages for ARM require the kernel to allow unaligned memory access.
  How the kernel handles unaligned memory access is configurable at runtime by
  checking and adjusting the contents `/proc/cpu/alignment`.

  In order to operate on ARM, ArangoDB requires the bit 1 to be set. This will
  make the kernel trap and adjust unaligned memory accesses. If this bit is not
  set, the kernel may send a SIGBUS signal to ArangoDB and terminate it.

  To set bit 1 in `/proc/cpu/alignment` use the following command as a privileged
  user (e.g. root):

      echo "2" > /proc/cpu/alignment

  Note that this setting affects all user processes and not just ArangoDB. Setting
  the alignment with the above command will also not make the setting permanent,
  so it will be lost after a restart of the system. In order to make the setting
  permanent, it should be executed during system startup or before starting arangod.

  The ArangoDB start/stop scripts do not adjust the alignment setting, but rely on 
  the environment to have the correct alignment setting already. The reason for this
  is that the alignment settings also affect all other user processes (which ArangoDB
  is not aware of) and thus may have side-effects outside of ArangoDB. It is therefore
  more reasonable to have the system administrator carry out the change.


v2.6.7 (2015-08-25)
-------------------

* improved AssocMulti index performance when resizing. 

  This makes the edge index perform less I/O when under memory pressure.


v2.6.6 (2015-08-23)
-------------------

* added startup option `--server.additional-threads` to create separate queues
  for slow requests.


v2.6.5 (2015-08-17)
-------------------

* added startup option `--database.throw-collection-not-loaded-error`

  Accessing a not-yet loaded collection will automatically load a collection
  on first access. This flag controls what happens in case an operation
  would need to wait for another thread to finalize loading a collection. If
  set to *true*, then the first operation that accesses an unloaded collection
  will load it. Further threads that try to access the same collection while
  it is still loading immediately fail with an error (1238, *collection not loaded*). 
  This is to prevent all server threads from being blocked while waiting on the
  same collection to finish loading. When the first thread has completed loading 
  the collection, the collection becomes regularly available, and all operations
  from that point on can be carried out normally, and error 1238 will not be
  thrown anymore for that collection.

  If set to *false*, the first thread that accesses a not-yet loaded collection
  will still load it. Other threads that try to access the collection while
  loading will not fail with error 1238 but instead block until the collection
  is fully loaded. This configuration might lead to all server threads being
  blocked because they are all waiting for the same collection to complete
  loading. Setting the option to *true* will prevent this from happening, but
  requires clients to catch error 1238 and react on it (maybe by scheduling 
  a retry for later).

  The default value is *false*.

* fixed busy wait loop in scheduler threads that sometimes consumed 100% CPU while
  waiting for events on connections closed unexpectedly by the client side

* handle attribute `indexBuckets` when restoring collections via arangorestore. 
  Previously the `indexBuckets` attribute value from the dump was ignored, and the
   server default value for `indexBuckets` was used when restoring a collection.

* fixed "EscapeValue already set error" crash in V8 actions that might have occurred when
  canceling V8-based operations.


v2.6.4 (2015-08-01)
-------------------

* V8: Upgrade to version 4.1.0.27 - this is intended to be the stable V8 version.

* fixed issue #1424: Arango shell should not processing arrows pushing on keyboard


v2.6.3 (2015-07-21)
-------------------

* issue #1409: Document values with null character truncated


v2.6.2 (2015-07-04)
-------------------

* fixed issue #1383: bindVars for HTTP API doesn't work with empty string

* fixed handling of default values in Foxx manifest configurations

* fixed handling of optional parameters in Foxx manifest configurations

* fixed a reference error being thrown in Foxx queues when a function-based job type is used that is not available and no options object is passed to queue.push


v2.6.1 (2015-06-24)
-------------------

* Add missing swagger files to cmake build. fixes #1368

* fixed documentation errors


v2.6.0 (2015-06-20)
-------------------

* using negative values for `SimpleQuery.skip()` is deprecated. 
  This functionality will be removed in future versions of ArangoDB.

* The following simple query functions are now deprecated:

  * collection.near
  * collection.within 
  * collection.geo 
  * collection.fulltext
  * collection.range 
  * collection.closedRange 

  This also lead to the following REST API methods being deprecated from now on:

  * PUT /_api/simple/near
  * PUT /_api/simple/within
  * PUT /_api/simple/fulltext
  * PUT /_api/simple/range

  It is recommended to replace calls to these functions or APIs with equivalent AQL queries, 
  which are more flexible because they can be combined with other operations:

      FOR doc IN NEAR(@@collection, @latitude, @longitude, @limit) 
        RETURN doc

      FOR doc IN WITHIN(@@collection, @latitude, @longitude, @radius, @distanceAttributeName)
        RETURN doc

      FOR doc IN FULLTEXT(@@collection, @attributeName, @queryString, @limit) 
        RETURN doc
  
      FOR doc IN @@collection 
        FILTER doc.value >= @left && doc.value < @right 
        LIMIT @skip, @limit 
        RETURN doc`
  
  The above simple query functions and REST API methods may be removed in future versions 
  of ArangoDB.

* deprecated now-obsolete AQL `SKIPLIST` function

  The function was introduced in older versions of ArangoDB with a less powerful query optimizer to
  retrieve data from a skiplist index using a `LIMIT` clause.

  Since 2.3 the same goal can be achieved by using regular AQL constructs, e.g. 

      FOR doc IN collection FILTER doc.value >= @value SORT doc.value DESC LIMIT 1 RETURN doc

* fixed issues when switching the database inside tasks and during shutdown of database cursors 

  These features were added during 2.6 alpha stage so the fixes affect devel/2.6-alpha builds only

* issue #1360: improved foxx-manager help

* added `--enable-tcmalloc` configure option.

  When this option is set, arangod and the client tools will be linked against tcmalloc, which replaces
  the system allocator. When the option is set, a tcmalloc library must be present on the system under
  one of the names `libtcmalloc`, `libtcmalloc_minimal` or `libtcmalloc_debug`. 

  As this is a configure option, it is supported for manual builds on Linux-like systems only. tcmalloc
  support is currently experimental.

* issue #1353: Windows: HTTP API - incorrect path in errorMessage

* issue #1347: added option `--create-database` for arangorestore. 
  
  Setting this option to `true` will now create the target database if it does not exist. When creating
  the target database, the username and passwords passed to arangorestore will be used to create an 
  initial user for the new database.

* issue #1345: advanced debug information for User Functions

* issue #1341: Can't use bindvars in UPSERT 

* fixed vulnerability in JWT implementation.

* changed default value of option `--database.ignore-datafile-errors` from `true` to `false`

  If the new default value of `false` is used, then arangod will refuse loading collections that contain
  datafiles with CRC mismatches or other errors. A collection with datafile errors will then become 
  unavailable. This prevents follow up errors from happening.
  
  The only way to access such collection is to use the datafile debugger (arango-dfdb) and try to repair 
  or truncate the datafile with it.

  If `--database.ignore-datafile-errors` is set to `true`, then collections will become available
  even if parts of their data cannot be loaded. This helps availability, but may cause (partial) data
  loss and follow up errors.

* added server startup option `--server.session-timeout` for controlling the timeout of user sessions
  in the web interface

* add sessions and cookie authentication for ArangoDB's web interface

  ArangoDB's built-in web interface now uses sessions. Session information ids are stored in cookies,
  so clients using the web interface must accept cookies in order to use it

* web interface: display query execution time in AQL editor

* web interface: renamed AQL query *submit* button to *execute*

* web interface: added query explain feature in AQL editor

* web interface: demo page added. only working if demo data is available, hidden otherwise

* web interface: added support for custom app scripts with optional arguments and results

* web interface: mounted apps that need to be configured are now indicated in the app overview

* web interface: added button for running tests to app details

* web interface: added button for configuring app dependencies to app details

* web interface: upgraded API documentation to use Swagger 2

* INCOMPATIBLE CHANGE

  removed startup option `--log.severity`

  The docs for `--log.severity` mentioned lots of severities (e.g. `exception`, `technical`, `functional`, `development`) 
  but only a few severities (e.g. `all`, `human`) were actually used, with `human` being the default and `all` enabling the 
  additional logging of requests. So the option pretended to control a lot of things which it actually didn't. Additionally,
  the option `--log.requests-file` was around for a long time already, also controlling request logging. 

  Because the `--log.severity` option effectively did not control that much, it was removed. A side effect of removing the
  option is that 2.5 installations which used `--log.severity all` will not log requests after the upgrade to 2.6. This can
  be adjusted by setting the `--log.requests-file` option.

* add backtrace to fatal log events

* added optional `limit` parameter for AQL function `FULLTEXT`

* make fulltext index also index text values contained in direct sub-objects of the indexed 
  attribute.

  Previous versions of ArangoDB only indexed the attribute value if it was a string. Sub-attributes
  of the index attribute were ignored when fulltext indexing.

  Now, if the index attribute value is an object, the object's values will each be included in the
  fulltext index if they are strings. If the index attribute value is an array, the array's values
  will each be included in the fulltext index if they are strings.

  For example, with a fulltext index present on the `translations` attribute, the following text
  values will now be indexed:

      var c = db._create("example");
      c.ensureFulltextIndex("translations");
      c.insert({ translations: { en: "fox", de: "Fuchs", fr: "renard", ru: "лиса" } });
      c.insert({ translations: "Fox is the English translation of the German word Fuchs" });
      c.insert({ translations: [ "ArangoDB", "document", "database", "Foxx" ] });

      c.fulltext("translations", "лиса").toArray();       // returns only first document
      c.fulltext("translations", "Fox").toArray();        // returns first and second documents
      c.fulltext("translations", "prefix:Fox").toArray(); // returns all three documents

* added batch document removal and lookup commands:

      collection.lookupByKeys(keys)
      collection.removeByKeys(keys)

  These commands can be used to perform multi-document lookup and removal operations efficiently
  from the ArangoShell. The argument to these operations is an array of document keys.

  Also added HTTP APIs for batch document commands:

  * PUT /_api/simple/lookup-by-keys
  * PUT /_api/simple/remove-by-keys

* properly prefix document address URLs with the current database name for calls to the REST
  API method GET `/_api/document?collection=...` (that method will return partial URLs to all 
  documents in the collection). 

  Previous versions of ArangoDB returned the URLs starting with `/_api/` but without the current 
  database name, e.g. `/_api/document/mycollection/mykey`. Starting with 2.6, the response URLs
  will include the database name as well, e.g. `/_db/_system/_api/document/mycollection/mykey`.

* added dedicated collection export HTTP REST API

  ArangoDB now provides a dedicated collection export API, which can take snapshots of entire
  collections more efficiently than the general-purpose cursor API. The export API is useful
  to transfer the contents of an entire collection to a client application. It provides optional
  filtering on specific attributes.
  
  The export API is available at endpoint `POST /_api/export?collection=...`. The API has the
  same return value structure as the already established cursor API (`POST /_api/cursor`). 

  An introduction to the export API is given in this blog post:
  http://jsteemann.github.io/blog/2015/04/04/more-efficient-data-exports/

* subquery optimizations for AQL queries

  This optimization avoids copying intermediate results into subqueries that are not required
  by the subquery.

  A brief description can be found here:
  http://jsteemann.github.io/blog/2015/05/04/subquery-optimizations/

* return value optimization for AQL queries
  
  This optimization avoids copying the final query result inside the query's main `ReturnNode`.

  A brief description can be found here:
  http://jsteemann.github.io/blog/2015/05/04/return-value-optimization-for-aql/

* speed up AQL queries containing big `IN` lists for index lookups

  `IN` lists used for index lookups had performance issues in previous versions of ArangoDB.
  These issues have been addressed in 2.6 so using bigger `IN` lists for filtering is much
  faster.

  A brief description can be found here:
  http://jsteemann.github.io/blog/2015/05/07/in-list-improvements/

* allow `@` and `.` characters in document keys, too

  This change also leads to document keys being URL-encoded when returned in HTTP `location` 
  response headers.

* added alternative implementation for AQL COLLECT

  The alternative method uses a hash table for grouping and does not require its input elements
  to be sorted. It will be taken into account by the optimizer for `COLLECT` statements that do
  not use an `INTO` clause. 
  
  In case a `COLLECT` statement can use the hash table variant, the optimizer will create an extra 
  plan for it at the beginning of the planning phase. In this plan, no extra `SORT` node will be
  added in front of the `COLLECT` because the hash table variant of `COLLECT` does not require
  sorted input. Instead, a `SORT` node will be added after it to sort its output. This `SORT` node
  may be optimized away again in later stages. If the sort order of the result is irrelevant to
  the user, adding an extra `SORT null` after a hash `COLLECT` operation will allow the optimizer to
  remove the sorts altogether.
  
  In addition to the hash table variant of `COLLECT`, the optimizer will modify the original plan
  to use the regular `COLLECT` implementation. As this implementation requires sorted input, the
  optimizer will insert a `SORT` node in front of the `COLLECT`. This `SORT` node may be optimized
  away in later stages.
  
  The created plans will then be shipped through the regular optimization pipeline. In the end,
  the optimizer will pick the plan with the lowest estimated total cost as usual. The hash table
  variant does not require an up-front sort of the input, and will thus be preferred over the
  regular `COLLECT` if the optimizer estimates many input elements for the `COLLECT` node and 
  cannot use an index to sort them.

  The optimizer can be explicitly told to use the regular *sorted* variant of `COLLECT` by
  suffixing a `COLLECT` statement with `OPTIONS { "method" : "sorted" }`. This will override the
  optimizer guesswork and only produce the *sorted* variant of `COLLECT`.

  A blog post on the new `COLLECT` implementation can be found here:
  http://jsteemann.github.io/blog/2015/04/22/collecting-with-a-hash-table/

* refactored HTTP REST API for cursors 

  The HTTP REST API for cursors (`/_api/cursor`) has been refactored to improve its performance
  and use less memory.

  A post showing some of the performance improvements can be found here:
  http://jsteemann.github.io/blog/2015/04/01/improvements-for-the-cursor-api/

* simplified return value syntax for data-modification AQL queries

  ArangoDB 2.4 since version allows to return results from data-modification AQL queries. The
  syntax for this was quite limited and verbose:
  
      FOR i IN 1..10
        INSERT { value: i } IN test
        LET inserted = NEW
        RETURN inserted

  The `LET inserted = NEW RETURN inserted` was required literally to return the inserted 
  documents. No calculations could be made using the inserted documents. 

  This is now more flexible. After a data-modification clause (e.g. `INSERT`, `UPDATE`, `REPLACE`,
  `REMOVE`, `UPSERT`) there can follow any number of `LET` calculations. These calculations can 
  refer to the pseudo-values `OLD` and `NEW` that are created by the data-modification statements.
  
  This allows returning projections of inserted or updated documents, e.g.:

      FOR i IN 1..10
        INSERT { value: i } IN test
        RETURN { _key: NEW._key, value: i }

  Still not every construct is allowed after a data-modification clause. For example, no functions
  can be called that may access documents.

  More information can be found here:
  http://jsteemann.github.io/blog/2015/03/27/improvements-for-data-modification-queries/

* added AQL `UPSERT` statement

  This adds an `UPSERT` statement to AQL that is a combination of both `INSERT` and `UPDATE` /
  `REPLACE`. The `UPSERT` will search for a matching document using a user-provided example.
  If no document matches the example, the *insert* part of the `UPSERT` statement will be
  executed. If there is a match, the *update* / *replace* part will be carried out:

      UPSERT { page: 'index.html' }                 /* search example */
        INSERT { page: 'index.html', pageViews: 1 } /* insert part */
        UPDATE { pageViews: OLD.pageViews + 1 }     /* update part */
        IN pageViews

  `UPSERT` can be used with an `UPDATE` or `REPLACE` clause. The `UPDATE` clause will perform
  a partial update of the found document, whereas the `REPLACE` clause will replace the found
  document entirely. The `UPDATE` or `REPLACE` parts can refer to the pseudo-value `OLD`, which
  contains all attributes of the found document.

  `UPSERT` statements can optionally return values. In the following query, the return
  attribute `found` will return the found document before the `UPDATE` was applied. If no
  document was found, `found` will contain a value of `null`. The `updated` result attribute will
  contain the inserted / updated document:
      
      UPSERT { page: 'index.html' }                 /* search example */
        INSERT { page: 'index.html', pageViews: 1 } /* insert part */
        UPDATE { pageViews: OLD.pageViews + 1 }     /* update part */
        IN pageViews
        RETURN { found: OLD, updated: NEW }

  A more detailed description of `UPSERT` can be found here:
  http://jsteemann.github.io/blog/2015/03/27/preview-of-the-upsert-command/

* adjusted default configuration value for `--server.backlog-size` from 10 to 64.

* issue #1231: bug xor feature in AQL: LENGTH(null) == 4 

  This changes the behavior of the AQL `LENGTH` function as follows:

  - if the single argument to `LENGTH()` is `null`, then the result will now be `0`. In previous
    versions of ArangoDB, the result of `LENGTH(null)` was `4`.

  - if the single argument to `LENGTH()` is `true`, then the result will now be `1`. In previous
    versions of ArangoDB, the result of `LENGTH(true)` was `4`.

  - if the single argument to `LENGTH()` is `false`, then the result will now be `0`. In previous
    versions of ArangoDB, the result of `LENGTH(false)` was `5`.

  The results of `LENGTH()` with string, numeric, array object argument values do not change.

* issue #1298: Bulk import if data already exists (#1298)

  This change extends the HTTP REST API for bulk imports as follows:

  When documents are imported and the `_key` attribute is specified for them, the import can be
  used for inserting and updating/replacing documents. Previously, the import could be used for
  inserting new documents only, and re-inserting a document with an existing key would have failed
  with a *unique key constraint violated* error.

  The above behavior is still the default. However, the API now allows controlling the behavior
  in case of a unique key constraint error via the optional URL parameter `onDuplicate`. 
  
  This parameter can have one of the following values:
    
  - `error`: when a unique key constraint error occurs, do not import or update the document but
    report an error. This is the default.
    
  - `update`: when a unique key constraint error occurs, try to (partially) update the existing
    document with the data specified in the import. This may still fail if the document would
    violate secondary unique indexes. Only the attributes present in the import data will be
    updated and other attributes already present will be preserved. The number of updated documents
    will be reported in the `updated` attribute of the HTTP API result.

  - `replace`: when a unique key constraint error occurs, try to fully replace the existing
    document with the data specified in the import. This may still fail if the document would
    violate secondary unique indexes. The number of replaced documents will be reported in the 
    `updated` attribute of the HTTP API result.

  - `ignore`: when a unique key constraint error occurs, ignore this error. There will be no
    insert, update or replace for the particular document. Ignored documents will be reported
    separately in the `ignored` attribute of the HTTP API result.

  The result of the HTTP import API will now contain the attributes `ignored` and `updated`, which
  contain the number of ignored and updated documents respectively. These attributes will contain a
  value of zero unless the `onDuplicate` URL parameter is set to either `update` or `replace`
  (in this case the `updated` attribute may contain non-zero values) or `ignore` (in this case the
  `ignored` attribute may contain a non-zero value).

  To support the feature, arangoimp also has a new command line option `--on-duplicate` which can
  have one of the values `error`, `update`, `replace`, `ignore`. The default value is `error`.

  A few examples for using arangoimp with the `--on-duplicate` option can be found here:
  http://jsteemann.github.io/blog/2015/04/14/updating-documents-with-arangoimp/

* changed behavior of `db._query()` in the ArangoShell:

  if the command's result is printed in the shell, the first 10 results will be printed. Previously
  only a basic description of the underlying query result cursor was printed. Additionally, if the
  cursor result contains more than 10 results, the cursor is assigned to a global variable `more`,
  which can be used to iterate over the cursor result. 

  Example:

      arangosh [_system]> db._query("FOR i IN 1..15 RETURN i")
      [object ArangoQueryCursor, count: 15, hasMore: true]

      [ 
        1, 
        2, 
        3, 
        4, 
        5, 
        6, 
        7, 
        8, 
        9, 
        10 
      ]

      type 'more' to show more documents


      arangosh [_system]> more
      [object ArangoQueryCursor, count: 15, hasMore: false]

      [ 
        11, 
        12, 
        13, 
        14, 
        15 
      ]

* Disallow batchSize value 0 in HTTP `POST /_api/cursor`:

  The HTTP REST API `POST /_api/cursor` does not accept a `batchSize` parameter value of 
  `0` any longer. A batch size of 0 never made much sense, but previous versions of ArangoDB
  did not check for this value. Now creating a cursor using a `batchSize` value 0 will
  result in an HTTP 400 error response

* REST Server: fix memory leaks when failing to add jobs

* 'EDGES' AQL Function

  The AQL function `EDGES` got a new fifth option parameter.
  Right now only one option is available: 'includeVertices'. This is a boolean parameter
  that allows to modify the result of the `EDGES` function.
  Default is 'includeVertices: false' which does not have any effect.
  'includeVertices: true' modifies the result, such that
  {vertex: <vertexDocument>, edge: <edgeDocument>} is returned.

* INCOMPATIBLE CHANGE:

  The result format of the AQL function `NEIGHBORS` has been changed.
  Before it has returned an array of objects containing 'vertex' and 'edge'.
  Now it will only contain the vertex directly.
  Also an additional option 'includeData' has been added.
  This is used to define if only the 'vertex._id' value should be returned (false, default),
  or if the vertex should be looked up in the collection and the complete JSON should be returned
  (true).
  Using only the id values can lead to significantly improved performance if this is the only information
  required.

  In order to get the old result format prior to ArangoDB 2.6, please use the function EDGES instead.
  Edges allows for a new option 'includeVertices' which, set to true, returns exactly the format of NEIGHBORS.
  Example:
  
      NEIGHBORS(<vertexCollection>, <edgeCollection>, <vertex>, <direction>, <example>)

  This can now be achieved by:
      
      EDGES(<edgeCollection>, <vertex>, <direction>, <example>, {includeVertices: true})

  If you are nesting several NEIGHBORS steps you can speed up their performance in the following way:

  Old Example:

  FOR va IN NEIGHBORS(Users, relations, 'Users/123', 'outbound') FOR vc IN NEIGHBORS(Products, relations, va.vertex._id, 'outbound') RETURN vc

  This can now be achieved by:

  FOR va IN NEIGHBORS(Users, relations, 'Users/123', 'outbound') FOR vc IN NEIGHBORS(Products, relations, va, 'outbound', null, {includeData: true}) RETURN vc
                                                                                                          ^^^^                  ^^^^^^^^^^^^^^^^^^^
                                                                                                  Use intermediate directly     include Data for final

* INCOMPATIBLE CHANGE:

  The AQL function `GRAPH_NEIGHBORS` now provides an additional option `includeData`.
  This option allows controlling whether the function should return the complete vertices
  or just their IDs. Returning only the IDs instead of the full vertices can lead to
  improved performance .

  If provided, `includeData` is set to `true`, all vertices in the result will be returned
  with all their attributes. The default value of `includeData` is `false`.
  This makes the default function results incompatible with previous versions of ArangoDB. 

  To get the old result style in ArangoDB 2.6, please set the options as follows in calls
  to `GRAPH_NEIGHBORS`:
  
      GRAPH_NEIGHBORS(<graph>, <vertex>, { includeData: true })

* INCOMPATIBLE CHANGE:
  
  The AQL function `GRAPH_COMMON_NEIGHBORS` now provides an additional option `includeData`.
  This option allows controlling whether the function should return the complete vertices
  or just their IDs. Returning only the IDs instead of the full vertices can lead to
  improved performance .

  If provided, `includeData` is set to `true`, all vertices in the result will be returned
  with all their attributes. The default value of `includeData` is `false`.
  This makes the default function results incompatible with previous versions of ArangoDB. 

  To get the old result style in ArangoDB 2.6, please set the options as follows in calls
  to `GRAPH_COMMON_NEIGHBORS`:
  
      GRAPH_COMMON_NEIGHBORS(<graph>, <vertexExamples1>, <vertexExamples2>, { includeData: true }, { includeData: true })

* INCOMPATIBLE CHANGE:

  The AQL function `GRAPH_SHORTEST_PATH` now provides an additional option `includeData`.
  This option allows controlling whether the function should return the complete vertices
  and edges or just their IDs. Returning only the IDs instead of full vertices and edges
  can lead to improved performance .

  If provided, `includeData` is set to `true`, all vertices and edges in the result will 
  be returned with all their attributes. There is also an optional parameter `includePath` of 
  type object.
  It has two optional sub-attributes `vertices` and `edges`, both of type boolean.
  Both can be set individually and the result will include all vertices on the path if
  `includePath.vertices == true` and all edges if `includePath.edges == true` respectively.
  
  The default value of `includeData` is `false`, and paths are now excluded by default.
  This makes the default function results incompatible with previous versions of ArangoDB. 

  To get the old result style in ArangoDB 2.6, please set the options as follows in calls
  to `GRAPH_SHORTEST_PATH`:
  
      GRAPH_SHORTEST_PATH(<graph>, <source>, <target>, { includeData: true, includePath: { edges: true, vertices: true } })

  The attributes `startVertex` and `vertex` that were present in the results of `GRAPH_SHORTEST_PATH`
  in previous versions of ArangoDB will not be produced in 2.6. To calculate these attributes in 2.6,
  please extract the first and last elements from the `vertices` result attribute.

* INCOMPATIBLE CHANGE:

  The AQL function `GRAPH_DISTANCE_TO` will now return only the id the destination vertex 
  in the `vertex` attribute, and not the full vertex data with all vertex attributes.

* INCOMPATIBLE CHANGE:

  All graph measurements functions in JavaScript module `general-graph` that calculated a 
  single figure previously returned an array containing just the figure. Now these functions 
  will return the figure directly and not put it inside an array.

  The affected functions are:

  * `graph._absoluteEccentricity`
  * `graph._eccentricity`
  * `graph._absoluteCloseness`
  * `graph._closeness`
  * `graph._absoluteBetweenness`
  * `graph._betweenness`
  * `graph._radius`
  * `graph._diameter`

* Create the `_graphs` collection in new databases with `waitForSync` attribute set to `false`

  The previous `waitForSync` value was `true`, so default the behavior when creating and dropping
  graphs via the HTTP REST API changes as follows if the new settings are in effect:

  * `POST /_api/graph` by default returns `HTTP 202` instead of `HTTP 201`
  * `DELETE /_api/graph/graph-name` by default returns `HTTP 202` instead of `HTTP 201`

  If the `_graphs` collection still has its `waitForSync` value set to `true`, then the HTTP status
  code will not change.

* Upgraded ICU to version 54; this increases performance in many places.
  based on https://code.google.com/p/chromium/issues/detail?id=428145

* added support for HTTP push aka chunked encoding

* issue #1051: add info whether server is running in service or user mode?

  This will add a "mode" attribute to the result of the result of HTTP GET `/_api/version?details=true`
  
  "mode" can have the following values:

  - `standalone`: server was started manually (e.g. on command-line)
  - `service`: service is running as Windows service, in daemon mode or under the supervisor

* improve system error messages in Windows port

* increased default value of `--server.request-timeout` from 300 to 1200 seconds for client tools
  (arangosh, arangoimp, arangodump, arangorestore)

* increased default value of `--server.connect-timeout` from 3 to 5 seconds for client tools
  (arangosh, arangoimp, arangodump, arangorestore)

* added startup option `--server.foxx-queues-poll-interval`

  This startup option controls the frequency with which the Foxx queues manager is checking
  the queue (or queues) for jobs to be executed.

  The default value is `1` second. Lowering this value will result in the queue manager waking
  up and checking the queues more frequently, which may increase CPU usage of the server. 
  When not using Foxx queues, this value can be raised to save some CPU time.

* added startup option `--server.foxx-queues`

  This startup option controls whether the Foxx queue manager will check queue and job entries.
  Disabling this option can reduce server load but will prevent jobs added to Foxx queues from
  being processed at all.

  The default value is `true`, enabling the Foxx queues feature.

* make Foxx queues really database-specific.

  Foxx queues were and are stored in a database-specific collection `_queues`. However, a global
  cache variable for the queues led to the queue names being treated database-independently, which
  was wrong.

  Since 2.6, Foxx queues names are truly database-specific, so the same queue name can be used in
  two different databases for two different queues. Until then, it is advisable to think of queues
  as already being database-specific, and using the database name as a queue name prefix to be
  avoid name conflicts, e.g.:

      var queueName = "myQueue";
      var Foxx = require("org/arangodb/foxx");
      Foxx.queues.create(db._name() + ":" + queueName);

* added support for Foxx queue job types defined as app scripts.

  The old job types introduced in 2.4 are still supported but are known to cause issues in 2.5
  and later when the server is restarted or the job types are not defined in every thread.

  The new job types avoid this issue by storing an explicit mount path and script name rather
  than an assuming the job type is defined globally. It is strongly recommended to convert your
  job types to the new script-based system.

* renamed Foxx sessions option "sessionStorageApp" to "sessionStorage". The option now also accepts session storages directly.

* Added the following JavaScript methods for file access:
  * fs.copyFile() to copy single files
  * fs.copyRecursive() to copy directory trees
  * fs.chmod() to set the file permissions (non-Windows only)

* Added process.env for accessing the process environment from JavaScript code

* Cluster: kickstarter shutdown routines will more precisely follow the shutdown of its nodes.

* Cluster: don't delete agency connection objects that are currently in use.

* Cluster: improve passing along of HTTP errors

* fixed issue #1247: debian init script problems

* multi-threaded index creation on collection load

  When a collection contains more than one secondary index, they can be built in memory in
  parallel when the collection is loaded. How many threads are used for parallel index creation
  is determined by the new configuration parameter `--database.index-threads`. If this is set
  to 0, indexes are built by the opening thread only and sequentially. This is equivalent to 
  the behavior in 2.5 and before.

* speed up building up primary index when loading collections

* added `count` attribute to `parameters.json` files of collections. This attribute indicates 
  the number of live documents in the collection on unload. It is read when the collection is 
  (re)loaded to determine the initial size for the collection's primary index

* removed remainders of MRuby integration, removed arangoirb

* simplified `controllers` property in Foxx manifests. You can now specify a filename directly
  if you only want to use a single file mounted at the base URL of your Foxx app.

* simplified `exports` property in Foxx manifests. You can now specify a filename directly if
  you only want to export variables from a single file in your Foxx app.

* added support for node.js-style exports in Foxx exports. Your Foxx exports file can now export
  arbitrary values using the `module.exports` property instead of adding properties to the
  `exports` object.

* added `scripts` property to Foxx manifests. You should now specify the `setup` and `teardown`
  files as properties of the `scripts` object in your manifests and can define custom,
  app-specific scripts that can be executed from the web interface or the CLI.

* added `tests` property to Foxx manifests. You can now define test cases using the `mocha`
  framework which can then be executed inside ArangoDB.

* updated `joi` package to 6.0.8.

* added `extendible` package.

* added Foxx model lifecycle events to repositories. See #1257.

* speed up resizing of edge index.

* allow to split an edge index into buckets which are resized individually.
  This is controlled by the `indexBuckets` attribute in the `properties`
  of the collection.

* fix a cluster deadlock bug in larger clusters by marking a thread waiting
  for a lock on a DBserver as blocked


v2.5.6 (XXXX-XX-XX)
-------------------

* potentially fixed issue #1313: Wrong metric calculation at dashboard

  Escape whitespace in process name when scanning /proc/pid/stats
    
  This fixes statistics values read from that file

* Fixed variable naming in AQL `COLLECT INTO` results in case the COLLECT is placed 
  in a subquery which itself is followed by other constructs that require variables


v2.5.5 (2015-05-29)
-------------------

* fixed vulnerability in JWT implementation.

* fixed format string for reading /proc/pid/stat

* take into account barriers used in different V8 contexts


v2.5.4 (2015-05-14)
-------------------

* added startup option `--log.performance`: specifying this option at startup will log
  performance-related info messages, mainly timings via the regular logging mechanisms

* cluster fixes

* fix for recursive copy under Windows


v2.5.3 (2015-04-29)
-------------------

* Fix fs.move to work across filesystem borders; Fixes Foxx app installation problems;
  issue #1292. 

* Fix Foxx app install when installed on a different drive on Windows

* issue #1322: strange AQL result

* issue #1318: Inconsistent db._create() syntax

* issue #1315: queries to a collection fail with an empty response if the 
  collection contains specific JSON data

* issue #1300: Make arangodump not fail if target directory exists but is empty

* allow specifying higher values than SOMAXCONN for `--server.backlog-size`

  Previously, arangod would not start when a `--server.backlog-size` value was 
  specified that was higher than the platform's SOMAXCONN header value.

  Now, arangod will use the user-provided value for `--server.backlog-size` and
  pass it to the listen system call even if the value is higher than SOMAXCONN. 
  If the user-provided value is higher than SOMAXCONN, arangod will log a warning 
  on startup.

* Fixed a cluster deadlock bug. Mark a thread that is in a RemoteBlock as
  blocked to allow for additional dispatcher threads to be started.

* Fix locking in cluster by using another ReadWriteLock class for collections.

* Add a second DispatcherQueue for AQL in the cluster. This fixes a
  cluster-AQL thread explosion bug.


v2.5.2 (2015-04-11)
-------------------

* modules stored in _modules are automatically flushed when changed

* added missing query-id parameter in documentation of HTTP DELETE `/_api/query` endpoint

* added iterator for edge index in AQL queries

  this change may lead to less edges being read when used together with a LIMIT clause

* make graph viewer in web interface issue less expensive queries for determining
  a random vertex from the graph, and for determining vertex attributes

* issue #1285: syntax error, unexpected $undefined near '@_to RETURN obj

  this allows AQL bind parameter names to also start with underscores

* moved /_api/query to C++

* issue #1289: Foxx models created from database documents expose an internal method

* added `Foxx.Repository#exists`

* parallelize initialization of V8 context in multiple threads

* fixed a possible crash when the debug-level was TRACE

* cluster: do not initialize statistics collection on each
  coordinator, this fixes a race condition at startup

* cluster: fix a startup race w.r.t. the _configuration collection

* search for db:// JavaScript modules only after all local files have been
  considered, this speeds up the require command in a cluster considerably

* general cluster speedup in certain areas


v2.5.1 (2015-03-19)
-------------------

* fixed bug that caused undefined behavior when an AQL query was killed inside
  a calculation block 

* fixed memleaks in AQL query cleanup in case out-of-memory errors are thrown

* by default, Debian and RedHat packages are built with debug symbols

* added option `--database.ignore-logfile-errors`

  This option controls how collection datafiles with a CRC mismatch are treated.

  If set to `false`, CRC mismatch errors in collection datafiles will lead
  to a collection not being loaded at all. If a collection needs to be loaded
  during WAL recovery, the WAL recovery will also abort (if not forced with
  `--wal.ignore-recovery-errors true`). Setting this flag to `false` protects
  users from unintentionally using a collection with corrupted datafiles, from
  which only a subset of the original data can be recovered.

  If set to `true`, CRC mismatch errors in collection datafiles will lead to
  the datafile being partially loaded. All data up to until the mismatch will
  be loaded. This will enable users to continue with collection datafiles
  that are corrupted, but will result in only a partial load of the data.
  The WAL recovery will still abort when encountering a collection with a 
  corrupted datafile, at least if `--wal.ignore-recovery-errors` is not set to
  `true`.

  The default value is *true*, so for collections with corrupted datafiles
  there might be partial data loads once the WAL recovery has finished. If
  the WAL recovery will need to load a collection with a corrupted datafile,
  it will still stop when using the default values.

* INCOMPATIBLE CHANGE:

  make the arangod server refuse to start if during startup it finds a non-readable
  `parameter.json` file for a database or a collection.

  Stopping the startup process in this case requires manual intervention (fixing
  the unreadable files), but prevents follow-up errors due to ignored databases or
  collections from happening.

* datafiles and `parameter.json` files written by arangod are now created with read and write
  privileges for the arangod process user, and with read and write privileges for the arangod
  process group. 
  
  Previously, these files were created with user read and write permissions only.

* INCOMPATIBLE CHANGE:

  abort WAL recovery if one of the collection's datafiles cannot be opened

* INCOMPATIBLE CHANGE:

  never try to raise the privileges after dropping them, this can lead to a race condition while
  running the recovery

  If you require to run ArangoDB on a port lower than 1024, you must run ArangoDB as root.

* fixed inefficiencies in `remove` methods of general-graph module

* added option `--database.slow-query-threshold` for controlling the default AQL slow query
  threshold value on server start

* add system error strings for Windows on many places

* rework service startup so we announce 'RUNNING' only when we're finished starting.

* use the Windows eventlog for FATAL and ERROR - log messages

* fix service handling in NSIS Windows installer, specify human readable name

* add the ICU_DATA environment variable to the fatal error messages

* fixed issue #1265: arangod crashed with SIGSEGV

* fixed issue #1241: Wildcards in examples


v2.5.0 (2015-03-09)
-------------------

* installer fixes for Windows

* fix for downloading Foxx

* fixed issue #1258: http pipelining not working? 


v2.5.0-beta4 (2015-03-05)
-------------------------

* fixed issue #1247: debian init script problems


v2.5.0-beta3 (2015-02-27)
-------------------------

* fix Windows install path calculation in arango

* fix Windows logging of long strings

* fix possible undefinedness of const strings in Windows


v2.5.0-beta2 (2015-02-23)
-------------------------

* fixed issue #1256: agency binary not found #1256 

* fixed issue #1230: API: document/col-name/_key and cursor return different floats

* front-end: dashboard tries not to (re)load statistics if user has no access

* V8: Upgrade to version 3.31.74.1

* etcd: Upgrade to version 2.0 - This requires go 1.3 to compile at least.

* refuse to startup if ICU wasn't initialized, this will i.e. prevent errors from being printed, 
  and libraries from being loaded.

* front-end: unwanted removal of index table header after creating new index

* fixed issue #1248: chrome: applications filtering not working

* fixed issue #1198: queries remain in aql editor (front-end) if you navigate through different tabs

* Simplify usage of Foxx

  Thanks to our user feedback we learned that Foxx is a powerful, yet rather complicated concept.
  With this release we tried to make it less complicated while keeping all its strength.
  That includes a rewrite of the documentation as well as some code changes as listed below:

  * Moved Foxx applications to a different folder.

    The naming convention now is: <app-path>/_db/<dbname>/<mountpoint>/APP
    Before it was: <app-path>/databases/<dbname>/<appname>:<appversion>
    This caused some trouble as apps where cached based on name and version and updates did not apply.
    Hence the path on filesystem and the app's access URL had no relation to one another.
    Now the path on filesystem is identical to the URL (except for slashes and the appended APP)

  * Rewrite of Foxx routing

    The routing of Foxx has been exposed to major internal changes we adjusted because of user feedback.
    This allows us to set the development mode per mountpoint without having to change paths and hold
    apps at separate locations.

  * Foxx Development mode

    The development mode used until 2.4 is gone. It has been replaced by a much more mature version.
    This includes the deprecation of the javascript.dev-app-path parameter, which is useless since 2.5.
    Instead of having two separate app directories for production and development, apps now reside in 
    one place, which is used for production as well as for development.
    Apps can still be put into development mode, changing their behavior compared to production mode.
    Development mode apps are still reread from disk at every request, and still they ship more debug 
    output.

    This change has also made the startup options `--javascript.frontend-development-mode` and 
    `--javascript.dev-app-path` obsolete. The former option will not have any effect when set, and the
    latter option is only read and used during the upgrade to 2.5 and does not have any effects later.

  * Foxx install process

    Installing Foxx apps has been a two step process: import them into ArangoDB and mount them at a
    specific mountpoint. These operations have been joined together. You can install an app at one
    mountpoint, that's it. No fetch, mount, unmount, purge cycle anymore. The commands have been 
    simplified to just:

    * install: get your Foxx app up and running
    * uninstall: shut it down and erase it from disk

  * Foxx error output

    Until 2.4 the errors produced by Foxx were not optimal. Often, the error message was just
    `unable to parse manifest` and contained only an internal stack trace.
    In 2.5 we made major improvements there, including a much more fine-grained error output that
    helps you debug your Foxx apps. The error message printed is now much closer to its source and 
    should help you track it down.

    Also we added the default handlers for unhandled errors in Foxx apps:

    * You will get a nice internal error page whenever your Foxx app is called but was not installed
      due to any error
    * You will get a proper error message when having an uncaught error appears in any app route

    In production mode the messages above will NOT contain any information about your Foxx internals
    and are safe to be exposed to third party users.
    In development mode the messages above will contain the stacktrace (if available), making it easier for
    your in-house devs to track down errors in the application.

* added `console` object to Foxx apps. All Foxx apps now have a console object implementing
  the familiar Console API in their global scope, which can be used to log diagnostic
  messages to the database.

* added `org/arangodb/request` module, which provides a simple API for making HTTP requests
  to external services.

* added optimizer rule `propagate-constant-attributes`

  This rule will look inside `FILTER` conditions for constant value equality comparisons, 
  and insert the constant values in other places in `FILTER`s. For example, the rule will
  insert `42` instead of `i.value` in the second `FILTER` of the following query:

      FOR i IN c1 FOR j IN c2 FILTER i.value == 42 FILTER j.value == i.value RETURN 1

* added `filtered` value to AQL query execution statistics

  This value indicates how many documents were filtered by `FilterNode`s in the AQL query.
  Note that `IndexRangeNode`s can also filter documents by selecting only the required ranges
  from the index. The `filtered` value will not include the work done by `IndexRangeNode`s, 
  but only the work performed by `FilterNode`s.

* added support for sparse hash and skiplist indexes

  Hash and skiplist indexes can optionally be made sparse. Sparse indexes exclude documents
  in which at least one of the index attributes is either not set or has a value of `null`.
 
  As such documents are excluded from sparse indexes, they may contain fewer documents than
  their non-sparse counterparts. This enables faster indexing and can lead to reduced memory
  usage in case the indexed attribute does occur only in some, but not all documents of the 
  collection. Sparse indexes will also reduce the number of collisions in non-unique hash
  indexes in case non-existing or optional attributes are indexed.

  In order to create a sparse index, an object with the attribute `sparse` can be added to
  the index creation commands:

      db.collection.ensureHashIndex(attributeName, { sparse: true }); 
      db.collection.ensureHashIndex(attributeName1, attributeName2, { sparse: true }); 
      db.collection.ensureUniqueConstraint(attributeName, { sparse: true }); 
      db.collection.ensureUniqueConstraint(attributeName1, attributeName2, { sparse: true }); 

      db.collection.ensureSkiplist(attributeName, { sparse: true }); 
      db.collection.ensureSkiplist(attributeName1, attributeName2, { sparse: true }); 
      db.collection.ensureUniqueSkiplist(attributeName, { sparse: true }); 
      db.collection.ensureUniqueSkiplist(attributeName1, attributeName2, { sparse: true }); 

  Note that in place of the above specialized index creation commands, it is recommended to use
  the more general index creation command `ensureIndex`:

  ```js
  db.collection.ensureIndex({ type: "hash", sparse: true, unique: true, fields: [ attributeName ] });
  db.collection.ensureIndex({ type: "skiplist", sparse: false, unique: false, fields: [ "a", "b" ] });
  ```

  When not explicitly set, the `sparse` attribute defaults to `false` for new indexes. 
  
  This causes a change in behavior when creating a unique hash index without specifying the 
  sparse flag: in 2.4, unique hash indexes were implicitly sparse, always excluding `null` values. 
  There was no option to control this behavior, and sparsity was neither supported for non-unique
  hash indexes nor skiplists in 2.4. This implicit sparsity of unique hash indexes was considered
  an inconsistency, and therefore the behavior was cleaned up in 2.5. As of 2.5, indexes will
  only be created sparse if sparsity is explicitly requested. Existing unique hash indexes from 2.4 
  or before will automatically be migrated so they are still sparse after the upgrade to 2.5.
   
  Geo indexes are implicitly sparse, meaning documents without the indexed location attribute or
  containing invalid location coordinate values will be excluded from the index automatically. This
  is also a change when compared to pre-2.5 behavior, when documents with missing or invalid
  coordinate values may have caused errors on insertion when the geo index' `unique` flag was set
  and its `ignoreNull` flag was not. 
  
  This was confusing and has been rectified in 2.5. The method `ensureGeoConstaint()` now does the 
  same as `ensureGeoIndex()`. Furthermore, the attributes `constraint`, `unique`, `ignoreNull` and 
  `sparse` flags are now completely ignored when creating geo indexes.

  The same is true for fulltext indexes. There is no need to specify non-uniqueness or sparsity for 
  geo or fulltext indexes. They will always be non-unique and sparse.

  As sparse indexes may exclude some documents, they cannot be used for every type of query. 
  Sparse hash indexes cannot be used to find documents for which at least one of the indexed 
  attributes has a value of `null`. For example, the following AQL query cannot use a sparse 
  index, even if one was created on attribute `attr`:

      FOR doc In collection 
        FILTER doc.attr == null 
        RETURN doc

  If the lookup value is non-constant, a sparse index may or may not be used, depending on
  the other types of conditions in the query. If the optimizer can safely determine that
  the lookup value cannot be `null`, a sparse index may be used. When uncertain, the optimizer
  will not make use of a sparse index in a query in order to produce correct results.
 
  For example, the following queries cannot use a sparse index on `attr` because the optimizer
  will not know beforehand whether the comparison values for `doc.attr` will include `null`:

      FOR doc In collection 
        FILTER doc.attr == SOME_FUNCTION(...) 
        RETURN doc

      FOR other IN otherCollection 
        FOR doc In collection 
          FILTER doc.attr == other.attr 
          RETURN doc

  Sparse skiplist indexes can be used for sorting if the optimizer can safely detect that the 
  index range does not include `null` for any of the index attributes. 

* inspection of AQL data-modification queries will now detect if the data-modification part
  of the query can run in lockstep with the data retrieval part of the query, or if the data
  retrieval part must be executed before the data modification can start.

  Executing the two in lockstep allows using much smaller buffers for intermediate results 
  and starts the actual data-modification operations much earlier than if the two phases
  were executed separately.

* Allow dynamic attribute names in AQL object literals
  
  This allows using arbitrary expressions to construct attribute names in object
  literals specified in AQL queries. To disambiguate expressions and other unquoted 
  attribute names, dynamic attribute names need to be enclosed in brackets (`[` and `]`).
  Example:

      FOR i IN 1..100
        RETURN { [ CONCAT('value-of-', i) ] : i }

* make AQL optimizer rule "use-index-for-sort" remove sort also in case a non-sorted
  index (e.g. a hash index) is used for only equality lookups and all sort attributes
  are covered by the index.

  Example that does not require an extra sort (needs hash index on `value`):

      FOR doc IN collection FILTER doc.value == 1 SORT doc.value RETURN doc

  Another example that does not require an extra sort (with hash index on `value1`, `value2`):

      FOR doc IN collection FILTER doc.value1 == 1 && doc.value2 == 2 SORT doc.value1, doc.value2 RETURN doc

* make AQL optimizer rule "use-index-for-sort" remove sort also in case the sort criteria
  excludes the left-most index attributes, but the left-most index attributes are used
  by the index for equality-only lookups.

  Example that can use the index for sorting (needs skiplist index on `value1`, `value2`):

      FOR doc IN collection FILTER doc.value1 == 1 SORT doc.value2 RETURN doc

* added selectivity estimates for primary index, edge index, and hash index

  The selectivity estimates are returned by the `GET /_api/index` REST API method
  in a sub-attribute `selectivityEstimate` for each index that supports it. This
  attribute will be omitted for indexes that do not provide selectivity estimates.
  If provided, the selectivity estimate will be a numeric value between 0 and 1.

  Selectivity estimates will also be reported in the result of `collection.getIndexes()`
  for all indexes that support this. If no selectivity estimate can be determined for 
  an index, the attribute `selectivityEstimate` will be omitted here, too.

  The web interface also shows selectivity estimates for each index that supports this.

  Currently the following index types can provide selectivity estimates:
  - primary index
  - edge index
  - hash index (unique and non-unique)

  No selectivity estimates will be provided when running in cluster mode.

* fixed issue #1226: arangod log issues

* added additional logger if arangod is started in foreground mode on a tty

* added AQL optimizer rule "move-calculations-down"

* use exclusive native SRWLocks on Windows instead of native mutexes

* added AQL functions `MD5`, `SHA1`, and `RANDOM_TOKEN`.

* reduced number of string allocations when parsing certain AQL queries

  parsing numbers (integers or doubles) does not require a string allocation
  per number anymore

* RequestContext#bodyParam now accepts arbitrary joi schemas and rejects invalid (but well-formed) request bodies.

* enforce that AQL user functions are wrapped inside JavaScript function () declarations

  AQL user functions were always expected to be wrapped inside a JavaScript function, but previously 
  this was not enforced when registering a user function. Enforcing the AQL user functions to be contained
  inside functions prevents functions from doing some unexpected things that may have led to undefined
  behavior.

* Windows service uninstalling: only remove service if it points to the currently running binary,
  or --force was specified.

* Windows (debug only): print stacktraces on crash and run minidump

* Windows (cygwin): if you run arangosh in a cygwin shell or via ssh we will detect this and use
  the appropriate output functions.

* Windows: improve process management

* fix IPv6 reverse ip lookups - so far we only did IPv4 addresses.

* improve join documentation, add outer join example

* run jslint for unit tests too, to prevent "memory leaks" by global js objects with native code.

* fix error logging for exceptions - we wouldn't log the exception message itself so far.

* improve error reporting in the http client (Windows & *nix)

* improve error reports in cluster

* Standard errors can now contain custom messages.


v2.4.7 (XXXX-XX-XX)
-------------------

* fixed issue #1282: Geo WITHIN_RECTANGLE for nested lat/lng 


v2.4.6 (2015-03-18)
-------------------

* added option `--database.ignore-logfile-errors`

  This option controls how collection datafiles with a CRC mismatch are treated.

  If set to `false`, CRC mismatch errors in collection datafiles will lead
  to a collection not being loaded at all. If a collection needs to be loaded
  during WAL recovery, the WAL recovery will also abort (if not forced with
  `--wal.ignore-recovery-errors true`). Setting this flag to `false` protects
  users from unintentionally using a collection with corrupted datafiles, from
  which only a subset of the original data can be recovered.

  If set to `true`, CRC mismatch errors in collection datafiles will lead to
  the datafile being partially loaded. All data up to until the mismatch will
  be loaded. This will enable users to continue with a collection datafiles
  that are corrupted, but will result in only a partial load of the data.
  The WAL recovery will still abort when encountering a collection with a 
  corrupted datafile, at least if `--wal.ignore-recovery-errors` is not set to
  `true`.

  The default value is *true*, so for collections with corrupted datafiles
  there might be partial data loads once the WAL recovery has finished. If
  the WAL recovery will need to load a collection with a corrupted datafile,
  it will still stop when using the default values.

* INCOMPATIBLE CHANGE:

  make the arangod server refuse to start if during startup it finds a non-readable
  `parameter.json` file for a database or a collection.

  Stopping the startup process in this case requires manual intervention (fixing
  the unreadable files), but prevents follow-up errors due to ignored databases or
  collections from happening.

* datafiles and `parameter.json` files written by arangod are now created with read and write
  privileges for the arangod process user, and with read and write privileges for the arangod
  process group. 
  
  Previously, these files were created with user read and write permissions only.

* INCOMPATIBLE CHANGE:

  abort WAL recovery if one of the collection's datafiles cannot be opened

* INCOMPATIBLE CHANGE:

  never try to raise the privileges after dropping them, this can lead to a race condition while
  running the recovery

  If you require to run ArangoDB on a port lower than 1024, you must run ArangoDB as root.

* fixed inefficiencies in `remove` methods of general-graph module

* added option `--database.slow-query-threshold` for controlling the default AQL slow query
  threshold value on server start


v2.4.5 (2015-03-16)
-------------------

* added elapsed time to HTTP request logging output (`--log.requests-file`)

* added AQL current and slow query tracking, killing of AQL queries

  This change enables retrieving the list of currently running AQL queries inside the selected database.
  AQL queries with an execution time beyond a certain threshold can be moved to a "slow query" facility
  and retrieved from there. Queries can also be killed by specifying the query id.

  This change adds the following HTTP REST APIs:

  - `GET /_api/query/current`: for retrieving the list of currently running queries
  - `GET /_api/query/slow`: for retrieving the list of slow queries
  - `DELETE /_api/query/slow`: for clearing the list of slow queries
  - `GET /_api/query/properties`: for retrieving the properties for query tracking
  - `PUT /_api/query/properties`: for adjusting the properties for query tracking
  - `DELETE /_api/query/<id>`: for killing an AQL query

  The following JavaScript APIs have been added:

  - require("org/arangodb/aql/queries").current();
  - require("org/arangodb/aql/queries").slow();
  - require("org/arangodb/aql/queries").clearSlow();
  - require("org/arangodb/aql/queries").properties();
  - require("org/arangodb/aql/queries").kill();

* fixed issue #1265: arangod crashed with SIGSEGV

* fixed issue #1241: Wildcards in examples

* fixed comment parsing in Foxx controllers


v2.4.4 (2015-02-24)
-------------------

* fixed the generation template for foxx apps. It now does not create deprecated functions anymore

* add custom visitor functionality for `GRAPH_NEIGHBORS` function, too

* increased default value of traversal option *maxIterations* to 100 times of its previous
  default value


v2.4.3 (2015-02-06)
-------------------

* fix multi-threading with openssl when running under Windows

* fix timeout on socket operations when running under Windows

* Fixed an error in Foxx routing which caused some apps that worked in 2.4.1 to fail with status 500: `undefined is not a function` errors in 2.4.2
  This error was occurring due to seldom internal rerouting introduced by the malformed application handler. 


v2.4.2 (2015-01-30)
-------------------

* added custom visitor functionality for AQL traversals
  
  This allows more complex result processing in traversals triggered by AQL. A few examples
  are shown in [this article](http://jsteemann.github.io/blog/2015/01/28/using-custom-visitors-in-aql-graph-traversals/).

* improved number of results estimated for nodes of type EnumerateListNode and SubqueryNode
  in AQL explain output

* added AQL explain helper to explain arbitrary AQL queries

  The helper function prints the query execution plan and the indexes to be used in the
  query. It can be invoked from the ArangoShell or the web interface as follows:

      require("org/arangodb/aql/explainer").explain(query);

* enable use of indexes for certain AQL conditions with non-equality predicates, in 
  case the condition(s) also refer to indexed attributes

  The following queries will now be able to use indexes:

      FILTER a.indexed == ... && a.indexed != ...
      FILTER a.indexed == ... && a.nonIndexed != ...
      FILTER a.indexed == ... && ! (a.indexed == ...)
      FILTER a.indexed == ... && ! (a.nonIndexed == ...)
      FILTER a.indexed == ... && ! (a.indexed != ...)
      FILTER a.indexed == ... && ! (a.nonIndexed != ...)
      FILTER (a.indexed == ... && a.nonIndexed == ...) || (a.indexed == ... && a.nonIndexed == ...)
      FILTER (a.indexed == ... && a.nonIndexed != ...) || (a.indexed == ... && a.nonIndexed != ...)

* Fixed spuriously occurring "collection not found" errors when running queries on local
  collections on a cluster DB server

* Fixed upload of Foxx applications to the server for apps exceeding approx. 1 MB zipped.

* Malformed Foxx applications will now return a more useful error when any route is requested.

  In Production a Foxx app mounted on /app will display an html page on /app/* stating a 503 Service temporarily not available.
  It will not state any information about your Application.
  Before it was a 404 Not Found without any information and not distinguishable from a correct not found on your route.

  In Development Mode the html page also contains information about the error occurred.

* Unhandled errors thrown in Foxx routes are now handled by the Foxx framework itself.
  
  In Production the route will return a status 500 with a body {error: "Error statement"}.
  In Development the route will return a status 500 with a body {error: "Error statement", stack: "..."}

  Before, it was status 500 with a plain text stack including ArangoDB internal routing information.
  
* The Applications tab in web interface will now request development apps more often. 
  So if you have a fixed a syntax error in your app it should always be visible after reload.


v2.4.1 (2015-01-19)
-------------------

* improved WAL recovery output

* fixed certain OR optimizations in AQL optimizer

* better diagnostics for arangoimp

* fixed invalid result of HTTP REST API method `/_admin/foxx/rescan`

* fixed possible segmentation fault when passing a Buffer object into a V8 function 
  as a parameter

* updated AQB module to 1.8.0.


v2.4.0 (2015-01-13)
-------------------

* updated AQB module to 1.7.0.

* fixed V8 integration-related crashes

* make `fs.move(src, dest)` also fail when both `src` and `dest` are
  existing directories. This ensures the same behavior of the move operation 
  on different platforms.

* fixed AQL insert operation for multi-shard collections in cluster

* added optional return value for AQL data-modification queries.
  This allows returning the documents inserted, removed or updated with the query, e.g.

      FOR doc IN docs REMOVE doc._key IN docs LET removed = OLD RETURN removed
      FOR doc IN docs INSERT { } IN docs LET inserted = NEW RETURN inserted
      FOR doc IN docs UPDATE doc._key WITH { } IN docs LET previous = OLD RETURN previous
      FOR doc IN docs UPDATE doc._key WITH { } IN docs LET updated = NEW RETURN updated

  The variables `OLD` and `NEW` are automatically available when a `REMOVE`, `INSERT`,
  `UPDATE` or `REPLACE` statement is immediately followed by a `LET` statement.
  Note that the `LET` and `RETURN` statements in data-modification queries are not as
  flexible as the general versions of `LET` and `RETURN`. When returning documents from
  data-modification operations, only a single variable can be assigned using `LET`, and
  the assignment can only be either `OLD` or `NEW`, but not an arbitrary expression. The
  `RETURN` statement also allows using the just-created variable only, and no arbitrary
  expressions.


v2.4.0-beta1 (2014-12-26)
--------------------------

* fixed superstates in FoxxGenerator

* fixed issue #1065: Aardvark: added creation of documents and edges with _key property

* fixed issue #1198: Aardvark: current AQL editor query is now cached

* Upgraded V8 version from 3.16.14 to 3.29.59

  The built-in version of V8 has been upgraded from 3.16.14 to 3.29.59.
  This activates several ES6 (also dubbed *Harmony* or *ES.next*) features in
  ArangoDB, both in the ArangoShell and the ArangoDB server. They can be
  used for scripting and in server-side actions such as Foxx routes, traversals
  etc.

  The following ES6 features are available in ArangoDB 2.4 by default:

  * iterators
  * the `of` operator
  * symbols
  * predefined collections types (Map, Set etc.)
  * typed arrays

  Many other ES6 features are disabled by default, but can be made available by
  starting arangod or arangosh with the appropriate options:

  * arrow functions
  * proxies
  * generators
  * String, Array, and Number enhancements
  * constants
  * enhanced object and numeric literals

  To activate all these ES6 features in arangod or arangosh, start it with 
  the following options:

      arangosh --javascript.v8-options="--harmony --harmony_generators"

  More details on the available ES6 features can be found in 
  [this blog](https://jsteemann.github.io/blog/2014/12/19/using-es6-features-in-arangodb/).

* Added Foxx generator for building Hypermedia APIs

  A more detailed description is [here](https://www.arangodb.com/2014/12/08/building-hypermedia-apis-foxxgenerator)

* New `Applications` tab in web interface:

  The `applications` tab got a complete redesign. 
  It will now only show applications that are currently running on ArangoDB. 
  For a selected application, a new detailed view has been created.
  This view provides a better overview of the app: 
  * author
  * license
  * version
  * contributors
  * download links
  * API documentation

  To install a new application, a new dialog is now available. 
  It provides the features already available in the console application `foxx-manager` plus some more: 
  * install an application from Github
  * install an application from a zip file
  * install an application from ArangoDB's application store
  * create a new application from scratch: this feature uses a generator to
    create a Foxx application with pre-defined CRUD methods for a given list
    of collections. The generated Foxx app can either be downloaded as a zip file or 
    be installed on the server. Starting with a new Foxx app has never been easier.

* fixed issue #1102: Aardvark: Layout bug in documents overview 

  The documents overview was entirely destroyed in some situations on Firefox. 
  We replaced the plugin we used there.

* fixed issue #1168: Aardvark: pagination buttons jumping

* fixed issue #1161: Aardvark: Click on Import JSON imports previously uploaded file

* removed configure options `--enable-all-in-one-v8`, `--enable-all-in-one-icu`,
  and `--enable-all-in-one-libev`.

* global internal rename to fix naming incompatibilities with JSON:
 
  Internal functions with names containing `array` have been renamed to `object`, 
  internal functions with names containing `list` have been renamed to `array`.
  The renaming was mainly done in the C++ parts. The documentation has also been
  adjusted so that the correct JSON type names are used in most places.
  
  The change also led to the addition of a few function aliases in AQL:

  * `TO_LIST` now is an alias of the new `TO_ARRAY`
  * `IS_LIST` now is an alias of the new `IS_ARRAY`
  * `IS_DOCUMENT` now is an alias of the new `IS_OBJECT`

  The changed also renamed the option `mergeArrays` to `mergeObjects` for AQL 
  data-modification query options and HTTP document modification API

* AQL: added optimizer rule "remove-filter-covered-by-index"
  
  This rule removes FilterNodes and CalculationNodes from an execution plan if the
  filter is already covered by a previous IndexRangeNode. Removing the CalculationNode
  and the FilterNode will speed up query execution because the query requires less
  computation.

* AQL: added optimizer rule "remove-sort-rand"
  
  This rule removes a `SORT RAND()` expression from a query and moves the random
  iteration into the appropriate `EnumerateCollectionNode`. This is more efficient
  than individually enumerating and then sorting randomly.

* AQL: range optimizations for IN and OR

  This change enables usage of indexes for several additional cases. Filters containing
  the `IN` operator can now make use of indexes, and multiple OR- or AND-combined filter
  conditions can now also use indexes if the filters are accessing the same indexed
  attribute.

  Here are a few examples of queries that can now use indexes but couldn't before:

    FOR doc IN collection
      FILTER doc.indexedAttribute == 1 || doc.indexedAttribute > 99
      RETURN doc
    
    FOR doc IN collection
      FILTER doc.indexedAttribute IN [ 3, 42 ] || doc.indexedAttribute > 99
      RETURN doc

    FOR doc IN collection
      FILTER (doc.indexedAttribute > 2 && doc.indexedAttribute < 10) ||
             (doc.indexedAttribute > 23 && doc.indexedAttribute < 42)
      RETURN doc

* fixed issue #500: AQL parentheses issue

  This change allows passing subqueries as AQL function parameters without using
  duplicate brackets (e.g. `FUNC(query)` instead of `FUNC((query))`

* added optional `COUNT` clause to AQL `COLLECT`

  This allows more efficient group count calculation queries, e.g.

      FOR doc IN collection
        COLLECT age = doc.age WITH COUNT INTO length 
        RETURN { age: age, count: length }

  A count-only query is also possible:
      
      FOR doc IN collection
        COLLECT WITH COUNT INTO length 
        RETURN length

* fixed missing makeDirectory when fetching a Foxx application from a zip file

* fixed issue #1134: Change the default endpoint to localhost

  This change will modify the IP address ArangoDB listens on to 127.0.0.1 by default.
  This will make new ArangoDB installations unaccessible from clients other than
  localhost unless changed. This is a security feature. 

  To make ArangoDB accessible from any client, change the server's configuration 
  (`--server.endpoint`) to either `tcp://0.0.0.0:8529` or the server's publicly
  visible IP address.

* deprecated `Repository#modelPrototype`. Use `Repository#model` instead.

* IMPORTANT CHANGE: by default, system collections are included in replication and all
  replication API return values. This will lead to user accounts and credentials
  data being replicated from master to slave servers. This may overwrite 
  slave-specific database users.

  If this is undesired, the `_users` collection can be excluded from replication
  easily by setting the `includeSystem` attribute to `false` in the following commands:

  * replication.sync({ includeSystem: false });
  * replication.applier.properties({ includeSystem: false });

  This will exclude all system collections (including `_aqlfunctions`, `_graphs` etc.)
  from the initial synchronization and the continuous replication.

  If this is also undesired, it is also possible to specify a list of collections to
  exclude from the initial synchronization and the continuous replication using the
  `restrictCollections` attribute, e.g.:
  
      replication.applier.properties({ 
        includeSystem: true,
        restrictType: "exclude",
        restrictCollections: [ "_users", "_graphs", "foo" ] 
      });

  The HTTP API methods for fetching the replication inventory and for dumping collections
  also support the `includeSystem` control flag via a URL parameter.

* removed DEPRECATED replication methods:
  * `replication.logger.start()`
  * `replication.logger.stop()`
  * `replication.logger.properties()`
  * HTTP PUT `/_api/replication/logger-start` 
  * HTTP PUT `/_api/replication/logger-stop` 
  * HTTP GET `/_api/replication/logger-config` 
  * HTTP PUT `/_api/replication/logger-config` 

* fixed issue #1174, which was due to locking problems in distributed
  AQL execution

* improved cluster locking for AQL avoiding deadlocks

* use DistributeNode for modifying queries with REPLACE and UPDATE, if
  possible


v2.3.6 (2015-XX-XX)
-------------------

* fixed AQL subquery optimization that produced wrong result when multiple subqueries 
  directly followed each other and and a directly following `LET` statement did refer
  to any but the first subquery.


v2.3.5 (2015-01-16)
-------------------

* fixed intermittent 404 errors in Foxx apps after mounting or unmounting apps

* fixed issue #1200: Expansion operator results in "Cannot call method 'forEach' of null"

* fixed issue #1199: Cannot unlink root node of plan


v2.3.4 (2014-12-23)
-------------------

* fixed cerberus path for MyArangoDB


v2.3.3 (2014-12-17)
-------------------

* fixed error handling in instantiation of distributed AQL queries, this 
  also fixes a bug in cluster startup with many servers

* issue #1185: parse non-fractional JSON numbers with exponent (e.g. `4e-261`)

* issue #1159: allow --server.request-timeout and --server.connect-timeout of 0


v2.3.2 (2014-12-09)
-------------------

* fixed issue #1177: Fix bug in the user app's storage

* fixed issue #1173: AQL Editor "Save current query" resets user password

* fixed missing makeDirectory when fetching a Foxx application from a zip file

* put in warning about default changed: fixed issue #1134: Change the default endpoint to localhost

* fixed issue #1163: invalid fullCount value returned from AQL

* fixed range operator precedence 

* limit default maximum number of plans created by AQL optimizer to 256 (from 1024)

* make AQL optimizer not generate an extra plan if an index can be used, but modify
  existing plans in place

* fixed AQL cursor ttl (time-to-live) issue

  Any user-specified cursor ttl value was not honored since 2.3.0.

* fixed segfault in AQL query hash index setup with unknown shapes

* fixed memleaks

* added AQL optimizer rule for removing `INTO` from a `COLLECT` statement if not needed

* fixed issue #1131

  This change provides the `KEEP` clause for `COLLECT ... INTO`. The `KEEP` clause
  allows controlling which variables will be kept in the variable created by `INTO`.
  
* fixed issue #1147, must protect dispatcher ID for etcd

v2.3.1 (2014-11-28)
-------------------

* recreate password if missing during upgrade

* fixed issue #1126

* fixed non-working subquery index optimizations

* do not restrict summary of Foxx applications to 60 characters

* fixed display of "required" path parameters in Foxx application documentation

* added more optimizations of constants values in AQL FILTER conditions

* fixed invalid or-to-in optimization for FILTERs containing comparisons
  with boolean values

* fixed replication of `_graphs` collection

* added AQL list functions `PUSH`, `POP`, `UNSHIFT`, `SHIFT`, `REMOVE_VALUES`,
  `REMOVE_VALUE`, `REMOVE_NTH` and `APPEND`

* added AQL functions `CALL` and `APPLY` to dynamically call other functions

* fixed AQL optimizer cost estimation for LIMIT node

* prevent Foxx queues from permanently writing to the journal even when
  server is idle

* fixed AQL COLLECT statement with INTO clause, which copied more variables
  than v2.2 and thus lead to too much memory consumption. 
  This deals with #1107.

* fixed AQL COLLECT statement, this concerned every COLLECT statement, 
  only the first group had access to the values of the variables before 
  the COLLECT statement. This deals with #1127.

* fixed some AQL internals, where sometimes too many items were
  fetched from upstream in the presence of a LIMIT clause. This should
  generally improve performance.


v2.3.0 (2014-11-18)
-------------------

* fixed syslog flags. `--log.syslog` is deprecated and setting it has no effect, 
  `--log.facility` now works as described. Application name has been changed from
  `triagens` to `arangod`. It can be changed using `--log.application`. The syslog
  will only contain the actual log message. The datetime prefix is omitted.

* fixed deflate in SimpleHttpClient

* fixed issue #1104: edgeExamples broken or changed 

* fixed issue #1103: Error while importing user queries

* fixed issue #1100: AQL: HAS() fails on doc[attribute_name] 

* fixed issue #1098: runtime error when creating graph vertex

* hide system applications in **Applications** tab by default

  Display of system applications can be toggled by using the *system applications* 
  toggle in the UI.

* added HTTP REST API for managing tasks (`/_api/tasks`)

* allow passing character lists as optional parameter to AQL functions `TRIM`,
  `LTRIM` and `RTRIM`

  These functions now support trimming using custom character lists. If no character
  lists are specified, all whitespace characters will be removed as previously:

      TRIM("  foobar\t \r\n ")         // "foobar"
      TRIM(";foo;bar;baz, ", "; ")     // "foo;bar;baz"

* added AQL string functions `LTRIM`, `RTRIM`, `FIND_FIRST`, `FIND_LAST`, `SPLIT`, 
  `SUBSTITUTE`

* added AQL functions `ZIP`, `VALUES` and `PERCENTILE`

* made AQL functions `CONCAT` and `CONCAT_SEPARATOR` work with list arguments

* dynamically create extra dispatcher threads if required

* fixed issue #1097: schemas in the API docs no longer show required properties as optional


v2.3.0-beta2 (2014-11-08)
-------------------------

* front-end: new icons for uploading and downloading JSON documents into a collection

* front-end: fixed documents pagination css display error

* front-end: fixed flickering of the progress view

* front-end: fixed missing event for documents filter function

* front-end: jsoneditor: added CMD+Return (Mac) CTRL+Return (Linux/Win) shortkey for 
  saving a document

* front-end: added information tooltip for uploading json documents.

* front-end: added database management view to the collapsed navigation menu

* front-end: added collection truncation feature

* fixed issue #1086: arangoimp: Odd errors if arguments are not given properly

* performance improvements for AQL queries that use JavaScript-based expressions
  internally

* added AQL geo functions `WITHIN_RECTANGLE` and `IS_IN_POLYGON`

* fixed non-working query results download in AQL editor of web interface

* removed debug print message in AQL editor query export routine

* fixed issue #1075: Aardvark: user name required even if auth is off #1075 

  The fix for this prefills the username input field with the current user's
  account name if any and `root` (the default username) otherwise. Additionally,
  the tooltip text has been slightly adjusted.

* fixed issue #1069: Add 'raw' link to swagger ui so that the raw swagger 
  json can easily be retrieved

  This adds a link to the Swagger API docs to an application's detail view in
  the **Applications** tab of the web interface. The link produces the Swagger
  JSON directly. If authentication is turned on, the link requires authentication,
  too.

* documentation updates


v2.3.0-beta1 (2014-11-01)
-------------------------

* added dedicated `NOT IN` operator for AQL

  Previously, a `NOT IN` was only achievable by writing a negated `IN` condition:
   
      FOR i IN ... FILTER ! (i IN [ 23, 42 ]) ...

  This can now alternatively be expressed more intuitively as follows:

      FOR i IN ... FILTER i NOT IN [ 23, 42 ] ...

* added alternative logical operator syntax for AQL

  Previously, the logical operators in AQL could only be written as:
  - `&&`: logical and
  - `||`: logical or
  - `!`: negation

  ArangoDB 2.3 introduces the alternative variants for these operators:
  - `AND`: logical and
  - `OR`: logical or
  - `NOT`: negation

  The new syntax is just an alternative to the old syntax, allowing easier 
  migration from SQL. The old syntax is still fully supported and will be.

* improved output of `ArangoStatement.parse()` and POST `/_api/query`

  If an AQL query can be parsed without problems, The return value of 
  `ArangoStatement.parse()` now contains an attribute `ast` with the abstract
  syntax tree of the query (before optimizations). Though this is an internal
  representation of the query and is subject to change, it can be used to inspect
  how ArangoDB interprets a given query.

* improved `ArangoStatement.explain()` and POST `/_api/explain`

  The commands for explaining AQL queries have been improved.

* added command-line option `--javascript.v8-contexts` to control the number of 
  V8 contexts created in arangod.
  
  Previously, the number of V8 contexts was equal to the number of server threads
  (as specified by option `--server.threads`). 

  However, it may be sensible to create different amounts of threads and V8
  contexts. If the option is not specified, the number of V8 contexts created
  will be equal to the number of server threads. Thus no change in configuration
  is required to keep the old behavior.
  
  If you are using the default config files or merge them with your local config
  files, please review if the default number of server threads is okay in your
  environment. Additionally you should verify that the number of V8 contexts
  created (as specified in option `--javascript.v8-contexts`) is okay.

* the number of server.threads specified is now the minimum of threads
  started. There are situation in which threads are waiting for results of
  distributed database servers. In this case the number of threads is
  dynamically increased.

* removed index type "bitarray"

  Bitarray indexes were only half-way documented and integrated in previous versions 
  of ArangoDB so their benefit was limited. The support for bitarray indexes has
  thus been removed in ArangoDB 2.3. It is not possible to create indexes of type
  "bitarray" with ArangoDB 2.3.

  When a collection is opened that contains a bitarray index definition created 
  with a previous version of ArangoDB, ArangoDB will ignore it and log the following
  warning:

      index type 'bitarray' is not supported in this version of ArangoDB and is ignored 

  Future versions of ArangoDB may automatically remove such index definitions so the
  warnings will eventually disappear.

* removed internal "_admin/modules/flush" in order to fix requireApp

* added basic support for handling binary data in Foxx

  Requests with binary payload can be processed in Foxx applications by
  using the new method `res.rawBodyBuffer()`. This will return the unparsed request
  body as a Buffer object.

  There is now also the method `req.requestParts()` available in Foxx to retrieve
  the individual components of a multipart HTTP request.

  Buffer objects can now be used when setting the response body of any Foxx action.
  Additionally, `res.send()` has been added as a convenience method for returning 
  strings, JSON objects or buffers from a Foxx action:

      res.send("<p>some HTML</p>");
      res.send({ success: true });
      res.send(new Buffer("some binary data"));

  The convenience method `res.sendFile()` can now be used to easily return the
  contents of a file from a Foxx action:

      res.sendFile(applicationContext.foxxFilename("image.png"));

  `fs.write` now accepts not only strings but also Buffer objects as second parameter:

      fs.write(filename, "some data");
      fs.write(filename, new Buffer("some binary data"));

  `fs.readBuffer` can be used to return the contents of a file in a Buffer object.

* improved performance of insertion into non-unique hash indexes significantly in case
  many duplicate keys are used in the index

* issue #1042: set time zone in log output

  the command-line option `--log.use-local-time` was added to print dates and times in
  the server-local timezone instead of UTC

* command-line options that require a boolean value now validate the
  value given on the command-line

  This prevents issues if no value is specified for an option that 
  requires a boolean value. For example, the following command-line would 
  have caused trouble in 2.2, because `--server.endpoint` would have been 
  used as the value for the `--server.disable-authentication` options
  (which requires a boolean value):
  
      arangod --server.disable-authentication --server.endpoint tcp://127.0.0.1:8529 data

  In 2.3, running this command will fail with an error and requires to
  be modified to:

      arangod --server.disable-authentication true --server.endpoint tcp://127.0.0.1:8529 data

* improved performance of CSV import in arangoimp

* fixed issue #1027: Stack traces are off-by-one

* fixed issue #1026: Modules loaded in different files within the same app 
  should refer to the same module

* fixed issue #1025: Traversal not as expected in undirected graph

* added a _relation function in the general-graph module.
 
  This deprecated _directedRelation and _undirectedRelation.
  ArangoDB does not offer any constraints for undirected edges
  which caused some confusion of users how undirected relations
  have to be handled. Relation now only supports directed relations
  and the user can actively simulate undirected relations.

* changed return value of Foxx.applicationContext#collectionName:

  Previously, the function could return invalid collection names because
  invalid characters were not replaced in the application name prefix, only
  in the collection name passed.

  Now, the function replaces invalid characters also in the application name
  prefix, which might to slightly different results for application names that
  contained any characters outside the ranges [a-z], [A-Z] and [0-9].

* prevent XSS in AQL editor and logs view

* integrated tutorial into ArangoShell and web interface

* added option `--backslash-escape` for arangoimp when running CSV file imports

* front-end: added download feature for (filtered) documents

* front-end: added download feature for the results of a user query

* front-end: added function to move documents to another collection

* front-end: added sort-by attribute to the documents filter

* front-end: added sorting feature to database, graph management and user management view.

* issue #989: front-end: Databases view not refreshing after deleting a database

* issue #991: front-end: Database search broken

* front-end: added infobox which shows more information about a document (_id, _rev, _key) or
  an edge (_id, _rev, _key, _from, _to). The from and to attributes are clickable and redirect
  to their document location.

* front-end: added edit-mode for deleting multiple documents at the same time.

* front-end: added delete button to the detailed document/edge view.

* front-end: added visual feedback for saving documents/edges inside the editor (error/success).

* front-end: added auto-focusing for the first input field in a modal.

* front-end: added validation for user input in a modal.

* front-end: user defined queries are now stored inside the database and are bound to the current
  user, instead of using the local storage functionality of the browsers. The outcome of this is
  that user defined queries are now independently usable from any device. Also queries can now be
  edited through the standard document editor of the front-end through the _users collection.

* front-end: added import and export functionality for user defined queries.

* front-end: added new keywords and functions to the aql-editor theme

* front-end: applied tile-style to the graph view

* front-end: now using the new graph api including multi-collection support

* front-end: foxx apps are now deletable

* front-end: foxx apps are now installable and updateable through github, if github is their
  origin.

* front-end: added foxx app version control. Multiple versions of a single foxx app are now
  installable and easy to manage and are also arranged in groups.

* front-end: the user-set filter of a collection is now stored until the user navigates to
  another collection.

* front-end: fetching and filtering of documents, statistics, and query operations are now
  handled with asynchronous ajax calls.

* front-end: added progress indicator if the front-end is waiting for a server operation.

* front-end: fixed wrong count of documents in the documents view of a collection.

* front-end: fixed unexpected styling of the manage db view and navigation.

* front-end: fixed wrong handling of select fields in a modal view.

* front-end: fixed wrong positioning of some tooltips.

* automatically call `toJSON` function of JavaScript objects (if present)
  when serializing them into database documents. This change allows
  storing JavaScript date objects in the database in a sensible manner.


v2.2.7 (2014-11-19)
-------------------

* fixed issue #998: Incorrect application URL for non-system Foxx apps

* fixed issue #1079: AQL editor: keyword WITH in UPDATE query is not highlighted

* fix memory leak in cluster nodes

* fixed registration of AQL user-defined functions in Web UI (JS shell)

* fixed error display in Web UI for certain errors
  (now error message is printed instead of 'undefined')

* fixed issue #1059: bug in js module console

* fixed issue #1056: "fs": zip functions fail with passwords

* fixed issue #1063: Docs: measuring unit of --wal.logfile-size?

* fixed issue #1062: Docs: typo in 14.2 Example data 


v2.2.6 (2014-10-20)
-------------------

* fixed issue #972: Compilation Issue

* fixed issue #743: temporary directories are now unique and one can read
  off the tool that created them, if empty, they are removed atexit

* Highly improved performance of all AQL GRAPH_* functions.

* Orphan collections in general graphs can now be found via GRAPH_VERTICES
  if either "any" or no direction is defined

* Fixed documentation for AQL function GRAPH_NEIGHBORS.
  The option "vertexCollectionRestriction" is meant to filter the target
  vertices only, and should not filter the path.

* Fixed a bug in GRAPH_NEIGHBORS which enforced only empty results
  under certain conditions


v2.2.5 (2014-10-09)
-------------------

* fixed issue #961: allow non-JSON values in undocument request bodies

* fixed issue 1028: libicu is now statically linked

* fixed cached lookups of collections on the server, which may have caused spurious
  problems after collection rename operations


v2.2.4 (2014-10-01)
-------------------

* fixed accessing `_from` and `_to` attributes in `collection.byExample` and 
  `collection.firstExample`

  These internal attributes were not handled properly in the mentioned functions, so 
  searching for them did not always produce documents

* fixed issue #1030: arangoimp 2.2.3 crashing, not logging on large Windows CSV file 

* fixed issue #1025: Traversal not as expected in undirected graph

* fixed issue #1020

  This requires re-introducing the startup option `--database.force-sync-properties`.

  This option can again be used to force fsyncs of collection, index and database properties 
  stored as JSON strings on disk in files named `parameter.json`. Syncing these files after
  a write may be necessary if the underlying storage does not sync file contents by itself
  in a "sensible" amount of time after a file has been written and closed.

  The default value is `true` so collection, index and database properties will always be
  synced to disk immediately. This affects creating, renaming and dropping collections as 
  well as creating and dropping databases and indexes. Each of these operations will perform
  an additional fsync on the `parameter.json` file if the option is set to `true`. 

  It might be sensible to set this option to `false` for workloads that create and drop a 
  lot of collections (e.g. test runs).

  Document operations such as creating, updating and dropping documents are not affected
  by this option.

* fixed issue #1016: AQL editor bug

* fixed issue #1014: WITHIN function returns wrong distance

* fixed AQL shortest path calculation in function `GRAPH_SHORTEST_PATH` to return
  complete vertex objects instead of just vertex ids

* allow changing of attributes of documents stored in server-side JavaScript variables 

  Previously, the following did not work:

      var doc = db.collection.document(key);
      doc._key = "abc"; // overwriting internal attributes not supported
      doc.value = 123;  // overwriting existing attributes not supported 

  Now, modifying documents stored in server-side variables (e.g. `doc` in the above case)
  is supported. Modifying the variables will not update the documents in the database,
  but will modify the JavaScript object (which can be written back to the database using
  `db.collection.update` or `db.collection.replace`)

* fixed issue #997: arangoimp apparently doesn't support files >2gig on Windows

  large file support (requires using `_stat64` instead of `stat`) is now supported on 
  Windows


v2.2.3 (2014-09-02)
-------------------

* added `around` for Foxx controller

* added `type` option for HTTP API `GET /_api/document?collection=...`

  This allows controlling the type of results to be returned. By default, paths to
  documents will be returned, e.g. 

      [
        `/_api/document/test/mykey1`,
        `/_api/document/test/mykey2`,
        ...
      ]

  To return a list of document ids instead of paths, the `type` URL parameter can be 
  set to `id`:

      [
        `test/mykey1`,
        `test/mykey2`,
        ...
      ]

  To return a list of document keys only, the `type` URL parameter can be set to `key`:

      [
        `mykey1`,
        `mykey2`,
        ...
      ]


* properly capitalize HTTP response header field names in case the `x-arango-async`
  HTTP header was used in a request.

* fixed several documentation issues

* speedup for several general-graph functions, AQL functions starting with `GRAPH_`
  and traversals


v2.2.2 (2014-08-08)
-------------------

* allow storing non-reserved attribute names starting with an underscore

  Previous versions of ArangoDB parsed away all attribute names that started with an 
  underscore (e.g. `_test', '_foo', `_bar`) on all levels of a document (root level
  and sub-attribute levels). While this behavior was documented, it was unintuitive and
  prevented storing documents inside other documents, e.g.:

      {
        "_key" : "foo",
        "_type" : "mydoc",
        "references" : [
          {
            "_key" : "something",
            "_rev" : "...",
            "value" : 1
          },
          { 
            "_key" : "something else",
            "_rev" : "...",
            "value" : 2
          }
        ]
      }

  In the above example, previous versions of ArangoDB removed all attributes and
  sub-attributes that started with underscores, meaning the embedded documents would lose
  some of their attributes. 2.2.2 should preserve such attributes, and will also allow
  storing user-defined attribute names on the top-level even if they start with underscores
  (such as `_type` in the above example).

* fix conversion of JavaScript String, Number and Boolean objects to JSON.

  Objects created in JavaScript using `new Number(...)`, `new String(...)`, or
  `new Boolean(...)` were not converted to JSON correctly.

* fixed a race condition on task registration (i.e. `require("org/arangodb/tasks").register()`)

  this race condition led to undefined behavior when a just-created task with no offset and
  no period was instantly executed and deleted by the task scheduler, before the `register`
  function returned to the caller.

* changed run-tests.sh to execute all suitable tests.

* switch to new version of gyp

* fixed upgrade button


v2.2.1 (2014-07-24)
-------------------

* fixed hanging write-ahead log recovery for certain cases that involved dropping
  databases

* fixed issue with --check-version: when creating a new database the check failed

* issue #947 Foxx applicationContext missing some properties

* fixed issue with --check-version: when creating a new database the check failed

* added startup option `--wal.suppress-shape-information`

  Setting this option to `true` will reduce memory and disk space usage and require
  less CPU time when modifying documents or edges. It should therefore be turned on
  for standalone ArangoDB servers. However, for servers that are used as replication
  masters, setting this option to `true` will effectively disable the usage of the
  write-ahead log for replication, so it should be set to `false` for any replication
  master servers.

  The default value for this option is `false`. 

* added optional `ttl` attribute to specify result cursor expiration for HTTP API method 
  `POST /_api/cursor` 

  The `ttl` attribute can be used to prevent cursor results from timing out too early.

* issue #947: Foxx applicationContext missing some properties

* (reported by Christian Neubauer): 

  The problem was that in Google's V8, signed and unsigned chars are not always declared cleanly.
  so we need to force v8 to compile with forced signed chars which is done by the Flag:
    -fsigned-char
  at least it is enough to follow the instructions of compiling arango on rasperry 
  and add "CFLAGS='-fsigned-char'" to the make command of V8 and remove the armv7=0

* Fixed a bug with the replication client. In the case of single document
  transactions the collection was not write locked.


v2.2.0 (2014-07-10)
-------------------

* The replication methods `logger.start`, `logger.stop` and `logger.properties` are
  no-ops in ArangoDB 2.2 as there is no separate replication logger anymore. Data changes
  are logged into the write-ahead log in ArangoDB 2.2, and not separately by the 
  replication logger. The replication logger object is still there in ArangoDB 2.2 to
  ensure backwards-compatibility, however, logging cannot be started, stopped or 
  configured anymore. Using any of these methods will do nothing.

  This also affects the following HTTP API methods:
  - `PUT /_api/replication/logger-start`
  - `PUT /_api/replication/logger-stop`
  - `GET /_api/replication/logger-config` 
  - `PUT /_api/replication/logger-config`

  Using any of these methods is discouraged from now on as they will be removed in 
  future versions of ArangoDB.

* INCOMPATIBLE CHANGE: replication of transactions has changed. Previously, transactions
  were logged on a master in one big block and shipped to a slave in one block, too.
  Now transactions will be logged and replicated as separate entries, allowing transactions
  to be bigger and also ensure replication progress.
  
  This change also affects the behavior of the `stop` method of the replication applier.
  If the replication applier is now stopped manually using the `stop` method and later 
  restarted using the `start` method, any transactions that were unfinished at the
  point of stopping will be aborted on a slave, even if they later commit on the master.

  In ArangoDB 2.2, stopping the replication applier manually should be avoided unless the
  goal is to stop replication permanently or to do a full resync with the master anyway.
  If the replication applier still must be stopped, it should be made sure that the
  slave has fetched and applied all pending operations from a master, and that no 
  extra transactions are started on the master before the `stop` command on the slave
  is executed.

  Replication of transactions in ArangoDB 2.2 might also lock the involved collections on
  the slave while a transaction is either committed or aborted on the master and the
  change has been replicated to the slave. This change in behavior may be important for
  slave servers that are used for read-scaling. In order to avoid long lasting collection
  locks on the slave, transactions should be kept small.

  The `_replication` system collection is not used anymore in ArangoDB 2.2 and its usage is
  discouraged.

* INCOMPATIBLE CHANGE: the figures reported by the `collection.figures` method
  now only reflect documents and data contained in the journals and datafiles of
  collections. Documents or deletions contained only in the write-ahead log will
  not influence collection figures until the write-ahead log garbage collection
  kicks in. The figures for a collection might therefore underreport the total
  resource usage of a collection.

  Additionally, the attributes `lastTick` and `uncollectedLogfileEntries` have been
  added to the result of the `figures` operation and the HTTP API method 
  `PUT /_api/collection/figures`

* added `insert` method as an alias for `save`. Documents can now be inserted into
  a collection using either method:
  
      db.test.save({ foo: "bar" }); 
      db.test.insert({ foo: "bar" }); 

* added support for data-modification AQL queries

* added AQL keywords `INSERT`, `UPDATE`, `REPLACE` and `REMOVE` (and `WITH`) to
  support data-modification AQL queries.
  
  Unquoted usage of these keywords for attribute names in AQL queries will likely
  fail in ArangoDB 2.2. If any such attribute name needs to be used in a query, it
  should be enclosed in backticks to indicate the usage of a literal attribute
  name. 

  For example, the following query will fail in ArangoDB 2.2 with a parse error:

      FOR i IN foo RETURN i.remove

  and needs to be rewritten like this:

      FOR i IN foo RETURN i.`remove`

* disallow storing of JavaScript objects that contain JavaScript native objects
  of type `Date`, `Function`, `RegExp` or `External`, e.g.

      db.test.save({ foo: /bar/ });
      db.test.save({ foo: new Date() });

  will now print

      Error: <data> cannot be converted into JSON shape: could not shape document

  Previously, objects of these types were silently converted into an empty object
  (i.e. `{ }`).

  To store such objects in a collection, explicitly convert them into strings 
  like this:

      db.test.save({ foo: String(/bar/) });
      db.test.save({ foo: String(new Date()) });

* The replication methods `logger.start`, `logger.stop` and `logger.properties` are
  no-ops in ArangoDB 2.2 as there is no separate replication logger anymore. Data changes
  are logged into the write-ahead log in ArangoDB 2.2, and not separately by the 
  replication logger. The replication logger object is still there in ArangoDB 2.2 to
  ensure backwards-compatibility, however, logging cannot be started, stopped or 
  configured anymore. Using any of these methods will do nothing.

  This also affects the following HTTP API methods:
  - `PUT /_api/replication/logger-start`
  - `PUT /_api/replication/logger-stop`
  - `GET /_api/replication/logger-config` 
  - `PUT /_api/replication/logger-config`

  Using any of these methods is discouraged from now on as they will be removed in 
  future versions of ArangoDB.

* INCOMPATIBLE CHANGE: replication of transactions has changed. Previously, transactions
  were logged on a master in one big block and shipped to a slave in one block, too.
  Now transactions will be logged and replicated as separate entries, allowing transactions
  to be bigger and also ensure replication progress.
  
  This change also affects the behavior of the `stop` method of the replication applier.
  If the replication applier is now stopped manually using the `stop` method and later 
  restarted using the `start` method, any transactions that were unfinished at the
  point of stopping will be aborted on a slave, even if they later commit on the master.

  In ArangoDB 2.2, stopping the replication applier manually should be avoided unless the
  goal is to stop replication permanently or to do a full resync with the master anyway.
  If the replication applier still must be stopped, it should be made sure that the
  slave has fetched and applied all pending operations from a master, and that no 
  extra transactions are started on the master before the `stop` command on the slave
  is executed.

  Replication of transactions in ArangoDB 2.2 might also lock the involved collections on
  the slave while a transaction is either committed or aborted on the master and the
  change has been replicated to the slave. This change in behavior may be important for
  slave servers that are used for read-scaling. In order to avoid long lasting collection
  locks on the slave, transactions should be kept small.

  The `_replication` system collection is not used anymore in ArangoDB 2.2 and its usage is
  discouraged.

* INCOMPATIBLE CHANGE: the figures reported by the `collection.figures` method
  now only reflect documents and data contained in the journals and datafiles of
  collections. Documents or deletions contained only in the write-ahead log will
  not influence collection figures until the write-ahead log garbage collection
  kicks in. The figures for a collection might therefore underreport the total
  resource usage of a collection.

  Additionally, the attributes `lastTick` and `uncollectedLogfileEntries` have been
  added to the result of the `figures` operation and the HTTP API method 
  `PUT /_api/collection/figures`

* added `insert` method as an alias for `save`. Documents can now be inserted into
  a collection using either method:
  
      db.test.save({ foo: "bar" }); 
      db.test.insert({ foo: "bar" }); 

* added support for data-modification AQL queries

* added AQL keywords `INSERT`, `UPDATE`, `REPLACE` and `REMOVE` (and `WITH`) to
  support data-modification AQL queries.
  
  Unquoted usage of these keywords for attribute names in AQL queries will likely
  fail in ArangoDB 2.2. If any such attribute name needs to be used in a query, it
  should be enclosed in backticks to indicate the usage of a literal attribute
  name. 

  For example, the following query will fail in ArangoDB 2.2 with a parse error:

      FOR i IN foo RETURN i.remove

  and needs to be rewritten like this:

      FOR i IN foo RETURN i.`remove`

* disallow storing of JavaScript objects that contain JavaScript native objects
  of type `Date`, `Function`, `RegExp` or `External`, e.g.

      db.test.save({ foo: /bar/ });
      db.test.save({ foo: new Date() });

  will now print

      Error: <data> cannot be converted into JSON shape: could not shape document

  Previously, objects of these types were silently converted into an empty object
  (i.e. `{ }`).

  To store such objects in a collection, explicitly convert them into strings 
  like this:

      db.test.save({ foo: String(/bar/) });
      db.test.save({ foo: String(new Date()) });

* honor startup option `--server.disable-statistics` when deciding whether or not
  to start periodic statistics collection jobs

  Previously, the statistics collection jobs were started even if the server was
  started with the `--server.disable-statistics` flag being set to `true`

* removed startup option `--random.no-seed`

  This option had no effect in previous versions of ArangoDB and was thus removed.

* removed startup option `--database.remove-on-drop`

  This option was used for debugging only.

* removed startup option `--database.force-sync-properties`

  This option is now superfluous as collection properties are now stored in the 
  write-ahead log.

* introduced write-ahead log

  All write operations in an ArangoDB server instance are automatically logged
  to the server's write-ahead log. The write-ahead log is a set of append-only 
  logfiles, and it is used in case of a crash recovery and for replication.
  Data from the write-ahead log will eventually be moved into the journals or
  datafiles of collections, allowing the server to remove older write-ahead log 
  logfiles. Figures of collections will be updated when data are moved from the
  write-ahead log into the journals or datafiles of collections.

  Cross-collection transactions in ArangoDB should benefit considerably by this
  change, as less writes than in previous versions are required to ensure the data 
  of multiple collections are atomically and durably committed. All data-modifying 
  operations inside transactions (insert, update, remove) will write their 
  operations into the write-ahead log directly, making transactions with multiple 
  operations also require less physical memory than in previous versions of ArangoDB,
  that required all transaction data to fit into RAM.
  
  The `_trx` system collection is not used anymore in ArangoDB 2.2 and its usage is
  discouraged.

  The data in the write-ahead log can also be used in the replication context.
  The `_replication` collection that was used in previous versions of ArangoDB to 
  store all changes on the server is not used anymore in ArangoDB 2.2. Instead, 
  slaves can read from a master's write-ahead log to get informed about most
  recent changes. This removes the need to store data-modifying operations in 
  both the actual place and the `_replication` collection. 

* removed startup option `--server.disable-replication-logger`

  This option is superfluous in ArangoDB 2.2. There is no dedicated replication
  logger in ArangoDB 2.2. There is now always the write-ahead log, and it is also
  used as the server's replication log. Specifying the startup option
  `--server.disable-replication-logger` will do nothing in ArangoDB 2.2, but the
  option should not be used anymore as it might be removed in a future version.

* changed behavior of replication logger

  There is no dedicated replication logger in ArangoDB 2.2 as there is the 
  write-ahead log now. The existing APIs for starting and stopping the replication
  logger still exist in ArangoDB 2.2 for downwards-compatibility, but calling
  the start or stop operations are no-ops in ArangoDB 2.2. When querying the
  replication logger status via the API, the server will always report that the
  replication logger is running. Configuring the replication logger is a no-op 
  in ArangoDB 2.2, too. Changing the replication logger configuration has no
  effect. Instead, the write-ahead log configuration can be changed.

* removed MRuby integration for arangod

  ArangoDB had an experimental MRuby integration in some of the publish builds.
  This wasn't continuously developed, and so it has been removed in ArangoDB 2.2.

  This change has led to the following startup options being superfluous:

  - `--ruby.gc-interval`
  - `--ruby.action-directory`
  - `--ruby.modules-path`
  - `--ruby.startup-directory`

  Specifying these startup options will do nothing in ArangoDB 2.2, but the 
  options should be avoided from now on as they might be removed in future versions.

* reclaim index memory when last document in collection is deleted

  Previously, deleting documents from a collection did not lead to index sizes being
  reduced. Instead, the already allocated index memory was re-used when a collection
  was refilled.

  Now, index memory for primary indexes and hash indexes is reclaimed instantly when
  the last document from a collection is removed.
  
* inlined and optimized functions in hash indexes

* added AQL TRANSLATE function

  This function can be used to perform lookups from static lists, e.g.

      LET countryNames = { US: "United States", UK: "United Kingdom", FR: "France" }
      RETURN TRANSLATE("FR", countryNames) 

* fixed datafile debugger

* fixed check-version for empty directory

* moved try/catch block to the top of routing chain

* added mountedApp function for foxx-manager

* fixed issue #883: arango 2.1 - when starting multi-machine cluster, UI web 
  does not change to cluster overview

* fixed dfdb: should not start any other V8 threads

* cleanup of version-check, added module org/arangodb/database-version,
  added --check-version option

* fixed issue #881: [2.1.0] Bombarded (every 10 sec or so) with 
  "WARNING format string is corrupt" when in non-system DB Dashboard

* specialized primary index implementation to allow faster hash table 
  rebuilding and reduce lookups in datafiles for the actual value of `_key`.

* issue #862: added `--overwrite` option to arangoimp

* removed number of property lookups for documents during AQL queries that
  access documents

* prevent buffering of long print results in arangosh's and arangod's print
  command

  this change will emit buffered intermediate print results and discard the
  output buffer to quickly deliver print results to the user, and to prevent
  constructing very large buffers for large results

* removed sorting of attribute names for use in a collection's shaper

  sorting attribute names was done on document insert to keep attributes 
  of a collection in sorted order for faster comparisons. The sort order
  of attributes was only used in one particular and unlikely case, so it
  was removed. Collections with many different attribute names should 
  benefit from this change by faster inserts and slightly less memory usage.

* fixed a bug in arangodump which got the collection name in _from and _to
  attributes of edges wrong (all were "_unknown")

* fixed a bug in arangorestore which did not recognize wrong _from and _to
  attributes of edges

* improved error detection and reporting in arangorestore


v2.1.1 (2014-06-06)
-------------------

* fixed dfdb: should not start any other V8 threads

* signature for collection functions was modified

  The basic change was the substitution of the input parameter of the
  function by an generic options object which can contain multiple
  option parameter of the function.
  Following functions were modified
  remove
  removeBySample
  replace
  replaceBySample
  update
  updateBySample
  
  Old signature is yet supported but it will be removed in future versions 

v2.1.0 (2014-05-29)
-------------------

* implemented upgrade procedure for clusters

* fixed communication issue with agency which prevented reconnect
  after an agent failure

* fixed cluster dashboard in the case that one but not all servers
  in the cluster are down

* fixed a bug with coordinators creating local database objects
  in the wrong order (_system needs to be done first)

* improved cluster dashboard


v2.1.0-rc2 (2014-05-25)
-----------------------

* fixed issue #864: Inconsistent behavior of AQL REVERSE(list) function


v2.1.0-rc1 (XXXX-XX-XX)
-----------------------

* added server-side periodic task management functions:

  - require("org/arangodb/tasks").register(): registers a periodic task
  - require("org/arangodb/tasks").unregister(): unregisters and removes a 
    periodic task
  - require("org/arangodb/tasks").get(): retrieves a specific tasks or all
    existing tasks

  the previous undocumented function `internal.definePeriodic` is now
  deprecated and will be removed in a future release.

* decrease the size of some seldom used system collections on creation. 

  This will make these collections use less disk space and mapped memory.

* added AQL date functions

* added AQL FLATTEN() list function

* added index memory statistics to `db.<collection>.figures()` function

  The `figures` function will now return a sub-document `indexes`, which lists
  the number of indexes in the `count` sub-attribute, and the total memory
  usage of the indexes in bytes in the `size` sub-attribute.

* added AQL CURRENT_DATABASE() function

  This function returns the current database's name.

* added AQL CURRENT_USER() function

  This function returns the current user from an AQL query. The current user is the
  username that was specified in the `Authorization` HTTP header of the request. If
  authentication is turned off or the query was executed outside a request context,
  the function will return `null`.

* fixed issue #796: Searching with newline chars broken?

  fixed slightly different handling of backslash escape characters in a few
  AQL functions. Now handling of escape sequences should be consistent, and 
  searching for newline characters should work the same everywhere

* added OpenSSL version check for configure

  It will report all OpenSSL versions < 1.0.1g as being too old.
  `configure` will only complain about an outdated OpenSSL version but not stop.

* require C++ compiler support (requires g++ 4.8, clang++ 3.4 or Visual Studio 13)

* less string copying returning JSONified documents from ArangoDB, e.g. via
  HTTP GET `/_api/document/<collection>/<document>`

* issue #798: Lower case http headers from arango
        
  This change allows returning capitalized HTTP headers, e.g.
  `Content-Length` instead of `content-length`.
  The HTTP spec says that headers are case-insensitive, but
  in fact several clients rely on a specific case in response
  headers.
  This change will capitalize HTTP headers if the `X-Arango-Version`
  request header is sent by the client and contains a value of at
  least `20100` (for version 2.1). The default value for the
  compatibility can also be set at server start, using the
  `--server.default-api-compatibility` option.

* simplified usage of `db._createStatement()`

  Previously, the function could not be called with a query string parameter as 
  follows:

      db._createStatement(queryString);

  Calling it as above resulted in an error because the function expected an
  object as its parameter. From now on, it's possible to call the function with 
  just the query string.

* make ArangoDB not send back a `WWW-Authenticate` header to a client in case the
  client sends the `X-Omit-WWW-Authenticate` HTTP header.

  This is done to prevent browsers from showing their built-in HTTP authentication 
  dialog for AJAX requests that require authentication.
  ArangoDB will still return an HTTP 401 (Unauthorized) if the request doesn't
  contain valid credentials, but it will omit the `WWW-Authenticate` header, 
  allowing clients to bypass the browser's authentication dialog.

* added REST API method HTTP GET `/_api/job/job-id` to query the status of an
  async job without potentially fetching it from the list of done jobs

* fixed non-intuitive behavior in jobs API: previously, querying the status
  of an async job via the API HTTP PUT `/_api/job/job-id` removed a currently 
  executing async job from the list of queryable jobs on the server.
  Now, when querying the result of an async job that is still executing, 
  the job is kept in the list of queryable jobs so its result can be fetched
  by a subsequent request.

* use a new data structure for the edge index of an edge collection. This
  improves the performance for the creation of the edge index and in 
  particular speeds up removal of edges in graphs. Note however that
  this change might change the order in which edges starting at 
  or ending in a vertex are returned. However, this order was never
  guaranteed anyway and it is not sensible to guarantee any particular 
  order.

* provide a size hint to edge and hash indexes when initially filling them
  this will lead to less re-allocations when populating these indexes
    
  this may speed up building indexes when opening an existing collection

* don't requeue identical context methods in V8 threads in case a method is 
  already registered

* removed arangod command line option `--database.remove-on-compacted`

* export the sort attribute for graph traversals to the HTTP interface

* add support for arangodump/arangorestore for clusters


v2.0.8 (XXXX-XX-XX)
-------------------

* fixed too-busy iteration over skiplists

  Even when a skiplist query was restricted by a limit clause, the skiplist
  index was queried without the limit. this led to slower-than-necessary
  execution times.

* fixed timeout overflows on 32 bit systems

  this bug has led to problems when select was called with a high timeout
  value (2000+ seconds) on 32bit systems that don't have a forgiving select
  implementation. when the call was made on these systems, select failed
  so no data would be read or sent over the connection

  this might have affected some cluster-internal operations.

* fixed ETCD issues on 32 bit systems

  ETCD was non-functional on 32 bit systems at all. The first call to the
  watch API crashed it. This was because atomic operations worked on data
  structures that were not properly aligned on 32 bit systems. 

* fixed issue #848: db.someEdgeCollection.inEdge does not return correct 
  value when called the 2nd time after a .save to the edge collection


v2.0.7 (2014-05-05)
-------------------

* issue #839: Foxx Manager missing "unfetch"

* fixed a race condition at startup

  this fixes undefined behavior in case the logger was involved directly at 
  startup, before the logger initialization code was called. This should have
  occurred only for code that was executed before the invocation of main(), 
  e.g. during ctor calls of statically defined objects.


v2.0.6 (2014-04-22)
-------------------

* fixed issue #835: arangosh doesn't show correct database name



v2.0.5 (2014-04-21)
-------------------

* Fixed a caching problem in IE JS Shell

* added cancelation for async jobs

* upgraded to new gyp for V8

* new Windows installer


v2.0.4 (2014-04-14)
-------------------

* fixed cluster authentication front-end issues for Firefox and IE, there are
  still problems with Chrome


v2.0.3 (2014-04-14)
-------------------

* fixed AQL optimizer bug

* fixed front-end issues

* added password change dialog


v2.0.2 (2014-04-06)
-------------------

* during cluster startup, do not log (somewhat expected) connection errors with
  log level error, but with log level info

* fixed dashboard modals

* fixed connection check for cluster planning front end: firefox does 
  not support async:false

* document how to persist a cluster plan in order to relaunch an existing
  cluster later


v2.0.1 (2014-03-31)
-------------------

* make ArangoDB not send back a `WWW-Authenticate` header to a client in case the
  client sends the `X-Omit-WWW-Authenticate` HTTP header.

  This is done to prevent browsers from showing their built-in HTTP authentication 
  dialog for AJAX requests that require authentication.
  ArangoDB will still return an HTTP 401 (Unauthorized) if the request doesn't
  contain valid credentials, but it will omit the `WWW-Authenticate` header, 
  allowing clients to bypass the browser's authentication dialog.

* fixed isses in arango-dfdb:

  the dfdb was not able to unload certain system collections, so these couldn't be
  inspected with the dfdb sometimes. Additionally, it did not truncate corrupt
  markers from datafiles under some circumstances

* added `changePassword` attribute for users

* fixed non-working "save" button in collection edit view of web interface
  clicking the save button did nothing. one had to press enter in one of the input
  fields to send modified form data

* fixed V8 compile error on MacOS X

* prevent `body length: -9223372036854775808` being logged in development mode for
  some Foxx HTTP responses

* fixed several bugs in web interface dashboard

* fixed issue #783: coffee script not working in manifest file

* fixed issue #783: coffee script not working in manifest file

* fixed issue #781: Cant save current query from AQL editor ui

* bumped version in `X-Arango-Version` compatibility header sent by arangosh and other
  client tools from `1.5` to `2.0`.

* fixed startup options for arango-dfdb, added details option for arango-dfdb

* fixed display of missing error messages and codes in arangosh

* when creating a collection via the web interface, the collection type was always 
  "document", regardless of the user's choice


v2.0.0 (2014-03-10)
-------------------

* first 2.0 release


v2.0.0-rc2 (2014-03-07)
-----------------------

* fixed cluster authorization


v2.0.0-rc1 (2014-02-28)
-----------------------

* added sharding :-)

* added collection._dbName attribute to query the name of the database from a collection

  more detailed documentation on the sharding and cluster features can be found in the user 
  manual, section **Sharding**

* INCOMPATIBLE CHANGE: using complex values in AQL filter conditions with operators other
  than equality (e.g. >=, >, <=, <) will disable usage of skiplist indexes for filter 
  evaluation.
  
  For example, the following queries will be affected by change:

      FOR doc IN docs FILTER doc.value < { foo: "bar" } RETURN doc
      FOR doc IN docs FILTER doc.value >= [ 1, 2, 3 ] RETURN doc

  The following queries will not be affected by the change:
      
      FOR doc IN docs FILTER doc.value == 1 RETURN doc
      FOR doc IN docs FILTER doc.value == "foo" RETURN doc
      FOR doc IN docs FILTER doc.value == [ 1, 2, 3 ] RETURN doc
      FOR doc IN docs FILTER doc.value == { foo: "bar" } RETURN doc

* INCOMPATIBLE CHANGE: removed undocumented method `collection.saveOrReplace`
  
  this feature was never advertised nor documented nor tested.

* INCOMPATIBLE CHANGE: removed undocumented REST API method `/_api/simple/BY-EXAMPLE-HASH`

  this feature was never advertised nor documented nor tested.

* added explicit startup parameter `--server.reuse-address`

  This flag can be used to control whether sockets should be acquired with the SO_REUSEADDR 
  flag.
  
  Regardless of this setting, sockets on Windows are always acquired using the
  SO_EXCLUSIVEADDRUSE flag.

* removed undocumented REST API method GET `/_admin/database-name`

* added user validation API at POST `/_api/user/<username>`

* slightly improved users management API in `/_api/user`:

  Previously, when creating a new user via HTTP POST, the username needed to be 
  passed in an attribute `username`. When users were returned via this API,
  the usernames were returned in an attribute named `user`. This was slightly
  confusing and was changed in 2.0 as follows:

  - when adding a user via HTTP POST, the username can be specified in an attribute 
  `user`. If this attribute is not used, the API will look into the attribute `username`
  as before and use that value.
  - when users are returned via HTTP GET, the usernames are still returned in an
    attribute `user`.

  This change should be fully downwards-compatible with the previous version of the API.

* added AQL SLICE function to extract slices from lists

* made module loader more node compatible

* the startup option `--javascript.package-path` for arangosh is now deprecated and does
  nothing. Using it will not cause an error, but the option is ignored.

* added coffee script support

* Several UI improvements.

* Exchanged icons in the graphviewer toolbar

* always start networking and HTTP listeners when starting the server (even in 
  console mode)

* allow vertex and edge filtering with user-defined functions in TRAVERSAL,
  TRAVERSAL_TREE and SHORTEST_PATH AQL functions:

      // using user-defined AQL functions for edge and vertex filtering
      RETURN TRAVERSAL(friends, friendrelations, "friends/john", "outbound", {
        followEdges: "myfunctions::checkedge",
        filterVertices: "myfunctions::checkvertex"
      })

      // using the following custom filter functions
      var aqlfunctions = require("org/arangodb/aql/functions");
      aqlfunctions.register("myfunctions::checkedge", function (config, vertex, edge, path) { 
        return (edge.type !== 'dislikes'); // don't follow these edges
      }, false);

      aqlfunctions.register("myfunctions::checkvertex", function (config, vertex, path) { 
        if (vertex.isDeleted || ! vertex.isActive) {
          return [ "prune", "exclude" ]; // exclude these and don't follow them
        }
        return [ ]; // include everything else
      }, false);

* fail if invalid `strategy`, `order` or `itemOrder` attribute values
  are passed to the AQL TRAVERSAL function. Omitting these attributes 
  is not considered an error, but specifying an invalid value for any
  of these attributes will make an AQL query fail.

* issue #751: Create database through API should return HTTP status code 201

  By default, the server now returns HTTP 201 (created) when creating a new
  database successfully. To keep compatibility with older ArangoDB versions, the
  startup parameter `--server.default-api-compatibility` can be set to a value
  of `10400` to indicate API compatibility with ArangoDB 1.4. The compatibility
  can also be enforced by setting the `X-Arango-Version` HTTP header in a 
  client request to this API on a per-request basis.

* allow direct access from the `db` object to collections whose names start 
  with an underscore (e.g. db._users).

  Previously, access to such collections via the `db` object was possible from
  arangosh, but not from arangod (and thus Foxx and actions). The only way
  to access such collections from these places was via the `db._collection(<name>)`
  workaround.

* allow `\n` (as well as `\r\n`) as line terminator in batch requests sent to 
  `/_api/batch` HTTP API.

* use `--data-binary` instead of `--data` parameter in generated cURL examples

* issue #703: Also show path of logfile for fm.config()

* issue #675: Dropping a collection used in "graph" module breaks the graph

* added "static" Graph.drop() method for graphs API

* fixed issue #695: arangosh server.password error

* use pretty-printing in `--console` mode by default

* simplified ArangoDB startup options

  Some startup options are now superfluous or their usage is simplified. The
  following options have been changed:

  * `--javascript.modules-path`: this option has been removed. The modules paths
    are determined by arangod and arangosh automatically based on the value of 
    `--javascript.startup-directory`.

    If the option is set on startup, it is ignored so startup will not abort with
    an error `unrecognized option`.

  * `--javascript.action-directory`: this option has been removed. The actions
    directory is determined by arangod automatically based on the value of
    `--javascript.startup-directory`.

    If the option is set on startup, it is ignored so startup will not abort with
    an error `unrecognized option`.

  * `--javascript.package-path`: this option is still available but it is not
    required anymore to set the standard package paths (e.g. `js/npm`). arangod
    will automatically use this standard package path regardless of whether it
    was specified via the options.

    It is possible to use this option to add additional package paths to the
    standard value.

  Configuration files included with arangod are adjusted accordingly.

* layout of the graphs tab adapted to better fit with the other tabs

* database selection is moved to the bottom right corner of the web interface

* removed priority queue index type

  this feature was never advertised nor documented nor tested.

* display internal attributes in document source view of web interface

* removed separate shape collections

  When upgrading to ArangoDB 2.0, existing collections will be converted to include
  shapes and attribute markers in the datafiles instead of using separate files for
  shapes.

  When a collection is converted, existing shapes from the SHAPES directory will
  be written to a new datafile in the collection directory, and the SHAPES directory
  will be removed afterwards.

  This saves up to 2 MB of memory and disk space for each collection 
  (savings are higher, the less different shapes there are in a collection). 
  Additionally, one less file descriptor per opened collection will be used.

  When creating a new collection, the amount of sync calls may be reduced. The same
  may be true for documents with yet-unknown shapes. This may help performance
  in these cases.

* added AQL functions `NTH` and `POSITION`

* added signal handler for arangosh to save last command in more cases

* added extra prompt placeholders for arangosh:
  - `%e`: current endpoint
  - `%u`: current user

* added arangosh option `--javascript.gc-interval` to control amount of 
  garbage collection performed by arangosh

* fixed issue #651: Allow addEdge() to take vertex ids in the JS library

* removed command-line option `--log.format`

  In previous versions, this option did not have an effect for most log messages, so
  it got removed.

* removed C++ logger implementation

  Logging inside ArangoDB is now done using the LOG_XXX() macros. The LOGGER_XXX()
  macros are gone.

* added collection status "loading"


v1.4.16 (XXXX-XX-XX)
--------------------

* fixed too eager datafile deletion

  this issue could have caused a crash when the compaction had marked datafiles as obsolete
  and they were removed while "old" temporary query results still pointed to the old datafile
  positions

* fixed issue #826: Replication fails when a collection's configuration changes


v1.4.15 (2014-04-19)
--------------------

* bugfix for AQL query optimizer
       
  the following type of query was too eagerly optimized, leading to errors in code-generation:
              
      LET a = (FOR i IN [] RETURN i) LET b = (FOR i IN [] RETURN i) RETURN 1
                           
  the problem occurred when both lists in the subqueries were empty. In this case invalid code
  was generated and the query couldn't be executed.


v1.4.14 (2014-04-05)
--------------------

* fixed race conditions during shape / attribute insertion

  A race condition could have led to spurious `cannot find attribute #xx` or
  `cannot find shape #xx` (where xx is a number) warning messages being logged 
  by the server. This happened when a new attribute was inserted and at the same 
  time was queried by another thread.

  Also fixed a race condition that may have occurred when a thread tried to
  access the shapes / attributes hash tables while they were resized. In this
  cases, the shape / attribute may have been hashed to a wrong slot.

* fixed a memory barrier / cpu synchronization problem with libev, affecting
  Windows with Visual Studio 2013 (probably earlier versions are affected, too)
  
  The issue is described in detail here:
  http://lists.schmorp.de/pipermail/libev/2014q1/002318.html


v1.4.13 (2014-03-14)
--------------------

* added diagnostic output for Foxx application upload

* allow dump & restore from ArangoDB 1.4 with an ArangoDB 2.0 server

* allow startup options `temp-path` and `default-language` to be specified from the arangod
  configuration file and not only from the command line

* fixed too eager compaction
  
  The compaction will now wait for several seconds before trying to re-compact the same
  collection. Additionally, some other limits have been introduced for the compaction.
 

v1.4.12 (2014-03-05)
--------------------

* fixed display bug in web interface which caused the following problems:
  - documents were displayed in web interface as being empty
  - document attributes view displayed many attributes with content "undefined"
  - document source view displayed many attributes with name "TYPEOF" and value "undefined"
  - an alert popping up in the browser with message "Datatables warning..."
  
* re-introduced old-style read-write locks to supports Windows versions older than
  Windows 2008R2 and Windows 7. This should re-enable support for Windows Vista and
  Windows 2008.


v1.4.11 (2014-02-27)
--------------------

* added SHORTEST_PATH AQL function 

  this calculates the shortest paths between two vertices, using the Dijkstra
  algorithm, employing a min-heap

  By default, ArangoDB does not know the distance between any two vertices and
  will use a default distance of 1. A custom distance function can be registered
  as an AQL user function to make the distance calculation use any document 
  attributes or custom logic:
    
      RETURN SHORTEST_PATH(cities, motorways, "cities/CGN", "cities/MUC", "outbound", {
        paths: true,
        distance: "myfunctions::citydistance"
      }) 

      // using the following custom distance function
      var aqlfunctions = require("org/arangodb/aql/functions");
      aqlfunctions.register("myfunctions::distance", function (config, vertex1, vertex2, edge) { 
        return Math.sqrt(Math.pow(vertex1.x - vertex2.x) + Math.pow(vertex1.y - vertex2.y));
      }, false);

* fixed bug in Graph.pathTo function

* fixed small memleak in AQL optimizer

* fixed access to potentially uninitialized variable when collection had a cap constraint


v1.4.10 (2014-02-21)
--------------------

* fixed graph constructor to allow graph with some parameter to be used

* added node.js "events" and "stream"

* updated npm packages

* added loading of .json file

* Fixed http return code in graph api with waitForSync parameter.

* Fixed documentation in graph, simple and index api.

* removed 2 tests due to change in ruby library.

* issue #756: set access-control-expose-headers on CORS response

  the following headers are now whitelisted by ArangoDB in CORS responses:
  - etag
  - content-encoding
  - content-length
  - location
  - server
  - x-arango-errors
  - x-arango-async-id


v1.4.9 (2014-02-07)
-------------------

* return a document's current etag in response header for HTTP HEAD requests on
  documents that return an HTTP 412 (precondition failed) error. This allows
  retrieving the document's current revision easily.

* added AQL function `SKIPLIST` to directly access skiplist indexes from AQL
  
  This is a shortcut method to use a skiplist index for retrieving specific documents in 
  indexed order. The function capability is rather limited, but it may be used
  for several cases to speed up queries. The documents are returned in index order if
  only one condition is used.

      /* return all documents with mycollection.created > 12345678 */
      FOR doc IN SKIPLIST(mycollection, { created: [[ '>', 12345678 ]] })
        RETURN doc

      /* return first document with mycollection.created > 12345678 */
      FOR doc IN SKIPLIST(mycollection, { created: [[ '>', 12345678 ]] }, 0, 1)
        RETURN doc

      /* return all documents with mycollection.created between 12345678 and 123456790 */
      FOR doc IN SKIPLIST(mycollection, { created: [[ '>', 12345678 ], [ '<=', 123456790 ]] })
        RETURN doc

      /* return all documents with mycollection.a equal 1 and .b equal 2 */
      FOR doc IN SKIPLIST(mycollection, { a: [[ '==', 1 ]], b: [[ '==', 2 ]] })
        RETURN doc

  The function requires a skiplist index with the exact same attributes to 
  be present on the specified collection. All attributes present in the skiplist
  index must be specified in the conditions specified for the `SKIPLIST` function.
  Attribute declaration order is important, too: attributes must be specified in the 
  same order in the condition as they have been declared in the skiplist index.

* added command-line option `--server.disable-authentication-unix-sockets`
  
  with this option, authentication can be disabled for all requests coming
  in via UNIX domain sockets, enabling clients located on the same host as
  the ArangoDB server to connect without authentication.
  Other connections (e.g. TCP/IP) are not affected by this option.
 
  The default value for this option is `false`.
  Note: this option is only supported on platforms that support Unix domain
  sockets.

* call global arangod instance destructor on shutdown

* issue #755: TRAVERSAL does not use strategy, order and itemOrder options

  these options were not honored when configuring a traversal via the AQL
  TRAVERSAL function. Now, these options are used if specified.

* allow vertex and edge filtering with user-defined functions in TRAVERSAL,
  TRAVERSAL_TREE and SHORTEST_PATH AQL functions:

      // using user-defined AQL functions for edge and vertex filtering
      RETURN TRAVERSAL(friends, friendrelations, "friends/john", "outbound", {
        followEdges: "myfunctions::checkedge",
        filterVertices: "myfunctions::checkvertex"
      })

      // using the following custom filter functions
      var aqlfunctions = require("org/arangodb/aql/functions");
      aqlfunctions.register("myfunctions::checkedge", function (config, vertex, edge, path) { 
        return (edge.type !== 'dislikes'); // don't follow these edges
      }, false);

      aqlfunctions.register("myfunctions::checkvertex", function (config, vertex, path) { 
        if (vertex.isDeleted || ! vertex.isActive) {
          return [ "prune", "exclude" ]; // exclude these and don't follow them
        }
        return [ ]; // include everything else
      }, false);

* issue #748: add vertex filtering to AQL's TRAVERSAL[_TREE]() function


v1.4.8 (2014-01-31)
-------------------

* install foxx apps in the web interface

* fixed a segfault in the import API


v1.4.7 (2014-01-23)
-------------------

* issue #744: Add usage example arangoimp from Command line

* issue #738: added __dirname, __filename pseudo-globals. Fixes #733. (@by pluma)

* mount all Foxx applications in system apps directory on startup


v1.4.6 (2014-01-20)
-------------------

* issue #736: AQL function to parse collection and key from document handle

* added fm.rescan() method for Foxx-Manager

* fixed issue #734: foxx cookie and route problem

* added method `fm.configJson` for arangosh

* include `startupPath` in result of API `/_api/foxx/config`


v1.4.5 (2014-01-15)
-------------------

* fixed issue #726: Alternate Windows Install Method

* fixed issue #716: dpkg -P doesn't remove everything

* fixed bugs in description of HTTP API `_api/index`

* fixed issue #732: Rest API GET revision number
 
* added missing documentation for several methods in HTTP API `/_api/edge/...`

* fixed typos in description of HTTP API `_api/document`

* defer evaluation of AQL subqueries and logical operators (lazy evaluation)

* Updated font in WebFrontend, it now contains a version that renders properly on Windows

* generally allow function return values as call parameters to AQL functions

* fixed potential deadlock in global context method execution

* added override file "arangod.conf.local" (and co)


v1.4.4 (2013-12-24)
-------------------

* uid and gid are now set in the scripts, there is no longer a separate config file for 
  arangod when started from a script

* foxx-manager is now an alias for arangosh

* arango-dfdb is now an alias for arangod, moved from bin to sbin

* changed from readline to linenoise for Windows

* added --install-service and --uninstall-service for Windows

* removed --daemon and --supervisor for Windows

* arangosh and arangod now uses the config-file which maps the binary name, i. e. if you
  rename arangosh to foxx-manager it will use the config file foxx-manager.conf

* fixed lock file for Windows

* fixed issue #711, #687: foxx-manager throws internal errors

* added `--server.ssl-protocol` option for client tools
  this allows connecting from arangosh, arangoimp, arangoimp etc. to an ArangoDB
  server that uses a non-default value for `--server.ssl-protocol`. The default
  value for the SSL protocol is 4 (TLSv1). If the server is configured to use a
  different protocol, it was not possible to connect to it with the client tools.

* added more detailed request statistics 

  This adds the number of async-executed HTTP requests plus the number of HTTP
  requests per individual HTTP method type.

* added `--force` option for arangorestore
  this option allows continuing a restore operation even if the server reports errors
  in the middle of the restore operation

* better error reporting for arangorestore
  in case the server returned an HTTP error, arangorestore previously reported this
  error as `internal error` without any details only. Now server-side errors are
  reported by arangorestore with the server's error message

* include more system collections in dumps produced by arangodump
  previously some system collections were intentionally excluded from dumps, even if the
  dump was run with `--include-system-collections`. for example, the collections `_aal`,
  `_modules`, `_routing`, and `_users` were excluded. This makes sense in a replication
  context but not always in a dump context.
  When specifying `--include-system-collections`, arangodump will now include the above-
  mentioned collections in the dump, too. Some other system collections are still excluded
  even when the dump is run with `--include-system-collections`, for example `_replication`
  and `_trx`.

* fixed issue #701: ArangoStatement undefined in arangosh

* fixed typos in configuration files


v1.4.3 (2013-11-25)
-------------------

* fixed a segfault in the AQL optimizer, occurring when a constant non-list value was
  used on the right-hand side of an IN operator that had a collection attribute on the
  left-hand side

* issue #662:
 
  Fixed access violation errors (crashes) in the Windows version, occurring under some
  circumstances when accessing databases with multiple clients in parallel

* fixed issue #681: Problem with ArchLinux PKGBUILD configuration


v1.4.2 (2013-11-20)
-------------------

* fixed issue #669: Tiny documentation update

* ported Windows version to use native Windows API SRWLocks (slim read-write locks) 
  and condition variables instead of homemade versions

  MSDN states the following about the compatibility of SRWLocks and Condition Variables:

      Minimum supported client:
      Windows Server 2008 [desktop apps | Windows Store apps]

      Minimum supported server:
      Windows Vista [desktop apps | Windows Store apps]
  
* fixed issue #662: ArangoDB on Windows hanging

  This fixes a deadlock issue that occurred on Windows when documents were written to
  a collection at the same time when some other thread tried to drop the collection.

* fixed file-based logging in Windows
 
  the logger complained on startup if the specified log file already existed

* fixed startup of server in daemon mode (`--daemon` startup option)

* fixed a segfault in the AQL optimizer

* issue #671: Method graph.measurement does not exist

* changed Windows condition variable implementation to use Windows native
  condition variables
  
  This is an attempt to fix spurious Windows hangs as described in issue #662.

* added documentation for JavaScript traversals 

* added --code-page command-line option for Windows version of arangosh

* fixed a problem when creating edges via the web interface.

  The problem only occurred if a collection was created with type "document
  collection" via the web interface, and afterwards was dropped and re-created
  with type "edge collection". If the web interface page was not reloaded,
  the old collection type (document) was cached, making the subsequent creation
  of edges into the (seeming-to-be-document) collection fail.

  The fix is to not cache the collection type in the web interface. Users of
  an older version of the web interface can reload the collections page if they
  are affected.

* fixed a caching problem in arangosh: if a collection was created using the web
  interface, and then removed via arangosh, arangosh did not actually drop the
  collection due to caching.

  Because the `drop` operation was not carried out, this caused misleading error
  messages when trying to re-create the collection (e.g. `cannot create collection:
  duplicate name`).

* fixed ALT-introduced characters for arangosh console input on Windows

  The Windows readline port was not able to handle characters that are built
  using CTRL or ALT keys. Regular characters entered using the CTRL or ALT keys
  were silently swallowed and not passed to the terminal input handler.
  
  This did not seem to cause problems for the US keyboard layout, but was a
  severe issue for keyboard layouts that require the ALT (or ALT-GR) key to 
  construct characters. For example, entering the character `{` with a German
  keyboard layout requires pressing ALT-GR + 9. 

* fixed issue #665: Hash/skiplist combo madness bit my ass

  this fixes a problem with missing/non-deterministic rollbacks of inserts in
  case of a unique constraint violation into a collection with multiple secondary
  indexes (with at least one of them unique)

* fixed issue #664: ArangoDB installer on Windows requires drive c:

* partly fixed issue #662: ArangoDB on Windows hanging

  This fixes dropping databases on Windows. In previous 1.4 versions on Windows,
  one shape collection file was not unloaded and removed when dropping a database,
  leaving one directory and one shape collection file in the otherwise-dropped
  database directory.

* fixed issue #660: updated documentation on indexes


v1.4.1 (2013-11-08)
-------------------

* performance improvements for skip-list deletes


v1.4.1-rc1 (2013-11-07)
-----------------------

* fixed issue #635: Web-Interface should have a "Databases" Menu for Management

* fixed issue #624: Web-Interface is missing a Database selector

* fixed segfault in bitarray query

* fixed issue #656: Cannot create unique index through web interface

* fixed issue #654: bitarray index makes server down

* fixed issue #653: Slow query

* fixed issue #650: Randomness of any() should be improved

* made AQL `DOCUMENT()` function polymorphic and work with just one parameter.

  This allows using the `DOCUMENT` function like this:

      DOCUMENT('users/john') 
      DOCUMENT([ 'users/john', 'users/amy' ]) 

  in addition to the existing use cases:

      DOCUMENT(users, 'users/john')
      DOCUMENT(users, 'john')
      DOCUMENT(users, [ 'users/john' ])
      DOCUMENT(users, [ 'users/john', 'users/amy' ])
      DOCUMENT(users, [ 'john', 'amy' ])

* simplified usage of ArangoDB batch API

  It is not necessary anymore to send the batch boundary in the HTTP `Content-Type`
  header. Previously, the batch API expected the client to send a Content-Type header
  of`multipart/form-data; boundary=<some boundary value>`. This is still supported in
  ArangoDB 2.0, but clients can now also omit this header. If the header is not 
  present in a client request, ArangoDB will ignore the request content type and
  read the MIME boundary from the beginning of the request body.

  This also allows using the batch API with the Swagger "Try it out" feature (which is
  not too good at sending a different or even dynamic content-type request header).

* added API method GET `/_api/database/user` 

  This returns the list of databases a specific user can see without changing the
  username/passwd.

* issue #424: Documentation about IDs needs to be upgraded


v1.4.0 (2013-10-29)
-------------------

* fixed issue #648: /batch API is missing from Web Interface API Documentation (Swagger)

* fixed issue #647: Icon tooltips missing

* fixed issue #646: index creation in web interface

* fixed issue #645: Allow jumping from edge to linked vertices

* merged PR for issue #643: Some minor corrections and a link to "Downloads"

* fixed issue #642: Completion of error handling

* fixed issue #639: compiling v1.4 on maverick produces warnings on -Wstrict-null-sentinel

* fixed issue #634: Web interface bug: Escape does not always propagate

* fixed issue #620: added startup option `--server.default-api-compatibility`

  This adds the following changes to the ArangoDB server and clients:
  - the server provides a new startup option `--server.default-api-compatibility`.
    This option can be used to determine the compatibility of (some) server API
    return values. The value for this parameter is a server version number,
    calculated as follows: `10000 * major + 100 * minor` (e.g. `10400` for ArangoDB
    1.3). The default value is `10400` (1.4), the minimum allowed value is `10300`
    (1.3).

    When setting this option to a value lower than the current server version,
    the server might respond with old-style results to "old" clients, increasing
    compatibility with "old" (non-up-to-date) clients.

  - the server will on each incoming request check for an HTTP header 
    `x-arango-version`. Clients can optionally set this header to the API
    version number they support. For example, if a client sends the HTTP header
    `x-arango-version: 10300`, the server will pick this up and might send ArangoDB
    1.3-style responses in some situations.

    Setting either the startup parameter or using the HTTP header (or both) allows
    running "old" clients with newer versions of ArangoDB, without having to adjust
    the clients too much.

  - the `location` headers returned by the server for the APIs `/_api/document/...` 
    and `/_api/collection/...` will have different values depending on the used API
    version. If the API compatibility is `10300`, the `location` headers returned
    will look like this:

        location: /_api/document/....

    whereas when an API compatibility of `10400` or higher is used, the `location`
    headers will look like this:

        location: /_db/<database name>/_api/document/...

  Please note that even in the presence of this, old API versions still may not 
  be supported forever by the server. 
  
* fixed issue #643: Some minor corrections and a link to "Downloads" by @frankmayer

* started issue #642: Completion of error handling

* fixed issue #639: compiling v1.4 on maverick produces warnings on 
  -Wstrict-null-sentinel 

* fixed issue #621: Standard Config needs to be fixed

* added function to manage indexes (web interface)

* improved server shutdown time by signaling shutdown to applicationserver,
  logging, cleanup and compactor threads

* added foxx-manager `replace` command

* added foxx-manager `installed` command (a more intuitive alias for `list`) 

* fixed issue #617: Swagger API is missing '/_api/version'

* fixed issue #615: Swagger API: Some commands have no parameter entry forms

* fixed issue #614: API : Typo in : Request URL /_api/database/current

* fixed issue #609: Graph viz tool - different background color 

* fixed issue #608: arangosh config files - eventually missing in the manual

* fixed issue #607: Admin interface: no core documentation

* fixed issue #603: Aardvark Foxx App Manager 

* fixed a bug in type-mapping between AQL user functions and the AQL layer

  The bug caused errors like the following when working with collection documents
  in an AQL user function:

      TypeError: Cannot assign to read only property '_id' of #<ShapedJson>

* create less system collections when creating a new database

  This is achieved by deferring collection creation until the collections are actually
  needed by ArangoDB. The following collections are affected by the change:
  - `_fishbowl`
  - `_structures`


v1.4.0-beta2 (2013-10-14)
-------------------------

* fixed compaction on Windows 

  The compaction on Windows did not ftruncate the cleaned datafiles to a smaller size.
  This has been fixed so not only the content of the files is cleaned but also files
  are re-created with potentially smaller sizes.

* only the following system collections will be excluded from replication from now on:
  - `_replication`
  - `_trx`
  - `_users`
  - `_aal`
  - `_fishbowl`
  - `_modules`
  - `_routing`

  Especially the following system collections will now be included in replication:
  - `_aqlfunctions`
  - `_graphs`
  
  In previous versions of ArangoDB, all system collections were excluded from the 
  replication.

  The change also caused a change in the replication logger and applier:
  in previous versions of ArangoDB, only a collection's id was logged for an operation.
  This has not caused problems for non-system collections but for system collections 
  there ids might differ. In addition to a collection id ArangoDB will now also log the
  name of a collection for each replication event.

  The replication applier will now look for the collection name attribute in logged
  events preferably.

* added database selection to arango-dfdb

* provide foxx-manager, arangodump, and arangorestore in Windows build

* ArangoDB 1.4 will refuse to start if option `--javascript.app-path` is not set.

* added startup option `--server.allow-method-override`

  This option can be set to allow overriding the HTTP request method in a request using
  one of the following custom headers:

  - x-http-method-override
  - x-http-method
  - x-method-override

  This allows bypassing proxies and tools that would otherwise just let certain types of
  requests pass. Enabling this option may impose a security risk, so it should only be
  used in very controlled environments.

  The default value for this option is `false` (no method overriding allowed).

* added "details" URL parameter for bulk import API
  
  Setting the `details` URL parameter to `true` in a call to POST `/_api/import` will make
  the import return details about non-imported documents in the `details` attribute. If
  `details` is `false` or omitted, no `details` attribute will be present in the response.
  This is the same behavior that previous ArangoDB versions exposed.

* added "complete" option for bulk import API
 
  Setting the `complete` URL parameter to `true` in a call to POST `/_api/import` will make
  the import completely fail if at least one of documents cannot be imported successfully.

  It defaults to `false`, which will make ArangoDB continue importing the other documents
  from the import even if some documents cannot be imported. This is the same behavior that
  previous ArangoDB versions exposed.

* added missing swagger documentation for `/_api/log`

* calling `/_api/logs` (or `/_admin/logs`) is only permitted from the `_system` database now.
  
  Calling this API method for/from other database will result in an HTTP 400.

' ported fix from https://github.com/novus/nvd3/commit/0894152def263b8dee60192f75f66700cea532cc
  
  This prevents JavaScript errors from occurring in Chrome when in the admin interface, 
  section "Dashboard".

* show current database name in web interface (bottom right corner)

* added missing documentation for /_api/import in swagger API docs 

* allow specification of database name for replication sync command replication applier

  This allows syncing from a master database with a different name than the slave database.

* issue #601: Show DB in prompt

  arangosh now displays the database name as part of the prompt by default.
  
  Can change the prompt by using the `--prompt` option, e.g.

      > arangosh --prompt "my db is named \"%d\"> "


v1.4.0-beta1 (2013-10-01)
-------------------------

* make the Foxx manager use per-database app directories

  Each database now has its own subdirectory for Foxx applications. Each database
  can thus use different Foxx applications if required. A Foxx app for a specific
  database resides in `<app-path>/databases/<database-name>/<app-name>`.

  System apps are shared between all databases. They reside in `<app-path>/system/<app-name>`.

* only trigger an engine reset in development mode for URLs starting with `/dev/`

  This prevents ArangoDB from reloading all Foxx applications when it is not
  actually necessary.

* changed error code from 10 (bad parameter) to 1232 (invalid key generator) for 
  errors that are due to an invalid key generator specification when creating a new
  collection

* automatic detection of content-type / mime-type for Foxx assets based on filenames,
  added possibility to override auto detection

* added endpoint management API at `/_api/endpoint`

* changed HTTP return code of PUT `/_api/cursor` from 400 to 404 in case a
  non-existing cursor is referred to

* issue #360: added support for asynchronous requests

  Incoming HTTP requests with the headers `x-arango-async: true` or 
  `x-arango-async: store` will be answered by the server instantly with a generic 
  HTTP 202 (Accepted) response. 
  
  The actual requests will be queued and processed by the server asynchronously, 
  allowing the client to continue sending other requests without waiting for the
  server to process the actually requested operation.

  The exact point in time when a queued request is executed is undefined. If an
  error occurs during execution of an asynchronous request, the client will not
  be notified by the server.

  The maximum size of the asynchronous task queue can be controlled using the new
  option `--scheduler.maximal-queue-size`. If the queue contains this many number of
  tasks and a new asynchronous request comes in, the server will reject it with an
  HTTP 500 (internal server error) response.
  
  Results of incoming requests marked with header `x-arango-async: true` will be
  discarded by the server immediately. Clients have no way of accessing the result
  of such asynchronously executed request. This is just _fire and forget_.

  To later retrieve the result of an asynchronously executed request, clients can
  mark a request with the header `x-arango-async: keep`. This makes the server
  store the result of the request in memory until explicitly fetched by a client
  via the `/_api/job` API. The `/_api/job` API also provides methods for basic
  inspection of which pending or already finished requests there are on the server,
  plus ways for garbage collecting unneeded results.

* Added new option `--scheduler.maximal-queue-size`.

* issue #590: Manifest Lint

* added data dump and restore tools, arangodump and arangorestore.

  arangodump can be used to create a logical dump of an ArangoDB database, or
  just dedicated collections. It can be used to dump both a collection's structure
  (properties and indexes) and data (documents).

  arangorestore can be used to restore data from a dump created with arangodump.
  arangorestore currently does not re-create any indexes, and doesn't yet handle
  referenced documents in edges properly when doing just partial restores.
  This will be fixed until 1.4 stable.
  
* introduced `--server.database` option for arangosh, arangoimp, and arangob.

  The option allows these client tools to use a certain database for their actions.
  In arangosh, the current database can be switched at any time using the command

      db._useDatabase(<name>);

  When no database is specified, all client tools will assume they should use the
  default database `_system`. This is done for downwards-compatibility reasons.

* added basic multi database support (alpha)

  New databases can be created using the REST API POST `/_api/database` and the
  shell command `db._createDatabase(<name>)`.

  The default database in ArangoDB is called `_system`. This database is always
  present and cannot be deleted by the user. When an older version of ArangoDB is
  upgraded to 1.4, the previously only database will automatically become the
  `_system` database.

  New databases can be created with the above commands, and can be deleted with the
  REST API DELETE `/_api/database/<name>` or the shell command `db._dropDatabase(<name>);`.

  Deleting databases is still unstable in ArangoDB 1.4 alpha and might crash the
  server. This will be fixed until 1.4 stable.

  To access a specific database via the HTTP REST API, the `/_db/<name>/` prefix 
  can be used in all URLs. ArangoDB will check if an incoming request starts with
  this prefix, and will automatically pick the database name from it. If the prefix
  is not there, ArangoDB will assume the request is made for the default database 
  (`_system`). This is done for downwards-compatibility reasons.

  That means, the following URL pathnames are logically identical:

      /_api/document/mycollection/1234
      /_db/_system/document/mycollection/1234

  To access a different database (e.g. `test`), the URL pathname would look like this:

      /_db/test/document/mycollection/1234

  New databases can also be created and existing databases can only be dropped from
  within the default database (`_system`). It is not possible to drop the `_system`
  database itself.

  Cross-database operations are unintended and unsupported. The intention of the
  multi-database feature is to have the possibility to have a few databases managed
  by ArangoDB in parallel, but to only access one database at a time from a connection 
  or a request.

  When accessing the web interface via the URL pathname `/_admin/html/` or `/_admin/aardvark`,
  the web interface for the default database (`_system`) will be displayed.
  To access the web interface for a different database, the database name can be
  put into the URLs as a prefix, e.g. `/_db/test/_admin/html` or 
  `/_db/test/_admin/aardvark`.

  All internal request handlers and also all user-defined request handlers and actions
  (including Foxx) will only get to see the unprefixed URL pathnames (i.e. excluding
  any database name prefix). This is to ensure downwards-compatibility.

  To access the name of the requested database from any action (including Foxx), use
  use `req.database`.

  For example, when calling the URL `/myapp/myaction`, the content of `req.database`
  will be `_system` (the default database because no database got specified) and the
  content of `req.url` will be `/myapp/myaction`.
  
  When calling the URL `/_db/test/myapp/myaction`, the content of `req.database` will be 
  `test`, and the content of `req.url` will still be `/myapp/myaction`.
   
* Foxx now excludes files starting with . (dot) when bundling assets

  This mitigates problems with editor swap files etc.

* made the web interface a Foxx application

  This change caused the files for the web interface to be moved from `html/admin` to
  `js/apps/aardvark` in the file system.

  The base URL for the admin interface changed from `_admin/html/index.html` to
  `_admin/aardvark/index.html`.

  The "old" redirection to `_admin/html/index.html` will now produce a 404 error. 
  
  When starting ArangoDB with the `--upgrade` option, this will automatically be remedied 
  by putting in a redirection from `/` to `/_admin/aardvark/index.html`, and from 
  `/_admin/html/index.html` to `/_admin/aardvark/index.html`.

  This also obsoletes the following configuration (command-line) options:
  - `--server.admin-directory`
  - `--server.disable-admin-interface`

  when using these now obsolete options when the server is started, no error is produced
  for downwards-compatibility.

* changed User-Agent value sent by arangoimp, arangosh, and arangod from "VOC-Agent" to 
  "ArangoDB"

* changed journal file creation behavior as follows:

  Previously, a journal file for a collection was always created when a collection was
  created. When a journal filled up and became full, the current journal was made a
  datafile, and a new (empty) journal was created automatically. There weren't many
  intended situations when a collection did not have at least one journal.

  This is changed now as follows:
  - when a collection is created, no journal file will be created automatically
  - when there is a write into a collection without a journal, the journal will be
    created lazily
  - when there is a write into a collection with a full journal, a new journal will
    be created automatically

  From the end user perspective, nothing should have changed, except that there is now
  less disk usage for empty collections. Disk usage of infrequently updated collections 
  might also be reduced significantly by running the `rotate()` method of a collection, 
  and not writing into a collection subsequently.

* added method `collection.rotate()`

  This allows premature rotation of a collection's current journal file into a (read-only)
  datafile. The purpose of using `rotate()` is to prematurely allow compaction (which is 
  performed on datafiles only) on data, even if the journal was not filled up completely.

  Using `rotate()` may make sense in the following scenario:

      c = db._create("test");
      for (i = 0; i < 1000; ++i) {
        c.save(...); // insert lots of data here
      }

      ...
      c.truncate(); // collection is now empty
      // only data in datafiles will be compacted by following compaction runs
      // all data in the current journal would not be compacted

      // calling rotate will make the current journal a datafile, and thus make it
      // eligible for compaction
      c.rotate(); 

  Using `rotate()` may also be useful when data in a collection is known to not change
  in the immediate future. After having completed all write operations on a collection,
  performing a `rotate()` will reduce the size of the current journal to the actually
  required size (remember that journals are pre-allocated with a specific size) before
  making the journal a datafile. Thus `rotate()` may cause disk space savings, even if
  the datafiles does not qualify for compaction after rotation.

  Note: rotating the journal is asynchronous, so that the actual rotation may be executed
  after `rotate()` returns to the caller.

* changed compaction to merge small datafiles together (up to 3 datafiles are merged in 
  a compaction run)

  In the regular case, this should leave less small datafiles stay around on disk and allow
  using less file descriptors in total.

* added AQL MINUS function

* added AQL UNION_DISTINCT function (more efficient than combination of `UNIQUE(UNION())`)

* updated mruby to 2013-08-22

* issue #587: Add db._create() in help for startup arangosh

* issue #586: Share a link on installation instructions in the User Manual 

* issue #585: Bison 2.4 missing on Mac for custom build

* issue #584: Web interface images broken in devel

* issue #583: Small documentation update

* issue #581: Parameter binding for attributes

* issue #580: Small improvements (by @guidoreina) 

* issue #577: Missing documentation for collection figures in implementor manual

* issue #576: Get disk usage for collections and graphs

  This extends the result of the REST API for /_api/collection/figures with
  the attributes `compactors.count`, `compactors.fileSize`, `shapefiles.count`,
  and `shapefiles.fileSize`.

* issue #575: installing devel version on mac (low prio)

* issue #574: Documentation (POST /_admin/routing/reload)

* issue #558: HTTP cursors, allow count to ignore LIMIT


v1.4.0-alpha1 (2013-08-02)
--------------------------

* added replication. check online manual for details.

* added server startup options `--server.disable-replication-logger` and 
  `--server.disable-replication-applier`

* removed action deployment tool, this now handled with Foxx and its manager or
  by kaerus node utility

* fixed a server crash when using byExample / firstExample inside a transaction
  and the collection contained a usable hash/skiplist index for the example

* defineHttp now only expects a single context

* added collection detail dialog (web interface)

  Shows collection properties, figures (datafiles, journals, attributes, etc.)
  and indexes.

* added documents filter (web interface)

  Allows searching for documents based on attribute values. One or many filter
  conditions can be defined, using comparison operators such as '==', '<=', etc.

* improved AQL editor (web interface)

  Editor supports keyboard shortcuts (Submit, Undo, Redo, Select).
  Editor allows saving and reusing of user-defined queries.
  Added example queries to AQL editor.
  Added comment button.

* added document import (web interface)

  Allows upload of JSON-data from files. Files must have an extension of .json.

* added dashboard (web interface)

  Shows the status of replication and multiple system charts, e.g.
  Virtual Memory Size, Request Time, HTTP Connections etc.

* added API method `/_api/graph` to query all graphs with all properties.

* added example queries in web interface AQL editor

* added arango.reconnect(<host>) method for arangosh to dynamically switch server or
  user name

* added AQL range operator `..`

  The `..` operator can be used to easily iterate over a sequence of numeric
  values. It will produce a list of values in the defined range, with both bounding 
  values included.

  Example:

      2010..2013

  will produce the following result:

      [ 2010, 2011, 2012, 2013 ]

* added AQL RANGE function

* added collection.first(count) and collection.last(count) document access functions
  
  These functions allow accessing the first or last n documents in a collection. The order
  is determined by document insertion/update time.

* added AQL INTERSECTION function

* INCOMPATIBLE CHANGE: changed AQL user function namespace resolution operator from `:` to `::`

  AQL user-defined functions were introduced in ArangoDB 1.3, and the namespace resolution
  operator for them was the single colon (`:`). A function call looked like this:

      RETURN mygroup:myfunc()

  The single colon caused an ambiguity in the AQL grammar, making it indistinguishable from
  named attributes or the ternary operator in some cases, e.g.

      { mygroup:myfunc ? mygroup:myfunc }

  The change of the namespace resolution operator from `:` to `::` fixes this ambiguity.

  Existing user functions in the database will be automatically fixed when starting ArangoDB
  1.4 with the `--upgrade` option. However, queries using user-defined functions need to be
  adjusted on the client side to use the new operator.

* allow multiple AQL LET declarations separated by comma, e.g.
  LET a = 1, b = 2, c = 3

* more useful AQL error messages

  The error position (line/column) is more clearly indicated for parse errors.
  Additionally, if a query references a collection that cannot be found, the error
  message will give a hint on the collection name

* changed return value for AQL `DOCUMENT` function in case document is not found
  
  Previously, when the AQL `DOCUMENT` function was called with the id of a document and
  the document could not be found, it returned `undefined`. This value is not part of the
  JSON type system and this has caused some problems.
  Starting with ArangoDB 1.4, the `DOCUMENT` function will return `null` if the document
  looked for cannot be found.

  In case the function is called with a list of documents, it will continue to return all
  found documents, and will not return `null` for non-found documents. This has not changed.

* added single line comments for AQL

  Single line comments can be started with a double forward slash: `//`.
  They end at the end of the line, or the end of the query string, whichever is first.

* fixed documentation issues #567, #568, #571.

* added collection.checksum(<withData>) method to calculate CRC checksums for
  collections

  This can be used to 
  - check if data in a collection has changed
  - compare the contents of two collections on different ArangoDB instances

* issue #565: add description line to aal.listAvailable()

* fixed several out-of-memory situations when double freeing or invalid memory
  accesses could happen

* less msyncing during the creation of collections

  This is achieved by not syncing the initial (standard) markers in shapes collections.
  After all standard markers are written, the shapes collection will get synced.

* renamed command-line option `--log.filter` to `--log.source-filter` to avoid
  misunderstandings

* introduced new command-line option `--log.content-filter` to optionally restrict 
  logging to just specific log messages (containing the filter string, case-sensitive).
  
  For example, to filter on just log entries which contain `ArangoDB`, use:
  
      --log.content-filter "ArangoDB"

* added optional command-line option `--log.requests-file` to log incoming HTTP
  requests to a file.

  When used, all HTTP requests will be logged to the specified file, containing the
  client IP address, HTTP method, requests URL, HTTP response code, and size of the
  response body.

* added a signal handler for SIGUSR1 signal: 

  when ArangoDB receives this signal, it will respond all further incoming requests
  with an HTTP 503 (Service Unavailable) error. This will be the case until another
  SIGUSR1 signal is caught. This will make ArangoDB start serving requests regularly
  again. Note: this is not implemented on Windows.

* limited maximum request URI length to 16384 bytes:

  Incoming requests with longer request URIs will be responded to with an HTTP
  414 (Request-URI Too Long) error.

* require version 1.0 or 1.1 in HTTP version signature of requests sent by clients:
  
  Clients sending requests with a non-HTTP 1.0 or non-HTTP 1.1 version number will
  be served with an HTTP 505 (HTTP Version Not Supported) error.

* updated manual on indexes:  

  using system attributes such as `_id`, `_key`, `_from`, `_to`, `_rev` in indexes is
  disallowed and will be rejected by the server. This was the case since ArangoDB 1.3,
  but was not properly documented.

* issue #563: can aal become a default object?

  aal is now a prefab object in arangosh

* prevent certain system collections from being renamed, dropped, or even unloaded.

  Which restrictions there are for which system collections may vary from release to
  release, but users should in general not try to modify system collections directly
  anyway. 
  
  Note: there are no such restrictions for user-created collections.

* issue #559: added Foxx documentation to user manual

* added server startup option `--server.authenticate-system-only`. This option can be
  used to restrict the need for HTTP authentication to internal functionality and APIs,
  such as `/_api/*` and `/_admin/*`. 
  Setting this option to `true` will thus force authentication for the ArangoDB APIs 
  and the web interface, but allow unauthenticated requests for other URLs (including
  user defined actions and Foxx applications).
  The default value of this option is `false`, meaning that if authentication is turned
  on, authentication is still required for *all* incoming requests. Only by setting the
  option to `true` this restriction is lifted and authentication becomes required for
  URLs starting with `/_` only.

  Please note that authentication still needs to be enabled regularly by setting the
  `--server.disable-authentication` parameter to `false`. Otherwise no authentication 
  will be required for any URLs as before.

* protect collections against unloading when there are still document barriers around.

* extended cap constraints to optionally limit the active data size in a collection to
  a specific number of bytes.

  The arguments for creating a cap constraint are now:
  `collection.ensureCapConstraint(<count>, <byteSize>);`

  It is supported to specify just a count as in ArangoDB 1.3 and before, to specify 
  just a fileSize, or both. The first met constraint will trigger the automated
  document removal.

* added `db._exists(doc)` and `collection.exists(doc)` for easy document existence checks

* added API `/_api/current-database` to retrieve information about the database the
  client is currently connected to (note: the API `/_api/current-database` has been
  removed in the meantime. The functionality is accessible via `/_api/database/current` 
  now).

* ensure a proper order of tick values in datafiles/journals/compactors.
  any new files written will have the _tick values of their markers in order. for
  older files, there are edge cases at the beginning and end of the datafiles when
  _tick values are not properly in order.

* prevent caching of static pages in PathHandler. 
  whenever a static page is requested that is served by the general PathHandler, the
  server will respond to HTTP GET requests with a "Cache-Control: max-age=86400" header.

* added "doCompact" attribute when creating collections and to collection.properties().
  The attribute controls whether collection datafiles are compacted.

* changed the HTTP return code from 400 to 404 for some cases when there is a referral 
  to a non-existing collection or document.

* introduced error code 1909 `too many iterations` that is thrown when graph traversals
  hit the `maxIterations` threshold.

* optionally limit traversals to a certain number of iterations
  the limitation can be achieved via the traversal API by setting the `maxIterations` 
  attribute, and also via the AQL `TRAVERSAL` and `TRAVERSAL_TREE` functions by setting
  the same attribute. If traversals are not limited by the end user, a server-defined
  limit for `maxIterations` may be used to prevent server-side traversals from running
  endlessly.

* added graph traversal API at `/_api/traversal`

* added "API" link in web interface, pointing to REST API generated with Swagger

* moved "About" link in web interface into "links" menu

* allow incremental access to the documents in a collection from out of AQL
  this allows reading documents from a collection chunks when a full collection scan
  is required. memory usage might be must lower in this case and queries might finish
  earlier if there is an additional LIMIT statement

* changed AQL COLLECT to use a stable sort, so any previous SORT order is preserved

* issue #547: Javascript error in the web interface

* issue #550: Make AQL graph functions support key in addition to id

* issue #526: Unable to escape when an errorneous command is entered into the js shell

* issue #523: Graph and vertex methods for the javascript api
 
* issue #517: Foxx: Route parameters with capital letters fail

* issue #512: Binded Parameters for LIMIT


v1.3.3 (2013-08-01)
-------------------

* issue #570: updateFishbowl() fails once

* updated and fixed generated examples

* issue #559: added Foxx documentation to user manual

* added missing error reporting for errors that happened during import of edges


v1.3.2 (2013-06-21)
-------------------

* fixed memleak in internal.download()

* made the shape-collection journal size adaptive:
  if too big shapes come in, a shape journal will be created with a big-enough size
  automatically. the maximum size of a shape journal is still restricted, but to a 
  very big value that should never be reached in practice.

* fixed a segfault that occurred when inserting documents with a shape size bigger
  than the default shape journal size (2MB)

* fixed a locking issue in collection.truncate()

* fixed value overflow in accumulated filesizes reported by collection.figures()

* issue #545: AQL FILTER unnecessary (?) loop

* issue #549: wrong return code with --daemon


v1.3.1 (2013-05-24)
-------------------

* removed currently unused _ids collection

* fixed usage of --temp-path in aranogd and arangosh

* issue #540: suppress return of temporary internal variables in AQL

* issue #530: ReferenceError: ArangoError is not a constructor

* issue #535: Problem with AQL user functions javascript API

* set --javascript.app-path for test execution to prevent startup error

* issue #532: Graph _edgesCache returns invalid data?

* issue #531: Arangod errors

* issue #529: Really weird transaction issue

* fixed usage of --temp-path in aranogd and arangosh


v1.3.0 (2013-05-10)
-------------------

* fixed problem on restart ("datafile-xxx is not sealed") when server was killed
  during a compaction run

* fixed leak when using cursors with very small batchSize

* issue #508: `unregistergroup` function not mentioned in http interface docs

* issue #507: GET /_api/aqlfunction returns code inside parentheses

* fixed issue #489: Bug in aal.install

* fixed issue 505: statistics not populated on MacOS


v1.3.0-rc1 (2013-04-24)
-----------------------

* updated documentation for 1.3.0

* added node modules and npm packages

* changed compaction to only compact datafiles with more at least 10% of dead
  documents (byte size-wise)

* issue #498: fixed reload of authentication info when using 
  `require("org/arangodb/users").reload()`

* issue #495: Passing an empty array to create a document results in a 
  "phantom" document

* added more precision for requests statistics figures

* added "sum" attribute for individual statistics results in statistics API
  at /_admin/statistics

* made "limit" an optional parameter in AQL function NEAR().
  limit can now be either omitted completely, or set to 0. If so, an internal
  default value (currently 100) will be applied for the limit.

* issue #481

* added "attributes.count" to output of `collection.figures()`
  this also affects the REST API /_api/collection/<name>/figures

* added IndexedPropertyGetter for ShapedJson objects

* added API for user-defined AQL functions

* issue #475: A better error message for deleting a non-existent graph

* issue #474: Web interface problems with the JS Shell
 
* added missing documentation for AQL UNION function

* added transaction support. 
  This provides ACID transactions for ArangoDB. Transactions can be invoked
  using the `db._executeTransaction()` function, or the `/_api/transaction`
  REST API.

* switched to semantic versioning (at least for alpha & alpha naming)

* added saveOrReplace() for server-side JS

v1.3.alpha1 (2013-04-05)
------------------------

* cleanup of Module, Package, ArangoApp and modules "internal", "fs", "console"

* use Error instead of string in throw to allow stack-trace

* issue #454: error while creation of Collection

* make `collection.count()` not recalculate the number of documents on the fly, but
  use some internal document counters.

* issue #457: invalid string value in web interface

* make datafile id (datafile->_fid) identical to the numeric part of the filename.
  E.g. the datafile `journal-123456.db` will now have a datafile marker with the same
  fid (i.e. `123456`) instead of a different value. This change will only affect
  datafiles that are created with 1.3 and not any older files.
  The intention behind this change is to make datafile debugging easier.

* consistently discard document attributes with reserved names (system attributes)
  but without any known meaning, for example `_test`, `_foo`, ...

  Previously, these attributes were saved with the document regularly in some cases,
  but were discarded in other cases. 
  Now these attributes are discarded consistently. "Real" system attributes such as
  `_key`, `_from`, `_to` are not affected and will work as before.
  
  Additionally, attributes with an empty name (``) are discarded when documents are
  saved.

  Though using reserved or empty attribute names in documents was not really and 
  consistently supported in previous versions of ArangoDB, this change might cause 
  an incompatibility for clients that rely on this feature.

* added server startup flag `--database.force-sync-properties` to force syncing of
  collection properties on collection creation, deletion and on property update.
  The default value is true to mimic the behavior of previous versions of ArangoDB.
  If set to false, collection properties are written to disk but no call to sync()
  is made.

* added detailed output of server version and components for REST APIs
  `/_admin/version` and `/_api/version`. To retrieve this extended information,
  call the REST APIs with URL parameter `details=true`.

* issue #443: For git-based builds include commit hash in version

* adjust startup log output to be more compact, less verbose

* set the required minimum number of file descriptors to 256.
  On server start, this number is enforced on systems that have rlimit. If the limit
  cannot be enforced, starting the server will fail.
  Note: 256 is considered to be the absolute minimum value. Depending on the use case
  for ArangoDB, a much higher number of file descriptors should be used.

  To avoid checking & potentially changing the number of maximum open files, use the
  startup option `--server.descriptors-minimum 0`

* fixed shapedjson to json conversion for special numeric values (NaN, +inf, -inf).
  Before, "NaN", "inf", or "-inf" were written into the JSONified output, but these 
  values are not allowed in JSON. Now, "null" is written to the JSONified output as
  required.

* added AQL functions VARIANCE_POPULATION(), VARIANCE_SAMPLE(), STDDEV_POPULATION(),
  STDDEV_SAMPLE(), AVERAGE(), MEDIAN() to calculate statistical values for lists

* added AQL SQRT() function

* added AQL TRIM(), LEFT() and RIGHT() string functions

* fixed issue #436: GET /_api/document on edge
 
* make AQL REVERSE() and LENGTH() functions work on strings, too

* disabled DOT generation in `make doxygen`. this speeds up docs generation

* renamed startup option `--dispatcher.report-intervall` to `--dispatcher.report-interval`

* renamed startup option `--scheduler.report-intervall` to `--scheduler.report-interval`

* slightly changed output of REST API method /_admin/log.
  Previously, the log messages returned also contained the date and log level, now
  they will only contain the log message, and no date and log level information.
  This information can be re-created by API users from the `timestamp` and `level`
  attributes of the result.

* removed configure option `--enable-zone-debug`
  memory zone debugging is now automatically turned on when compiling with ArangoDB
  `--enable-maintainer-mode`

* removed configure option `--enable-arangob`
  arangob is now always included in the build


v1.2.3 (XXXX-XX-XX)
-------------------

* added optional parameter `edgexamples` for AQL function EDGES() and NEIGHBORS()

* added AQL function NEIGHBORS()
 
* added freebsd support

* fixed firstExample() query with `_id` and `_key` attributes

* issue triAGENS/ArangoDB-PHP#55: AQL optimizer may have mis-optimized duplicate 
  filter statements with limit


v1.2.2 (2013-03-26)
-------------------

* fixed save of objects with common sub-objects

* issue #459: fulltext internal memory allocation didn't scale well
  This fix improves loading times for collections with fulltext indexes that have
  lots of equal words indexed.

* issue #212: auto-increment support

  The feature can be used by creating a collection with the extra `keyOptions`
  attribute as follows:

      db._create("mycollection", { keyOptions: { type: "autoincrement", offset: 1, increment: 10, allowUserKeys: true } });

  The `type` attribute will make sure the keys will be auto-generated if no 
  `_key` attribute is specified for a document.

  The `allowUserKeys` attribute determines whether users might still supply own 
  `_key` values with documents or if this is considered an error.

  The `increment` value determines the actual increment value, whereas the `offset` 
  value can be used to seed to value sequence with a specific starting value. 
  This will be useful later in a multi-master setup, when multiple servers can use
  different auto-increment seed values and thus generate non-conflicting auto-increment values.

  The default values currently are:

  - `allowUserKeys`: `true`
  - `offset`: `0`
  - `increment`: `1`

  The only other available key generator type currently is `traditional`. 
  The `traditional` key generator will auto-generate keys in a fashion as ArangoDB 
  always did (some increasing integer value, with a more or less unpredictable
  increment value).

  Note that for the `traditional` key generator there is only the option to disallow 
  user-supplied keys and give the server the sole responsibility for key generation.
  This can be achieved by setting the `allowUserKeys` property to `false`.

  This change also introduces the following errors that API implementors may want to check
  the return values for:

  - 1222: `document key unexpected`: will be raised when a document is created with
    a `_key` attribute, but the underlying collection was set up with the `keyOptions`
    attribute `allowUserKeys: false`.

  - 1225: `out of keys`: will be raised when the auto-increment key generator runs
    out of keys. This may happen when the next key to be generated is 2^64 or higher.
    In practice, this will only happen if the values for `increment` or `offset` are
    not set appropriately, or if users are allowed to supply own keys, those keys
    are near the 2^64 threshold, and later the auto-increment feature kicks in and
    generates keys that cross that threshold.

    In practice it should not occur with proper configuration and proper usage of the
    collections.

  This change may also affect the following REST APIs:
  - POST `/_api/collection`: the server does now accept the optional `keyOptions` 
    attribute in the second parameter
  - GET `/_api/collection/properties`: will return the `keyOptions` attribute as part
    of the collection's properties. The previous optional attribute `createOptions` 
    is now gone.

* fixed `ArangoStatement.explain()` method with bind variables

* fixed misleading "cursor not found" error message in arangosh that occurred when
  `count()` was called for client-side cursors

* fixed handling of empty attribute names, which may have crashed the server under
  certain circumstances before

* fixed usage of invalid pointer in error message output when index description could
  not be opened


v1.2.1 (2013-03-14)
-------------------

* issue #444: please darken light color in arangosh

* issue #442: pls update post install info on osx

* fixed conversion of special double values (NaN, -inf, +inf) when converting from 
  shapedjson to JSON

* fixed compaction of markers (location of _key was not updated correctly in memory,
  leading to _keys pointing to undefined memory after datafile rotation)

* fixed edge index key pointers to use document master pointer plus offset instead
  of direct _key address

* fixed case when server could not create any more journal or compactor files. 
  Previously a wrong status code may have been returned, and not being able to create
  a new compactor file may have led to an infinite loop with error message
  "could not create compactor".
 
* fixed value truncation for numeric filename parts when renaming datafiles/journals


v1.2.0 (2013-03-01)
-------------------

* by default statistics are now switch off; in order to enable comment out
  the "disable-statistics = yes" line in "arangod.conf"

* fixed issue #435: csv parser skips data at buffer border

* added server startup option `--server.disable-statistics` to turn off statistics
  gathering without recompilation of ArangoDB.
  This partly addresses issue #432.

* fixed dropping of indexes without collection name, e.g.
  `db.xxx.dropIndex("123456");`
  Dropping an index like this failed with an assertion error.
 
* fixed issue #426: arangoimp should be able to import edges into edge collections

* fixed issue #425: In case of conflict ArangoDB returns HTTP 400 Bad request 
  (with 1207 Error) instead of HTTP 409 Conflict

* fixed too greedy token consumption in AQL for negative values:
  e.g. in the statement `RETURN { a: 1 -2 }` the minus token was consumed as part 
  of the value `-2`, and not interpreted as the binary arithmetic operator


v1.2.beta3 (2013-02-22)
-----------------------

* issue #427: ArangoDB Importer Manual has no navigation links (previous|home|next)

* issue #319: Documentation missing for Emergency console and incomplete for datafile debugger.

* issue #370: add documentation for reloadRouting and flushServerModules

* issue #393: added REST API for user management at /_api/user

* issue #393, #128: added simple cryptographic functions for user actions in module "crypto":
  * require("org/arangodb/crypto").md5()
  * require("org/arangodb/crypto").sha256()
  * require("org/arangodb/crypto").rand()

* added replaceByExample() Javascript and REST API method

* added updateByExample() Javascript and REST API method

* added optional "limit" parameter for removeByExample() Javascript and REST API method

* fixed issue #413

* updated bundled V8 version from 3.9.4 to 3.16.14.1
  Note: the Windows version used a more recent version (3.14.0.1) and was not updated.

* fixed issue #404: keep original request url in request object


v1.2.beta2 (2013-02-15)
-----------------------

* fixed issue #405: 1.2 compile warnings

* fixed issue #333: [debian] Group "arangodb" is not used when starting vie init.d script

* added optional parameter 'excludeSystem' to GET /_api/collection
  This parameter can be used to disable returning system collections in the list
  of all collections.

* added AQL functions KEEP() and UNSET()

* fixed issue #348: "HTTP Interface for Administration and Monitoring" 
  documentation errors.

* fix stringification of specific positive int64 values. Stringification of int64
  values with the upper 32 bits cleared and the 33rd bit set were broken.

* issue #395:  Collection properties() function should return 'isSystem' for 
  Javascript and REST API

* make server stop after upgrade procedure when invoked with `--upgrade option`.
  When started with the `--upgrade` option, the server will perfom
  the upgrade, and then exit with a status code indicating the result of the
  upgrade (0 = success, 1 = failure). To start the server regularly in either 
  daemon or console mode, the `--upgrade` option must not be specified.
  This change was introduced to allow init.d scripts check the result of
  the upgrade procedure, even in case an upgrade was successful.
  this was introduced as part of issue #391.

* added AQL function EDGES()

* added more crash-protection when reading corrupted collections at startup

* added documentation for AQL function CONTAINS()

* added AQL function LIKE()

* replaced redundant error return code 1520 (Unable to open collection) with error code
  1203 (Collection not found). These error codes have the same meanings, but one of
  them was returned from AQL queries only, the other got thrown by other parts of
  ArangoDB. Now, error 1203 (Collection not found) is used in AQL too in case a 
  non-existing collection is used.

v1.2.beta1 (2013-02-01)
-----------------------

* fixed issue #382: [Documentation error] Maschine... should be Machine...
 
* unified history file locations for arangod, arangosh, and arangoirb.
  - The readline history for arangod (emergency console) is now stored in file
    $HOME/.arangod. It was stored in $HOME/.arango before.
  - The readline history for arangosh is still stored in $HOME/.arangosh.
  - The readline history for arangoirb is now stored in $HOME/.arangoirb. It was
    stored in $HOME/.arango-mrb before.

* fixed issue #381: _users user should have a unique constraint

* allow negative list indexes in AQL to access elements from the end of a list,
  e.g. ```RETURN values[-1]``` will return the last element of the `values` list.

* collection ids, index ids, cursor ids, and document revision ids created and 
  returned by ArangoDB are now returned as strings with numeric content inside. 
  This is done to prevent some value overrun/truncation in any part of the
  complete client/server workflow. 
  In ArangoDB 1.1 and before, these values were previously returned as 
  (potentially very big) integer values. This may cause problems (clipping, overrun,
  precision loss) for clients that do not support big integers natively and store 
  such values in IEEE754 doubles internally. This type loses precision after about
  52 bits and is thus not safe to hold an id.
  Javascript and 32 bit-PHP are examples for clients that may cause such problems. 
  Therefore, ids are now returned by ArangoDB as strings, with the string
  content being the integer value as before. 

  Example for documents ("_rev" attribute):
  - Document returned by ArangoDB 1.1: { "_rev": 1234, ... } 
  - Document returned by ArangoDB 1.2: { "_rev": "1234", ... } 
  
  Example for collections ("id" attribute / "_id" property):
  - Collection returned by ArangoDB 1.1: { "id": 9327643, "name": "test", ... } 
  - Collection returned by ArangoDB 1.2: { "id": "9327643", "name": "test", ... }

  Example for cursors ("id" attribute):
  - Collection returned by ArangoDB 1.1: { "id": 11734292, "hasMore": true, ... } 
  - Collection returned by ArangoDB 1.2: { "id": "11734292", "hasMore": true, ... }

* global variables are not automatically available anymore when starting the 
  arangod Javascript emergency console (i.e. ```arangod --console```). 
  
  Especially, the variables `db`, `edges`, and `internal` are not available 
  anymore. `db` and `internal` can be made available in 1.2 by
  ```var db = require("org/arangodb").db;``` and
  ```var internal = require("internal");```, respectively.
  The reason for this change is to get rid of global variables in the server
  because this will allow more specific inclusion of functionality.

  For convenience, the global variable `db` is still available by default in 
  arangosh. The global variable `edges`, which since ArangoDB 1.1 was kind of
  a redundant wrapper of `db`, has been removed in 1.2 completely.
  Please use `db` instead, and if creating an edge collection, use the explicit
  ```db._createEdgeCollection()``` command.

* issue #374: prevent endless redirects when calling admin interface with 
  unexpected URLs

* issue #373: TRAVERSAL() `trackPaths` option does not work. Instead `paths` does work

* issue #358: added support for CORS

* honor optional waitForSync property for document removal, replace, update, and
  save operations in arangosh. The waitForSync parameter for these operations
  was previously honored by the REST API and on the server-side, but not when
  the waitForSync parameter was specified for a document operation in arangosh.

* calls to db.collection.figures() and /_api/collection/<collection>/figures now 
  additionally return the number of shapes used in the collection in the
  extra attribute "shapes.count"

* added AQL TRAVERSAL_TREE() function to return a hierarchical result from a traversal

* added AQL TRAVERSAL() function to return the results from a traversal

* added AQL function ATTRIBUTES() to return the attribute names of a document

* removed internal server-side AQL functions from global scope. 

  Now the AQL internal functions can only be accessed via the exports of the 
  ahuacatl module, which can be included via ```require("org/arangodb/ahuacatl")```.
  It shouldn't be necessary for clients to access this module at all, but 
  internal code may use this module.

  The previously global AQL-related server-side functions were moved to the 
  internal namespace. This produced the following function name changes on 
  the server:

     old name              new name
     ------------------------------------------------------
     AHUACATL_RUN       => require("internal").AQL_QUERY
     AHUACATL_EXPLAIN   => require("internal").AQL_EXPLAIN
     AHUACATL_PARSE     => require("internal").AQL_PARSE

  Again, clients shouldn't have used these functions at all as there is the
  ArangoStatement object to execute AQL queries.

* fixed issue #366: Edges index returns strange description

* added AQL function MATCHES() to check a document against a list of examples

* added documentation and tests for db.collection.removeByExample

* added --progress option for arangoimp. This will show the percentage of the input
  file that has been processed by arangoimp while the import is still running. It can
  be used as a rough indicator of progress for the entire import.

* make the server log documents that cannot be imported via /_api/import into the
  logfile using the warning log level. This may help finding illegal documents in big
  import runs.

* check on server startup whether the database directory and all collection directories
  are writable. if not, the server startup will be aborted. this prevents serious
  problems with collections being non-writable and this being detected at some pointer
  after the server has been started

* allow the following AQL constructs: FUNC(...)[...], FUNC(...).attribute

* fixed issue #361: Bug in Admin Interface. Header disappears when clicking new collection

* Added in-memory only collections

  Added collection creation parameter "isVolatile": 
  if set to true, the collection is created as an in-memory only collection, 
  meaning that all document data of that collection will reside in memory only, 
  and will not be stored permanently to disk. 
  This means that all collection data will be lost when the collection is unloaded 
  or the server is shut down.
  As this collection type does not have datafile disk overhead for the regular 
  document operations, it may be faster than normal disk-backed collections. The
  actual performance gains strongly depend on the underlying OS, filesystem, and 
  settings though.
  This collection type should be used for caches only and not for any sensible data
  that cannot be re-created otherwise.
  Some platforms, namely Windows, currently do not support this collection type.
  When creating an in-memory collection on such platform, an error message will be
  returned by ArangoDB telling the user the platform does not support it.

  Note: in-memory collections are an experimental feature. The feature might
  change drastically or even be removed altogether in a future version of ArangoDB.

* fixed issue #353: Please include "pretty print" in Emergency Console

* fixed issue #352: "pretty print" console.log
  This was achieved by adding the dump() function for the "internal" object

* reduced insertion time for edges index
  Inserting into the edges index now avoids costly comparisons in case of a hash 
  collision, reducing the prefilling/loading timer for bigger edge collections

* added fulltext queries to AQL via FULLTEXT() function. This allows search 
  fulltext indexes from an AQL query to find matching documents

* added fulltext index type. This index type allows indexing words and prefixes of
  words from a specific document attribute. The index can be queries using a
  SimpleQueryFull object, the HTTP REST API at /_api/simple/fulltext, or via AQL

* added collection.revision() method to determine whether a collection has changed. 
  The revision method returns a revision string that can be used by client programs
  for equality/inequality comparisons. The value returned by the revision method
  should be treated by clients as an opaque string and clients should not try to
  figure out the sense of the revision id. This is still useful enough to check
  whether data in a collection has changed.

* issue #346: adaptively determine NUMBER_HEADERS_PER_BLOCK

* issue #338: arangosh cursor positioning problems

* issue #326: use limit optimization with filters

* issue #325: use index to avoid sorting

* issue #324: add limit optimization to AQL

* removed arango-password script and added Javascript functionality to add/delete
  users instead. The functionality is contained in module `users` and can be invoked
  as follows from arangosh and arangod:
  * require("users").save("name", "passwd");
  * require("users").replace("name", "newPasswd");
  * require("users").remove("name");
  * require("users").reload();
  These functions are intentionally not offered via the web interface.
  This also addresses issue #313

* changed print output in arangosh and the web interface for JSON objects.
  Previously, printing a JSON object in arangosh resulted in the attribute values
  being printed as proper JSON, but attribute names were printed unquoted and
  unescaped. This was fine for the purpose of arangosh, but lead to invalid
  JSON being produced. Now, arangosh will produce valid JSON that can be used
  to send it back to ArangoDB or use it with arangoimp etc.

* fixed issue #300: allow importing documents via the REST /_api/import API 
  from a JSON list, too.
  So far, the API only supported importing from a format that had one JSON object
  on each line. This is sometimes inconvenient, e.g. when the result of an AQL
  query or any other list is to be imported. This list is a JSON list and does not
  necessary have a document per line if pretty-printed.
  arangoimp now supports the JSON list format, too. However, the format requires
  arangoimp and the server to read the entire dataset at once. If the dataset is
  too big (bigger than --max-upload-size) then the import will be rejected. Even if
  increased, the entire list must fit in memory on both the client and the server,
  and this may be more resource-intensive than importing individual lines in chunks.

* removed unused parameter --reuse-ids for arangoimp. This parameter did not have
  any effect in 1.2, was never publicly announced and did evil (TM) things.

* fixed issue #297 (partly): added whitespace between command line and
  command result in arangosh, added shell colors for better usability

* fixed issue #296: system collections not usable from AQL

* fixed issue #295: deadlock on shutdown

* fixed issue #293: AQL queries should exploit edges index

* fixed issue #292: use index when filtering on _key in AQL

* allow user-definable document keys
  users can now define their own document keys by using the _key attribute
  when creating new documents or edges. Once specified, the value of _key is
  immutable.
  The restrictions for user-defined key values are:
  * the key must be at most 254 bytes long
  * it must consist of the letters a-z (lower or upper case), the digits 0-9,
    the underscore (_) or dash (-) characters only
  * any other characters, especially multi-byte sequences, whitespace or
    punctuation characters cannot be used inside key values

  Specifying a document key is optional when creating new documents. If no
  document key is specified, ArangoDB will create a document key itself.
  There are no guarantees about the format and pattern of auto-generated document
  keys other than the above restrictions.
  Clients should therefore treat auto-generated document keys as opaque values.
  Keys can be used to look up and reference documents, e.g.:
  * saving a document: `db.users.save({ "_key": "fred", ... })`
  * looking up a document: `db.users.document("fred")`
  * referencing other documents: `edges.relations.save("users/fred", "users/john", ...)`

  This change is downwards-compatible to ArangoDB 1.1 because in ArangoDB 1.1 
  users were not able to define their own keys. If the user does not supply a _key
  attribute when creating a document, ArangoDB 1.2 will still generate a key of
  its own as ArangoDB 1.1 did. However, all documents returned by ArangoDB 1.2 will 
  include a _key attribute and clients should be able to handle that (e.g. by
  ignoring it if not needed). Documents returned will still include the _id attribute
  as in ArangoDB 1.1.

* require collection names everywhere where a collection id was allowed in 
  ArangoDB 1.1 & 1.0
  This change requires clients to use a collection name in place of a collection id 
  at all places the client deals with collections.
  Examples:
  * creating edges: the _from and _to attributes must now contain collection names instead
    of collection ids: `edges.relations.save("test/my-key1", "test/my-key2", ...)`
  * retrieving edges: the returned _from and _to attributes now will contain collection
    names instead of ids, too: _from: `test/fred` instead of `1234/3455`
  * looking up documents: db.users.document("fred") or db._document("users/fred")
  
  Collection names must be used in REST API calls instead of collection ids, too.
  This change is thus not completely downwards-compatible to ArangoDB 1.1. ArangoDB 1.1
  required users to use collection ids in many places instead of collection names.
  This was unintuitive and caused overhead in cases when just the collection name was
  known on client-side but not its id. This overhead can now be avoided so clients can
  work with the collection names directly. There is no need to work with collection ids
  on the client side anymore. 
  This change will likely require adjustments to API calls issued by clients, and also
  requires a change in how clients handle the _id value of returned documents. Previously,
  the _id value of returned documents contained the collection id, a slash separator and
  the document number. Since 1.2, _id will contain the collection name, a slash separator
  and the document key. The same applies to the _from and _to attribute values of edges
  that are returned by ArangoDB.

  Also removed (now unnecessary) location header in responses of the collections REST API.
  The location header was previously returned because it was necessary for clients.
  When clients created a collection, they specified the collection name. The collection
  id was generated on the server, but the client needed to use the server-generated
  collection id for further API calls, e.g. when creating edges etc. Therefore, the
  full collection URL, also containing the collection id, was returned by the server in
  responses to the collection API, in the HTTP location header.
  Returning the location header has become unnecessary in ArangoDB 1.2 because users
  can access collections by name and do not need to care about collection ids.


v1.1.3 (2013-XX-XX)
-------------------

* fix case when an error message was looked up for an error code but no error
  message was found. In this case a NULL ptr was returned and not checked everywhere.
  The place this error popped up was when inserting into a non-unique hash index
  failed with a specific, invalid error code.

* fixed issue #381:  db._collection("_users").getIndexes();

* fixed issue #379: arango-password fatal issue javscript.startup-directory 

* fixed issue #372: Command-Line Options for the Authentication and Authorization


v1.1.2 (2013-01-20)
-------------------

* upgraded to mruby 2013-01-20 583983385b81c21f82704b116eab52d606a609f4

* fixed issue #357: Some spelling and grammar errors

* fixed issue #355: fix quotes in pdf manual
 
* fixed issue #351: Strange arangosh error message for long running query 

* fixed randomly hanging connections in arangosh on MacOS

* added "any" query method: this returns a random document from a collection. It
  is also available via REST HTTP at /_api/simple/any.

* added deployment tool

* added getPeerVertex

* small fix for logging of long messages: the last character of log messages longer
  than 256 bytes was not logged.

* fixed truncation of human-readable log messages for web interface: the trailing \0
  byte was not appended for messages longer than 256 bytes

* fixed issue #341: ArangoDB crashes when stressed with Batch jobs
  Contrary to the issue title, this did not have anything to do with batch jobs but
  with too high memory usage. The memory usage of ArangoDB is now reduced for cases
   when there are lots of small collections with few documents each

* started with issue #317: Feature Request (from Google Groups): DATE handling

* backported issue #300: Extend arangoImp to Allow importing resultset-like 
  (list of documents) formatted files

* fixed issue #337: "WaitForSync" on new collection does not work on Win/X64

* fixed issue #336: Collections REST API docs

* fixed issue #335: mmap errors due to wrong memory address calculation 

* fixed issue #332: arangoimp --use-ids parameter seems to have no impact

* added option '--server.disable-authentication' for arangosh as well. No more passwd
  prompts if not needed

* fixed issue #330: session logging for arangosh

* fixed issue #329: Allow passing script file(s) as parameters for arangosh to run

* fixed issue #328: 1.1 compile warnings

* fixed issue #327: Javascript parse errors in front end


v1.1.1 (2012-12-18)
-------------------

* fixed issue #339: DELETE /_api/cursor/cursor-identifier return incollect errorNum

  The fix for this has led to a signature change of the function actions.resultNotFound().
  The meaning of parameter #3 for This function has changed from the error message string
  to the error code. The error message string is now parameter #4.
  Any client code that uses this function in custom actions must be adjusted.

* fixed issue #321: Problem upgrading arangodb 1.0.4 to 1.1.0 with Homebrew (OSX 10.8.2)

* fixed issue #230: add navigation and search for online documentation

* fixed issue #315: Strange result in PATH

* fixed issue #323: Wrong function returned in error message of AQL CHAR_LENGTH()

* fixed some log errors on startup / shutdown due to pid file handling and changing
  of directories


v1.1.0 (2012-12-05)
-------------------

* WARNING:
  arangod now performs a database version check at startup. It will look for a file
  named "VERSION" in its database directory. If the file is not present, arangod will
  perform an automatic upgrade of the database directory. This should be the normal
  case when upgrading from ArangoDB 1.0 to ArangoDB 1.1.

  If the VERSION file is present but is from an older version of ArangoDB, arangod 
  will refuse to start and ask the user to run a manual upgrade first. A manual upgrade
  can be performed by starting arangod with the option `--upgrade`. 

  This upgrade procedure shall ensure that users have full control over when they 
  perform any updates/upgrades of their data, and can plan backups accordingly. The
  procedure also guarantees that the server is not run without any required system
  collections or with in incompatible data state.

* added AQL function DOCUMENT() to retrieve a document by its _id value

* fixed issue #311: fixed segfault on unload 

* fixed issue #309: renamed stub "import" button from web interface

* fixed issue #307: added WaitForSync column in collections list in in web interface 

* fixed issue #306: naming in web interface 

* fixed issue #304: do not clear AQL query text input when switching tabs in
  web interface

* fixed issue #303: added documentation about usage of var keyword in web interface

* fixed issue #301: PATCH does not work in web interface

# fixed issue #269: fix make distclean & clean

* fixed issue #296: system collections not usable from AQL

* fixed issue #295: deadlock on shutdown

* added collection type label to web interface

* fixed issue #290: the web interface now disallows creating non-edges in edge collections
  when creating collections via the web interface, the collection type must also be
  specified (default is document collection)

* fixed issue #289: tab-completion does not insert any spaces

* fixed issue #282: fix escaping in web interface

* made AQL function NOT_NULL take any number of arguments. Will now return its
  first argument that is not null, or null if all arguments are null. This is downwards
  compatible.

* changed misleading AQL function name NOT_LIST() to FIRST_LIST() and slightly changed
  the behavior. The function will now return its first argument that is a list, or null 
  if none of the arguments are lists.
  This is mostly downwards-compatible. The only change to the previous implementation in
  1.1-beta will happen if two arguments were passed and the 1st and 2nd arguments were 
  both no lists. In previous 1.1, the 2nd argument was returned as is, but now null 
  will be returned.

* add AQL function FIRST_DOCUMENT(), with same behavior as FIRST_LIST(), but working
  with documents instead of lists.

* added UPGRADING help text

* fixed issue #284: fixed Javascript errors when adding edges/vertices without own
  attributes

* fixed issue #283: AQL LENGTH() now works on documents, too

* fixed issue #281: documentation for skip lists shows wrong example

* fixed AQL optimizer bug, related to OR-combined conditions that filtered on the
  same attribute but with different conditions

* fixed issue #277: allow usage of collection names when creating edges
  the fix of this issue also implies validation of collection names / ids passed to
  the REST edge create method. edges with invalid collection ids or names in the
  "from" or "to" values will be rejected and not saved


v1.1.beta2 (2012-11-13)
-----------------------

* fixed arangoirb compilation

* fixed doxygen


v1.1.beta1 (2012-10-24)
-----------------------

* fixed AQL optimizer bug

* WARNING:
  - the user has changed from "arango" to "arangodb", the start script has changed from
    "arangod" to "arangodb", the database directory has changed from "/var/arangodb" to
    "/var/lib/arangodb" to be compliant with various Linux policies

  - In 1.1, we have introduced types for collections: regular documents go into document
    collections, and edges go into edge collections. The prefixing (db.xxx vs. edges.xxx) 
    works slightly different in 1.1: edges.xxx can still be used to access collections, 
    however, it will not determine the type of existing collections anymore. To create an 
    edge collection 1.1, you can use db._createEdgeCollection() or edges._create(). 
    And there's of course also db._createDocumentCollection(). 
    db._create() is also still there and will create a document collection by default, 
    whereas edges._create() will create an edge collection.

  - the admin web interface that was previously available via the simple URL suffix / 
    is now available via a dedicated URL suffix only: /_admin/html
    The reason for this is that routing and URLs are now subject to changes by the end user,
    and only URLs parts prefixed with underscores (e.g. /_admin or /_api) are reserved
    for ArangoDB's internal usage.

* the server now handles requests with invalid Content-Length header values as follows:
  - if Content-Length is negative, the server will respond instantly with HTTP 411
    (length required)

  - if Content-Length is positive but shorter than the supplied body, the server will
    respond with HTTP 400 (bad request)

  - if Content-Length is positive but longer than the supplied body, the server will
    wait for the client to send the missing bytes. The server allows 90 seconds for this
    and will close the connection if the client does not send the remaining data

  - if Content-Length is bigger than the maximum allowed size (512 MB), the server will 
    fail with HTTP 413 (request entity too large).

  - if the length of the HTTP headers is greater than the maximum allowed size (1 MB),
    the server will fail with HTTP 431 (request header fields too large)

* issue #265: allow optional base64 encoding/decoding of action response data

* issue #252: create _modules collection using arango-upgrade (note: arango-upgrade was
  finally replaced by the `--upgrade` option for arangod)

* issue #251: allow passing arbitrary options to V8 engine using new command line option:
  --javascript.v8-options. Using this option, the Harmony features or other settings in
  v8 can be enabled if the end user requires them

* issue #248: allow AQL optimizer to pull out completely uncorrelated subqueries to the
  top level, resulting in less repeated evaluation of the subquery

* upgraded to Doxygen 1.8.0

* issue #247: added AQL function MERGE_RECURSIVE

* issue #246: added clear() function in arangosh

* issue #245: Documentation: Central place for naming rules/limits inside ArangoDB

* reduced size of hash index elements by 50 %, allowing more index elements to fit in 
  memory

* issue #235: GUI Shell throws Error:ReferenceError: db is not defined

* issue #229: methods marked as "under construction" 

* issue #228: remove unfinished APIs (/_admin/config/*) 

* having the OpenSSL library installed is now a prerequisite to compiling ArangoDB
  Also removed the --enable-ssl configure option because ssl is always required.

* added AQL functions TO_LIST, NOT_LIST

* issue #224: add optional Content-Id for batch requests

* issue #221: more documentation on AQL explain functionality. Also added
  ArangoStatement.explain() client method

* added db._createStatement() method on server as well (was previously available
  on the client only)

* issue #219: continue in case of "document not found" error in PATHS() function

* issue #213: make waitForSync overridable on specific actions

* changed AQL optimizer to use indexes in more cases. Previously, indexes might
  not have been used when in a reference expression the inner collection was 
  specified last. Example: FOR u1 IN users FOR u2 IN users FILTER u1._id == u2._id
  Previously, this only checked whether an index could be used for u2._id (not
  possible). It was not checked whether an index on u1._id could be used (possible).
  Now, for expressions that have references/attribute names on both sides of the
  above as above, indexes are checked for both sides.
  
* issue #204: extend the CSV import by TSV and by user configurable 
  separator character(s)

* issue #180: added support for batch operations

* added startup option --server.backlog-size
  this allows setting the value of the backlog for the listen() system call.
  the default value is 10, the maximum value is platform-dependent

* introduced new configure option "--enable-maintainer-mode" for
  ArangoDB maintainers. this option replaces the previous compile switches
  --with-boost-test, --enable-bison, --enable-flex and --enable-errors-dependency
  the individual configure options have been removed. --enable-maintainer-mode
  turns them all on.

* removed potentially unused configure option --enable-memfail

* fixed issue #197: HTML web interface calls /_admin/user-manager/session

* fixed issue #195: VERSION file in database directory

* fixed issue #193: REST API HEAD request returns a message body on 404

* fixed issue #188: intermittent issues with 1.0.0
  (server-side cursors not cleaned up in all cases, pthreads deadlock issue)

* issue #189: key store should use ISO datetime format bug 

* issue #187: run arango-upgrade on server start (note: arango-upgrade was finally
  replaced by the `--upgrade` option for arangod)n

* fixed issue #183: strange unittest error

* fixed issue #182: manual pages

* fixed issue #181: use getaddrinfo

* moved default database directory to "/var/lib/arangodb" in accordance with 
  http://www.pathname.com/fhs/pub/fhs-2.3.html

* fixed issue #179: strange text in import manual

* fixed issue #178: test for aragoimp is missing

* fixed issue #177: a misleading error message was returned if unknown variables
  were used in certain positions in an AQL query.

* fixed issue #176: explain how to use AQL from the arangosh

* issue #175: re-added hidden (and deprecated) option --server.http-port. This 
  option is only there to be downwards-compatible to Arango 1.0.

* fixed issue #174: missing Documentation for `within`

* fixed issue #170: add db.<coll_name>.all().toArray() to arangosh help screen

* fixed issue #169: missing argument in Simple Queries

* added program arango-upgrade. This program must be run after installing ArangoDB
  and after upgrading from a previous version of ArangoDB. The arango-upgrade script
  will ensure all system collections are created and present in the correct state.
  It will also perform any necessary data updates.
  Note: arango-upgrade was finally replaced by the `--upgrade` option for arangod.

* issue #153: edge collection should be a flag for a collection
  collections now have a type so that the distinction between document and edge 
  collections can now be done at runtime using a collection's type value.
  A collection's type can be queried in Javascript using the <collection>.type() method. 
  
  When new collections are created using db._create(), they will be document 
  collections by default. When edge._create() is called, an edge collection will be created.
  To explicitly create a collection of a specific/different type, use the methods 
  _createDocumentCollection() or _createEdgeCollection(), which are available for
  both the db and the edges object.
  The Javascript objects ArangoEdges and ArangoEdgesCollection have been removed
  completely.
  All internal and test code has been adjusted for this, and client code
  that uses edges.* should also still work because edges is still there and creates
  edge collections when _create() is called.
  
  INCOMPATIBLE CHANGE: Client code might still need to be changed in the following aspect:
  Previously, collections did not have a type so documents and edges could be inserted
  in the same collection. This is now disallowed. Edges can only be inserted into
  edge collections now. As there were no collection types in 1.0, ArangoDB will perform
  an automatic upgrade when migrating from 1.0 to 1.1.
  The automatic upgrade will check every collection and determine its type as follows:
  - if among the first 50 documents in the collection there are documents with
    attributes "_from" and "_to", the collection is typed as an edge collection
  - if among the first 50 documents in the collection there are no documents with
    attributes "_from" and "_to", the collection is made as a document collection

* issue #150: call V8 garbage collection on server periodically

* issue #110: added support for partial updates

  The REST API for documents now offers an HTTP PATCH method to partially update
  documents. Overwriting/replacing documents is still available via the HTTP PUT method
  as before. The Javascript API in the shell also offers a new update() method in extension to
  the previously existing replace() method.


v1.0.4 (2012-11-12)
-------------------

* issue #275: strange error message in arangosh 1.0.3 at startup


v1.0.3 (2012-11-08)
-------------------

* fixed AQL optimizer bug

* issue #273: fixed segfault in arangosh on HTTP 40x 

* issue #265: allow optional base64 encoding/decoding of action response data

* issue #252: _modules collection not created automatically


v1.0.2 (2012-10-22)
-------------------

* repository CentOS-X.Y moved to CentOS-X, same for Debian

* bugfix for rollback from edges

* bugfix for hash indexes

* bugfix for StringBuffer::erase_front

* added autoload for modules

* added AQL function TO_LIST


v1.0.1 (2012-09-30)
-------------------

* draft for issue #165: front-end application howto

* updated mruby to cf8fdea4a6598aa470e698e8cbc9b9b492319d

* fix for issue #190: install doesn't create log directory

* fix for issue #194: potential race condition between creating and dropping collections

* fix for issue #193: REST API HEAD request returns a message body on 404

* fix for issue #188: intermittent issues with 1.0.0 

* fix for issue #163: server cannot create collection because of abandoned files
  
* fix for issue #150: call V8 garbage collection on server periodically 


v1.0.0 (2012-08-17)
-------------------

* fix for issue #157: check for readline and ncurses headers, not only libraries


v1.0.beta4 (2012-08-15)
-----------------------

* fix for issue #152: fix memleak for barriers


v1.0.beta3 (2012-08-10)
-----------------------

* fix for issue #151: Memleak, collection data not removed

* fix for issue #149: Inconsistent port for admin interface

* fix for issue #163: server cannot create collection because of abandoned files

* fix for issue #157: check for readline and ncurses headers, not only libraries

* fix for issue #108: db.<collection>.truncate() inefficient

* fix for issue #109: added startup note about cached collection names and how to
  refresh them

* fix for issue #156: fixed memleaks in /_api/import

* fix for issue #59: added tests for /_api/import

* modified return value for calls to /_api/import: now, the attribute "empty" is 
  returned as well, stating the number of empty lines in the input. Also changed the
  return value of the error code attribute ("errorNum") from 1100 ("corrupted datafile")
  to 400 ("bad request") in case invalid/unexpected JSON data was sent to the server. 
  This error code is more appropriate as no datafile is broken but just input data is
  incorrect.

* fix for issue #152: Memleak for barriers

* fix for issue #151: Memleak, collection data not removed

* value of --database.maximal-journal-size parameter is now validated on startup. If
  value is smaller than the minimum value (currently 1048576), an error is thrown and
  the server will not start. Before this change, the global value of maximal journal 
  size was not validated at server start, but only on collection level

* increased sleep value in statistics creation loop from 10 to 500 microseconds. This
  reduces accuracy of statistics values somewhere after the decimal points but saves
  CPU time.

* avoid additional sync() calls when writing partial shape data (attribute name data) 
  to disk. sync() will still be called when the shape marker (will be written after
  the attributes) is written to disk 

* issue #147: added flag --database.force-sync-shapes to force synching of shape data
  to disk. The default value is true so it is the same behavior as in version 1.0.
  if set to false, shape data is synched to disk if waitForSync for the collection is
  set to true, otherwise, shape data is not synched.
  
* fix for issue #145: strange issue on Travis: added epsilon for numeric comparison in
  geo index

* fix for issue #136: adjusted message during indexing

* issue #131: added timeout for HTTP keep-alive connections. The default value is 300 
  seconds. There is a startup parameter server.keep-alive-timeout to configure the value. 
  Setting it to 0 will disable keep-alive entirely on the server.

* fix for issue #137: AQL optimizer should use indexes for ref accesses with 
  2 named attributes


v1.0.beta2 (2012-08-03)
-----------------------

* fix for issue #134: improvements for centos RPM

* fixed problem with disable-admin-interface in config file


v1.0.beta1 (2012-07-29)
-----------------------

* fixed issue #118: We need a collection "debugger"

* fixed issue #126: Access-Shaper must be cached

* INCOMPATIBLE CHANGE: renamed parameters "connect-timeout" and "request-timeout" 
  for arangosh and arangoimp to "--server.connect-timeout" and "--server.request-timeout"

* INCOMPATIBLE CHANGE: authorization is now required on the server side
  Clients sending requests without HTTP authorization will be rejected with HTTP 401
  To allow backwards compatibility, the server can be started with the option
  "--server.disable-authentication"

* added options "--server.username" and "--server.password" for arangosh and arangoimp
  These parameters must be used to specify the user and password to be used when
  connecting to the server. If no password is given on the command line, arangosh/
  arangoimp will interactively prompt for a password.
  If no user name is specified on the command line, the default user "root" will be
  used.

* added startup option "--server.ssl-cipher-list" to determine which ciphers to
  use in SSL context. also added SSL_OP_CIPHER_SERVER_PREFERENCE to SSL default 
  options so ciphers are tried in server and not in client order

* changed default SSL protocol to TLSv1 instead of SSLv2

* changed log-level of SSL-related messages

* added SSL connections if server is compiled with OpenSSL support. Use --help-ssl

* INCOMPATIBLE CHANGE: removed startup option "--server.admin-port". 
  The new endpoints feature (see --server.endpoint) allows opening multiple endpoints 
  anyway, and the distinction between admin and "other" endpoints can be emulated 
  later using privileges.

* INCOMPATIBLE CHANGE: removed startup options "--port", "--server.port", and 
  "--server.http-port" for arangod. 
  These options have been replaced by the new "--server.endpoint" parameter
  
* INCOMPATIBLE CHANGE: removed startup option "--server" for arangosh and arangoimp.
  These options have been replaced by the new "--server.endpoint" parameter

* Added "--server.endpoint" option to arangod, arangosh, and arangoimp.
  For arangod, this option allows specifying the bind endpoints for the server
  The server can be bound to one or multiple endpoints at once. For arangosh
  and arangoimp, the option specifies the server endpoint to connect to.
  The following endpoint syntax is currently supported:
  - tcp://host:port or http@tcp://host:port (HTTP over IPv4)
  - tcp://[host]:port or http@tcp://[host]:port (HTTP over IPv6)
  - ssl://host:port or http@tcp://host:port (HTTP over SSL-encrypted IPv4)
  - ssl://[host]:port or http@tcp://[host]:port (HTTP over SSL-encrypted IPv6)
  - unix:///path/to/socket or http@unix:///path/to/socket (HTTP over UNIX socket)

  If no port is specified, the default port of 8529 will be used.

* INCOMPATIBLE CHANGE: removed startup options "--server.require-keep-alive" and 
  "--server.secure-require-keep-alive". 
  The server will now behave as follows which should be more conforming to the 
  HTTP standard:
  * if a client sends a "Connection: close" header, the server will close the
    connection
  * if a client sends a "Connection: keep-alive" header, the server will not
    close the connection
  * if a client does not send any "Connection" header, the server will assume
    "keep-alive" if the request was an HTTP/1.1 request, and "close" if the
    request was an HTTP/1.0 request

* (minimal) internal optimizations for HTTP request parsing and response header 
  handling

* fixed Unicode unescaping bugs for \f and surrogate pairs in BasicsC/strings.c

* changed implementation of TRI_BlockCrc32 algorithm to use 8 bytes at a time

* fixed issue #122: arangod doesn't start if <log.file> cannot be created

* fixed issue #121: wrong collection size reported

* fixed issue #98: Unable to change journalSize

* fixed issue #88: fds not closed

* fixed escaping of document data in HTML admin front end

* added HTTP basic authentication, this is always turned on

* added server startup option --server.disable-admin-interface to turn off the
  HTML admin interface

* honor server startup option --database.maximal-journal-size when creating new
  collections without specific journalsize setting. Previously, these
  collections were always created with journal file sizes of 32 MB and the
  --database.maximal-journal-size setting was ignored

* added server startup option --database.wait-for-sync to control the default
  behavior

* renamed "--unit-tests" to "--javascript.unit-tests"


v1.0.alpha3 (2012-06-30)
------------------------

* fixed issue #116: createCollection=create option doesn't work

* fixed issue #115: Compilation issue under OSX 10.7 Lion & 10.8 Mountain Lion
  (homebrew)

* fixed issue #114: image not found

* fixed issue #111: crash during "make unittests"

* fixed issue #104: client.js -> ARANGO_QUIET is not defined


v1.0.alpha2 (2012-06-24)
------------------------

* fixed issue #112: do not accept document with duplicate attribute names

* fixed issue #103: Should we cleanup the directory structure

* fixed issue #100: "count" attribute exists in cursor response with "count:
  false"

* fixed issue #84 explain command 

* added new MRuby version (2012-06-02)

* added --log.filter

* cleanup of command line options:
** --startup.directory => --javascript.startup-directory
** --quite => --quiet
** --gc.interval => --javascript.gc-interval
** --startup.modules-path => --javascript.modules-path
** --action.system-directory => --javascript.action-directory
** --javascript.action-threads => removed (is now the same pool as --server.threads)

* various bug-fixes

* support for import

* added option SKIP_RANGES=1 for make unittests

* fixed several range-related assertion failures in the AQL query optimizer

* fixed AQL query optimizations for some edge cases (e.g. nested subqueries with
  invalid constant filter expressions)


v1.0.alpha1 (2012-05-28)
------------------------

Alpha Release of ArangoDB 1.0<|MERGE_RESOLUTION|>--- conflicted
+++ resolved
@@ -1,9 +1,8 @@
 v2.7.1 (XXXX-XX-XX)
 -------------------
 
-<<<<<<< HEAD
 * switch to linenoise next generation
-=======
+
 * exclude `_apps` collection from replication
 
   The slave has its own `_apps` collection which it populates on server start.
@@ -15,7 +14,6 @@
   and `--check-upgrade`
 
 * more detailed output in arango-dfdb
->>>>>>> f187f256
 
 * fixed "no start tick" issue in replication applier
         
