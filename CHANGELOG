--- conflicted
+++ resolved
@@ -41,11 +41,8 @@
 v2.3.2 (XXXX-XX-XX)
 -------------------
 
-<<<<<<< HEAD
-=======
 * fixed issue #1173: AQL Editor "Save current query" resets user password
 
->>>>>>> 0013e565
 * fixed missing makeDirectory when fetching a Foxx application from a zip file
 
 * put in warning about default changed: fixed issue #1134: Change the default endpoint to localhost
