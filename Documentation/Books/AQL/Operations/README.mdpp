!CHAPTER High-level operations

The following high-level operations are described here after:

* [FOR](For.md): Iterate over all elements of an array.
* [RETURN](Return.md): Produce the result of a query.
* [FILTER](Filter.md): Restrict the results to elements that match arbitrary logical conditions.
* [SORT](Sort.md): Force a sort of the array of already produced intermediate results.
* [LIMIT](Limit.md): Reduce the number of elements in the result to at most the specified number, optionally skip elements.
* [LET](Let.md): Assign an arbitrary value to a variable.
* [COLLECT](Collect.md): Group an array by one or multiple group criteria. Can also count and aggregate.
* [REMOVE](Remove.md): Remove documents from a collection.
* [UPDATE](Update.md): Partially update documents in a collection.
* [REPLACE](Replace.md): Completely replace documents in a collection.
* [INSERT](Insert.md): Insert new documents into a collection.
<<<<<<< HEAD
* [UPSERT](Upsert.md): Update an existing document, or create it in the case it does not exist.
=======
* [UPSERT](Upsert.md): Update an existing document, or create it in the case it does not exist.
* [WITH](With.md): Specify collections used in a query (at query begin only).
>>>>>>> c1e90bb4
<|MERGE_RESOLUTION|>--- conflicted
+++ resolved
@@ -13,9 +13,5 @@
 * [UPDATE](Update.md): Partially update documents in a collection.
 * [REPLACE](Replace.md): Completely replace documents in a collection.
 * [INSERT](Insert.md): Insert new documents into a collection.
-<<<<<<< HEAD
 * [UPSERT](Upsert.md): Update an existing document, or create it in the case it does not exist.
-=======
-* [UPSERT](Upsert.md): Update an existing document, or create it in the case it does not exist.
-* [WITH](With.md): Specify collections used in a query (at query begin only).
->>>>>>> c1e90bb4
+* [WITH](With.md): Specify collections used in a query (at query begin only).