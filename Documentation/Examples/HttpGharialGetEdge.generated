shell> curl --dump - http://localhost:8529/_api/gharial/social/edge/relation/aliceAndBob

HTTP/<span class="hljs-number">1.1</span> <span class="hljs-number">200</span> OK
content-type: application/json
<<<<<<< HEAD
etag: <span class="hljs-number">545973497</span>
=======
etag: <span class="hljs-number">542941740</span>
>>>>>>> 1b8e6ddf

{ 
  <span class="hljs-string">"error"</span> : <span class="hljs-literal">false</span>, 
  <span class="hljs-string">"code"</span> : <span class="hljs-number">200</span>, 
  <span class="hljs-string">"edge"</span> : { 
    <span class="hljs-string">"_id"</span> : <span class="hljs-string">"relation/aliceAndBob"</span>, 
    <span class="hljs-string">"_key"</span> : <span class="hljs-string">"aliceAndBob"</span>, 
<<<<<<< HEAD
    <span class="hljs-string">"_rev"</span> : <span class="hljs-string">"545973497"</span>, 
=======
    <span class="hljs-string">"_rev"</span> : <span class="hljs-string">"542941740"</span>, 
>>>>>>> 1b8e6ddf
    <span class="hljs-string">"_from"</span> : <span class="hljs-string">"female/alice"</span>, 
    <span class="hljs-string">"_to"</span> : <span class="hljs-string">"male/bob"</span>, 
    <span class="hljs-string">"type"</span> : <span class="hljs-string">"married"</span> 
  } 
}<|MERGE_RESOLUTION|>--- conflicted
+++ resolved
@@ -2,11 +2,7 @@
 
 HTTP/<span class="hljs-number">1.1</span> <span class="hljs-number">200</span> OK
 content-type: application/json
-<<<<<<< HEAD
-etag: <span class="hljs-number">545973497</span>
-=======
 etag: <span class="hljs-number">542941740</span>
->>>>>>> 1b8e6ddf
 
 { 
   <span class="hljs-string">"error"</span> : <span class="hljs-literal">false</span>, 
@@ -14,11 +10,7 @@
   <span class="hljs-string">"edge"</span> : { 
     <span class="hljs-string">"_id"</span> : <span class="hljs-string">"relation/aliceAndBob"</span>, 
     <span class="hljs-string">"_key"</span> : <span class="hljs-string">"aliceAndBob"</span>, 
-<<<<<<< HEAD
-    <span class="hljs-string">"_rev"</span> : <span class="hljs-string">"545973497"</span>, 
-=======
     <span class="hljs-string">"_rev"</span> : <span class="hljs-string">"542941740"</span>, 
->>>>>>> 1b8e6ddf
     <span class="hljs-string">"_from"</span> : <span class="hljs-string">"female/alice"</span>, 
     <span class="hljs-string">"_to"</span> : <span class="hljs-string">"male/bob"</span>, 
     <span class="hljs-string">"type"</span> : <span class="hljs-string">"married"</span> 
