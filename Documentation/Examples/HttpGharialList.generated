shell> curl --dump - http://localhost:8529/_api/gharial

HTTP/<span class="hljs-number">1.1</span> <span class="hljs-number">200</span> OK
content-type: application/json; charset=utf<span class="hljs-number">-8</span>

{ 
  <span class="hljs-string">"error"</span> : <span class="hljs-literal">false</span>, 
  <span class="hljs-string">"graphs"</span> : [ 
    { 
      <span class="hljs-string">"_key"</span> : <span class="hljs-string">"routeplanner"</span>, 
      <span class="hljs-string">"_id"</span> : <span class="hljs-string">"_graphs/routeplanner"</span>, 
<<<<<<< HEAD
      <span class="hljs-string">"_rev"</span> : <span class="hljs-string">"8574"</span>, 
=======
      <span class="hljs-string">"_rev"</span> : <span class="hljs-string">"8580"</span>, 
>>>>>>> c1e90bb4
      <span class="hljs-string">"edgeDefinitions"</span> : [ 
        { 
          <span class="hljs-string">"collection"</span> : <span class="hljs-string">"germanHighway"</span>, 
          <span class="hljs-string">"from"</span> : [ 
            <span class="hljs-string">"germanCity"</span> 
          ], 
          <span class="hljs-string">"to"</span> : [ 
            <span class="hljs-string">"germanCity"</span> 
          ] 
        }, 
        { 
          <span class="hljs-string">"collection"</span> : <span class="hljs-string">"frenchHighway"</span>, 
          <span class="hljs-string">"from"</span> : [ 
            <span class="hljs-string">"frenchCity"</span> 
          ], 
          <span class="hljs-string">"to"</span> : [ 
            <span class="hljs-string">"frenchCity"</span> 
          ] 
        }, 
        { 
          <span class="hljs-string">"collection"</span> : <span class="hljs-string">"internationalHighway"</span>, 
          <span class="hljs-string">"from"</span> : [ 
            <span class="hljs-string">"frenchCity"</span>, 
            <span class="hljs-string">"germanCity"</span> 
          ], 
          <span class="hljs-string">"to"</span> : [ 
            <span class="hljs-string">"frenchCity"</span>, 
            <span class="hljs-string">"germanCity"</span> 
          ] 
        } 
      ], 
      <span class="hljs-string">"orphanCollections"</span> : [ ] 
    }, 
    { 
      <span class="hljs-string">"_key"</span> : <span class="hljs-string">"social"</span>, 
      <span class="hljs-string">"_id"</span> : <span class="hljs-string">"_graphs/social"</span>, 
<<<<<<< HEAD
      <span class="hljs-string">"_rev"</span> : <span class="hljs-string">"8529"</span>, 
=======
      <span class="hljs-string">"_rev"</span> : <span class="hljs-string">"8535"</span>, 
>>>>>>> c1e90bb4
      <span class="hljs-string">"edgeDefinitions"</span> : [ 
        { 
          <span class="hljs-string">"collection"</span> : <span class="hljs-string">"relation"</span>, 
          <span class="hljs-string">"from"</span> : [ 
            <span class="hljs-string">"female"</span>, 
            <span class="hljs-string">"male"</span> 
          ], 
          <span class="hljs-string">"to"</span> : [ 
            <span class="hljs-string">"female"</span>, 
            <span class="hljs-string">"male"</span> 
          ] 
        } 
      ], 
      <span class="hljs-string">"orphanCollections"</span> : [ ] 
    } 
  ], 
  <span class="hljs-string">"code"</span> : <span class="hljs-number">200</span> 
}<|MERGE_RESOLUTION|>--- conflicted
+++ resolved
@@ -9,11 +9,7 @@
     { 
       <span class="hljs-string">"_key"</span> : <span class="hljs-string">"routeplanner"</span>, 
       <span class="hljs-string">"_id"</span> : <span class="hljs-string">"_graphs/routeplanner"</span>, 
-<<<<<<< HEAD
-      <span class="hljs-string">"_rev"</span> : <span class="hljs-string">"8574"</span>, 
-=======
       <span class="hljs-string">"_rev"</span> : <span class="hljs-string">"8580"</span>, 
->>>>>>> c1e90bb4
       <span class="hljs-string">"edgeDefinitions"</span> : [ 
         { 
           <span class="hljs-string">"collection"</span> : <span class="hljs-string">"germanHighway"</span>, 
@@ -50,11 +46,7 @@
     { 
       <span class="hljs-string">"_key"</span> : <span class="hljs-string">"social"</span>, 
       <span class="hljs-string">"_id"</span> : <span class="hljs-string">"_graphs/social"</span>, 
-<<<<<<< HEAD
-      <span class="hljs-string">"_rev"</span> : <span class="hljs-string">"8529"</span>, 
-=======
       <span class="hljs-string">"_rev"</span> : <span class="hljs-string">"8535"</span>, 
->>>>>>> c1e90bb4
       <span class="hljs-string">"edgeDefinitions"</span> : [ 
         { 
           <span class="hljs-string">"collection"</span> : <span class="hljs-string">"relation"</span>, 
