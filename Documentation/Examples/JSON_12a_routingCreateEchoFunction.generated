--- conflicted
+++ resolved
@@ -5,13 +5,7 @@
 ........&gt;  } 
 ........&gt; });
 { 
-<<<<<<< HEAD
-  <span class="hljs-string">"_id"</span> : <span class="hljs-string">"_routing/9240"</span>, 
-  <span class="hljs-string">"_key"</span> : <span class="hljs-string">"9240"</span>, 
-  <span class="hljs-string">"_rev"</span> : <span class="hljs-string">"9240"</span> 
-=======
   <span class="hljs-string">"_id"</span> : <span class="hljs-string">"_routing/9334"</span>, 
   <span class="hljs-string">"_key"</span> : <span class="hljs-string">"9334"</span>, 
   <span class="hljs-string">"_rev"</span> : <span class="hljs-string">"9334"</span> 
->>>>>>> 54d39573
 }