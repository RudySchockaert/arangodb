--- conflicted
+++ resolved
@@ -7,11 +7,7 @@
 location: /_db/_system/_api/collection/testCollectionBasics
 
 { 
-<<<<<<< HEAD
-  "id" : "1475288290", 
-=======
   "id" : "511998454469", 
->>>>>>> 096ad46f
   "name" : "testCollectionBasics", 
   "waitForSync" : false, 
   "isVolatile" : false, 
@@ -30,11 +26,7 @@
 location: /_db/_system/_api/collection/testCollectionEdges
 
 { 
-<<<<<<< HEAD
-  "id" : "1475419362", 
-=======
   "id" : "511998782149", 
->>>>>>> 096ad46f
   "name" : "testCollectionEdges", 
   "waitForSync" : false, 
   "isVolatile" : false, 
