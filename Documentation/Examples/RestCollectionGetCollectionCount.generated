--- conflicted
+++ resolved
@@ -5,11 +5,7 @@
 location: /_db/_system/_api/collection/products/count
 
 { 
-<<<<<<< HEAD
-  "id" : "1476271330", 
-=======
   "id" : "512000879301", 
->>>>>>> 096ad46f
   "name" : "products", 
   "isSystem" : false, 
   "doCompact" : true, 
