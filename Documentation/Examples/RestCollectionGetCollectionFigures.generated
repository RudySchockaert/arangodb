--- conflicted
+++ resolved
@@ -5,11 +5,7 @@
 location: /_db/_system/_api/collection/products/figures
 
 { 
-<<<<<<< HEAD
-  "id" : "1496325346", 
-=======
   "id" : "512021195461", 
->>>>>>> 096ad46f
   "name" : "products", 
   "isSystem" : false, 
   "doCompact" : true, 
@@ -23,8 +19,8 @@
   "count" : 1, 
   "figures" : { 
     "alive" : { 
-      "count" : 1, 
-      "size" : 88 
+      "count" : 0, 
+      "size" : 0 
     }, 
     "dead" : { 
       "count" : 0, 
@@ -48,24 +44,19 @@
       "fileSize" : 0 
     }, 
     "shapes" : { 
-      "count" : 1, 
-      "size" : 104 
+      "count" : 0, 
+      "size" : 0 
     }, 
     "attributes" : { 
-      "count" : 1, 
-      "size" : 48 
+      "count" : 0, 
+      "size" : 0 
     }, 
     "indexes" : { 
       "count" : 1, 
       "size" : 2008 
     }, 
-<<<<<<< HEAD
-    "lastTick" : "1496718562", 
-    "uncollectedLogfileEntries" : 0 
-=======
     "lastTick" : "512021654213", 
     "uncollectedLogfileEntries" : 1 
->>>>>>> 096ad46f
   }, 
   "status" : 3, 
   "type" : 2, 
