<<<<<<< HEAD
shell> curl -X DELETE --header 'If-Match: "1615797474"' --dump - http://localhost:8529/_api/document/products/1615469794

HTTP/1.1 412 Precondition Failed
content-type: application/json; charset=utf-8
etag: "1615469794"
=======
shell> curl -X DELETE --header 'If-Match: "512086862533"' --dump - http://localhost:8529/_api/document/products/512086534853

HTTP/1.1 412 Precondition Failed
content-type: application/json; charset=utf-8
etag: "512086534853"
>>>>>>> 096ad46f

{ 
  "error" : true, 
  "code" : 412, 
  "errorNum" : 1200, 
  "errorMessage" : "precondition failed", 
<<<<<<< HEAD
  "_id" : "products/1615469794", 
  "_rev" : "1615469794", 
  "_key" : "1615469794" 
=======
  "_id" : "products/512086534853", 
  "_rev" : "512086534853", 
  "_key" : "512086534853" 
>>>>>>> 096ad46f
}<|MERGE_RESOLUTION|>--- conflicted
+++ resolved
@@ -1,29 +1,15 @@
-<<<<<<< HEAD
-shell> curl -X DELETE --header 'If-Match: "1615797474"' --dump - http://localhost:8529/_api/document/products/1615469794
-
-HTTP/1.1 412 Precondition Failed
-content-type: application/json; charset=utf-8
-etag: "1615469794"
-=======
 shell> curl -X DELETE --header 'If-Match: "512086862533"' --dump - http://localhost:8529/_api/document/products/512086534853
 
 HTTP/1.1 412 Precondition Failed
 content-type: application/json; charset=utf-8
 etag: "512086534853"
->>>>>>> 096ad46f
 
 { 
   "error" : true, 
   "code" : 412, 
   "errorNum" : 1200, 
   "errorMessage" : "precondition failed", 
-<<<<<<< HEAD
-  "_id" : "products/1615469794", 
-  "_rev" : "1615469794", 
-  "_key" : "1615469794" 
-=======
   "_id" : "products/512086534853", 
   "_rev" : "512086534853", 
   "_key" : "512086534853" 
->>>>>>> 096ad46f
 }