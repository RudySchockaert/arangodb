--- conflicted
+++ resolved
@@ -1,16 +1,3 @@
-<<<<<<< HEAD
-shell> curl --dump - http://localhost:8529/_api/document/products/700261313
-
-HTTP/1.1 200 OK
-content-type: application/json; charset=utf-8
-etag: "700261313"
-
-{ 
-  "hello" : "world", 
-  "_id" : "products/700261313", 
-  "_rev" : "700261313", 
-  "_key" : "700261313" 
-=======
 shell&gt; curl --dump - http:<span class="hljs-comment">//localhost:8529/_api/document/products/715525666</span>
 
 HTTP/<span class="hljs-number">1.1</span> <span class="hljs-number">200</span> OK
@@ -22,5 +9,4 @@
   <span class="hljs-string">"_id"</span> : <span class="hljs-string">"products/715525666"</span>, 
   <span class="hljs-string">"_rev"</span> : <span class="hljs-string">"715525666"</span>, 
   <span class="hljs-string">"_key"</span> : <span class="hljs-string">"715525666"</span> 
->>>>>>> 1a748b46
 }