shell> curl -X PUT --data-binary @- --dump - http://localhost:8529/_api/simple/all-keys &lt;&lt;EOF
{ 
  <span class="hljs-string">"collection"</span> : <span class="hljs-string">"products"</span>, 
  <span class="hljs-string">"type"</span> : <span class="hljs-string">"id"</span> 
}
EOF

HTTP/<span class="hljs-number">1.1</span> <span class="hljs-number">201</span> Created
content-type: application/json; charset=utf<span class="hljs-number">-8</span>

{ 
  <span class="hljs-string">"result"</span> : [ 
<<<<<<< HEAD
    <span class="hljs-string">"products/9881"</span>, 
    <span class="hljs-string">"products/9878"</span>, 
    <span class="hljs-string">"products/9874"</span> 
=======
    <span class="hljs-string">"products/9838"</span>, 
    <span class="hljs-string">"products/9845"</span>, 
    <span class="hljs-string">"products/9842"</span> 
>>>>>>> 014de716
  ], 
  <span class="hljs-string">"hasMore"</span> : <span class="hljs-literal">false</span>, 
  <span class="hljs-string">"cached"</span> : <span class="hljs-literal">false</span>, 
  <span class="hljs-string">"extra"</span> : { 
    <span class="hljs-string">"stats"</span> : { 
      <span class="hljs-string">"writesExecuted"</span> : <span class="hljs-number">0</span>, 
      <span class="hljs-string">"writesIgnored"</span> : <span class="hljs-number">0</span>, 
      <span class="hljs-string">"scannedFull"</span> : <span class="hljs-number">3</span>, 
      <span class="hljs-string">"scannedIndex"</span> : <span class="hljs-number">0</span>, 
      <span class="hljs-string">"filtered"</span> : <span class="hljs-number">0</span>, 
<<<<<<< HEAD
      <span class="hljs-string">"executionTime"</span> : <span class="hljs-number">0.0002219676971435547</span> 
=======
      <span class="hljs-string">"executionTime"</span> : <span class="hljs-number">0.0002949237823486328</span> 
>>>>>>> 014de716
    }, 
    <span class="hljs-string">"warnings"</span> : [ ] 
  }, 
  <span class="hljs-string">"error"</span> : <span class="hljs-literal">false</span>, 
  <span class="hljs-string">"code"</span> : <span class="hljs-number">201</span> 
}<|MERGE_RESOLUTION|>--- conflicted
+++ resolved
@@ -10,15 +10,9 @@
 
 { 
   <span class="hljs-string">"result"</span> : [ 
-<<<<<<< HEAD
-    <span class="hljs-string">"products/9881"</span>, 
-    <span class="hljs-string">"products/9878"</span>, 
-    <span class="hljs-string">"products/9874"</span> 
-=======
     <span class="hljs-string">"products/9838"</span>, 
     <span class="hljs-string">"products/9845"</span>, 
     <span class="hljs-string">"products/9842"</span> 
->>>>>>> 014de716
   ], 
   <span class="hljs-string">"hasMore"</span> : <span class="hljs-literal">false</span>, 
   <span class="hljs-string">"cached"</span> : <span class="hljs-literal">false</span>, 
@@ -29,11 +23,7 @@
       <span class="hljs-string">"scannedFull"</span> : <span class="hljs-number">3</span>, 
       <span class="hljs-string">"scannedIndex"</span> : <span class="hljs-number">0</span>, 
       <span class="hljs-string">"filtered"</span> : <span class="hljs-number">0</span>, 
-<<<<<<< HEAD
-      <span class="hljs-string">"executionTime"</span> : <span class="hljs-number">0.0002219676971435547</span> 
-=======
       <span class="hljs-string">"executionTime"</span> : <span class="hljs-number">0.0002949237823486328</span> 
->>>>>>> 014de716
     }, 
     <span class="hljs-string">"warnings"</span> : [ ] 
   }, 
