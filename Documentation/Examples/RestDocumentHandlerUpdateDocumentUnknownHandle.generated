<<<<<<< HEAD
shell> curl -X PUT --data-binary @- --dump - http://localhost:8529/_api/document/products/10318 &lt;&lt;EOF
=======
shell> curl -X PUT --data-binary @- --dump - http://localhost:8529/_api/document/products/10435 &lt;&lt;EOF
>>>>>>> 54d39573
{}
EOF

HTTP/<span class="hljs-number">1.1</span> <span class="hljs-number">404</span> Not Found
content-type: application/json; charset=utf<span class="hljs-number">-8</span>

{ 
  <span class="hljs-string">"error"</span> : <span class="hljs-literal">true</span>, 
  <span class="hljs-string">"errorMessage"</span> : <span class="hljs-string">"document not found"</span>, 
  <span class="hljs-string">"code"</span> : <span class="hljs-number">404</span>, 
  <span class="hljs-string">"errorNum"</span> : <span class="hljs-number">1202</span> 
}<|MERGE_RESOLUTION|>--- conflicted
+++ resolved
@@ -1,8 +1,4 @@
-<<<<<<< HEAD
-shell> curl -X PUT --data-binary @- --dump - http://localhost:8529/_api/document/products/10318 &lt;&lt;EOF
-=======
 shell> curl -X PUT --data-binary @- --dump - http://localhost:8529/_api/document/products/10435 &lt;&lt;EOF
->>>>>>> 54d39573
 {}
 EOF
 
