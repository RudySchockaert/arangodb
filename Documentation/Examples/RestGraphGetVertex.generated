--- conflicted
+++ resolved
@@ -2,21 +2,13 @@
 
 HTTP/1.1 200 OK
 content-type: application/json; charset=utf-8
-<<<<<<< HEAD
-etag: 1296768226
-=======
 etag: 512169831109
->>>>>>> 096ad46f
 
 { 
   "vertex" : { 
     "_id" : "vertices/v1", 
     "_key" : "v1", 
-<<<<<<< HEAD
-    "_rev" : "1296768226", 
-=======
     "_rev" : "512169831109", 
->>>>>>> 096ad46f
     "optional1" : "val1" 
   }, 
   "error" : false, 
