shell> curl -X POST --data-binary @- --dump - http://localhost:8529/_api/index?collection=products <<EOF
{ 
  "type" : "geo", 
  "fields" : [ 
    "b" 
  ] 
}
EOF

HTTP/1.1 201 Created
content-type: application/json; charset=utf-8

{ 
<<<<<<< HEAD
  "id" : "products/1392786594", 
=======
  "id" : "products/1261358323", 
>>>>>>> 25aa2a58
  "type" : "geo1", 
  "fields" : [ 
    "b" 
  ], 
  "geoJson" : false, 
  "constraint" : false, 
  "unique" : false, 
  "ignoreNull" : true, 
  "sparse" : true, 
  "isNewlyCreated" : true, 
  "error" : false, 
  "code" : 201 
}<|MERGE_RESOLUTION|>--- conflicted
+++ resolved
@@ -11,11 +11,7 @@
 content-type: application/json; charset=utf-8
 
 { 
-<<<<<<< HEAD
-  "id" : "products/1392786594", 
-=======
   "id" : "products/1261358323", 
->>>>>>> 25aa2a58
   "type" : "geo1", 
   "fields" : [ 
     "b" 
