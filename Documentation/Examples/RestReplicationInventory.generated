--- conflicted
+++ resolved
@@ -8,11 +8,7 @@
     { 
       <span class="hljs-string">"indexes"</span> : [ ], 
       <span class="hljs-string">"parameters"</span> : { 
-<<<<<<< HEAD
-        <span class="hljs-string">"cid"</span> : <span class="hljs-string">"46"</span>, 
-=======
         <span class="hljs-string">"cid"</span> : <span class="hljs-string">"45"</span>, 
->>>>>>> 7e16f1ff
         <span class="hljs-string">"deleted"</span> : <span class="hljs-literal">false</span>, 
         <span class="hljs-string">"doCompact"</span> : <span class="hljs-literal">true</span>, 
         <span class="hljs-string">"indexBuckets"</span> : <span class="hljs-number">8</span>, 
@@ -72,11 +68,7 @@
     { 
       <span class="hljs-string">"indexes"</span> : [ ], 
       <span class="hljs-string">"parameters"</span> : { 
-<<<<<<< HEAD
-        <span class="hljs-string">"cid"</span> : <span class="hljs-string">"27"</span>, 
-=======
         <span class="hljs-string">"cid"</span> : <span class="hljs-string">"26"</span>, 
->>>>>>> 7e16f1ff
         <span class="hljs-string">"deleted"</span> : <span class="hljs-literal">false</span>, 
         <span class="hljs-string">"doCompact"</span> : <span class="hljs-literal">true</span>, 
         <span class="hljs-string">"indexBuckets"</span> : <span class="hljs-number">8</span>, 
@@ -147,11 +139,7 @@
     { 
       <span class="hljs-string">"indexes"</span> : [ ], 
       <span class="hljs-string">"parameters"</span> : { 
-<<<<<<< HEAD
-        <span class="hljs-string">"cid"</span> : <span class="hljs-string">"10430"</span>, 
-=======
         <span class="hljs-string">"cid"</span> : <span class="hljs-string">"10442"</span>, 
->>>>>>> 7e16f1ff
         <span class="hljs-string">"deleted"</span> : <span class="hljs-literal">false</span>, 
         <span class="hljs-string">"doCompact"</span> : <span class="hljs-literal">true</span>, 
         <span class="hljs-string">"indexBuckets"</span> : <span class="hljs-number">8</span>, 
@@ -166,11 +154,7 @@
     { 
       <span class="hljs-string">"indexes"</span> : [ ], 
       <span class="hljs-string">"parameters"</span> : { 
-<<<<<<< HEAD
-        <span class="hljs-string">"cid"</span> : <span class="hljs-string">"10432"</span>, 
-=======
         <span class="hljs-string">"cid"</span> : <span class="hljs-string">"10444"</span>, 
->>>>>>> 7e16f1ff
         <span class="hljs-string">"deleted"</span> : <span class="hljs-literal">false</span>, 
         <span class="hljs-string">"doCompact"</span> : <span class="hljs-literal">true</span>, 
         <span class="hljs-string">"indexBuckets"</span> : <span class="hljs-number">8</span>, 
@@ -184,15 +168,6 @@
     } 
   ], 
   <span class="hljs-string">"state"</span> : { 
-<<<<<<< HEAD
-    <span class="hljs-string">"lastLogTick"</span> : <span class="hljs-string">"10893"</span>, 
-    <span class="hljs-string">"lastUncommittedLogTick"</span> : <span class="hljs-string">"10897"</span>, 
-    <span class="hljs-string">"running"</span> : <span class="hljs-literal">true</span>, 
-    <span class="hljs-string">"time"</span> : <span class="hljs-string">"2016-05-09T17:42:02Z"</span>, 
-    <span class="hljs-string">"totalEvents"</span> : <span class="hljs-number">3724</span> 
-  }, 
-  <span class="hljs-string">"tick"</span> : <span class="hljs-string">"10897"</span> 
-=======
     <span class="hljs-string">"lastLogTick"</span> : <span class="hljs-string">"10898"</span>, 
     <span class="hljs-string">"lastUncommittedLogTick"</span> : <span class="hljs-string">"10901"</span>, 
     <span class="hljs-string">"running"</span> : <span class="hljs-literal">true</span>, 
@@ -200,5 +175,4 @@
     <span class="hljs-string">"totalEvents"</span> : <span class="hljs-number">3724</span> 
   }, 
   <span class="hljs-string">"tick"</span> : <span class="hljs-string">"10901"</span> 
->>>>>>> 7e16f1ff
 }