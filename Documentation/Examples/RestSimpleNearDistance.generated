--- conflicted
+++ resolved
@@ -15,15 +15,9 @@
 { 
   <span class="hljs-string">"result"</span> : [ 
     { 
-<<<<<<< HEAD
-      <span class="hljs-string">"_id"</span> : <span class="hljs-string">"products/867165433"</span>, 
-      <span class="hljs-string">"_key"</span> : <span class="hljs-string">"867165433"</span>, 
-      <span class="hljs-string">"_rev"</span> : <span class="hljs-string">"867165433"</span>, 
-=======
       <span class="hljs-string">"_id"</span> : <span class="hljs-string">"products/866755116"</span>, 
       <span class="hljs-string">"_key"</span> : <span class="hljs-string">"866755116"</span>, 
       <span class="hljs-string">"_rev"</span> : <span class="hljs-string">"866755116"</span>, 
->>>>>>> 1b8e6ddf
       <span class="hljs-string">"name"</span> : <span class="hljs-string">"Name/-0.002/"</span>, 
       <span class="hljs-string">"loc"</span> : [ 
         -<span class="hljs-number">0.002</span>, 
@@ -32,15 +26,9 @@
       <span class="hljs-string">"distance"</span> : <span class="hljs-number">222.38985328911744</span> 
     }, 
     { 
-<<<<<<< HEAD
-      <span class="hljs-string">"_id"</span> : <span class="hljs-string">"products/867558649"</span>, 
-      <span class="hljs-string">"_key"</span> : <span class="hljs-string">"867558649"</span>, 
-      <span class="hljs-string">"_rev"</span> : <span class="hljs-string">"867558649"</span>, 
-=======
       <span class="hljs-string">"_id"</span> : <span class="hljs-string">"products/867148332"</span>, 
       <span class="hljs-string">"_key"</span> : <span class="hljs-string">"867148332"</span>, 
       <span class="hljs-string">"_rev"</span> : <span class="hljs-string">"867148332"</span>, 
->>>>>>> 1b8e6ddf
       <span class="hljs-string">"name"</span> : <span class="hljs-string">"Name/0.002/"</span>, 
       <span class="hljs-string">"loc"</span> : [ 
         <span class="hljs-number">0.002</span>, 
@@ -49,15 +37,9 @@
       <span class="hljs-string">"distance"</span> : <span class="hljs-number">222.38985328911744</span> 
     }, 
     { 
-<<<<<<< HEAD
-      <span class="hljs-string">"_id"</span> : <span class="hljs-string">"products/866968825"</span>, 
-      <span class="hljs-string">"_key"</span> : <span class="hljs-string">"866968825"</span>, 
-      <span class="hljs-string">"_rev"</span> : <span class="hljs-string">"866968825"</span>, 
-=======
       <span class="hljs-string">"_id"</span> : <span class="hljs-string">"products/866558508"</span>, 
       <span class="hljs-string">"_key"</span> : <span class="hljs-string">"866558508"</span>, 
       <span class="hljs-string">"_rev"</span> : <span class="hljs-string">"866558508"</span>, 
->>>>>>> 1b8e6ddf
       <span class="hljs-string">"name"</span> : <span class="hljs-string">"Name/-0.004/"</span>, 
       <span class="hljs-string">"loc"</span> : [ 
         -<span class="hljs-number">0.004</span>, 
