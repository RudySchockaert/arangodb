shell> curl -X POST --data-binary @- --dump - http://localhost:8529/_api/traversal &lt;&lt;EOF
{ 
  <span class="hljs-string">"startVertex"</span> : <span class="hljs-string">"persons/alice"</span>, 
  <span class="hljs-string">"graphName"</span> : <span class="hljs-string">"knows_graph"</span>, 
  <span class="hljs-string">"direction"</span> : <span class="hljs-string">"any"</span>, 
  <span class="hljs-string">"uniqueness"</span> : { 
    <span class="hljs-string">"vertices"</span> : <span class="hljs-string">"none"</span>, 
    <span class="hljs-string">"edges"</span> : <span class="hljs-string">"global"</span> 
  } 
}
EOF

HTTP/<span class="hljs-number">1.1</span> <span class="hljs-number">200</span> OK
content-type: application/json; charset=utf<span class="hljs-number">-8</span>

{ 
  <span class="hljs-string">"result"</span> : { 
    <span class="hljs-string">"visited"</span> : { 
      <span class="hljs-string">"vertices"</span> : [ 
        { 
          <span class="hljs-string">"_key"</span> : <span class="hljs-string">"alice"</span>, 
          <span class="hljs-string">"_id"</span> : <span class="hljs-string">"persons/alice"</span>, 
<<<<<<< HEAD
          <span class="hljs-string">"_rev"</span> : <span class="hljs-string">"11916"</span>, 
=======
          <span class="hljs-string">"_rev"</span> : <span class="hljs-string">"11920"</span>, 
>>>>>>> c1e90bb4
          <span class="hljs-string">"name"</span> : <span class="hljs-string">"Alice"</span> 
        }, 
        { 
          <span class="hljs-string">"_key"</span> : <span class="hljs-string">"bob"</span>, 
          <span class="hljs-string">"_id"</span> : <span class="hljs-string">"persons/bob"</span>, 
<<<<<<< HEAD
          <span class="hljs-string">"_rev"</span> : <span class="hljs-string">"11920"</span>, 
=======
          <span class="hljs-string">"_rev"</span> : <span class="hljs-string">"11924"</span>, 
>>>>>>> c1e90bb4
          <span class="hljs-string">"name"</span> : <span class="hljs-string">"Bob"</span> 
        }, 
        { 
          <span class="hljs-string">"_key"</span> : <span class="hljs-string">"charlie"</span>, 
          <span class="hljs-string">"_id"</span> : <span class="hljs-string">"persons/charlie"</span>, 
<<<<<<< HEAD
          <span class="hljs-string">"_rev"</span> : <span class="hljs-string">"11923"</span>, 
=======
          <span class="hljs-string">"_rev"</span> : <span class="hljs-string">"11927"</span>, 
>>>>>>> c1e90bb4
          <span class="hljs-string">"name"</span> : <span class="hljs-string">"Charlie"</span> 
        }, 
        { 
          <span class="hljs-string">"_key"</span> : <span class="hljs-string">"dave"</span>, 
          <span class="hljs-string">"_id"</span> : <span class="hljs-string">"persons/dave"</span>, 
<<<<<<< HEAD
          <span class="hljs-string">"_rev"</span> : <span class="hljs-string">"11926"</span>, 
=======
          <span class="hljs-string">"_rev"</span> : <span class="hljs-string">"11930"</span>, 
>>>>>>> c1e90bb4
          <span class="hljs-string">"name"</span> : <span class="hljs-string">"Dave"</span> 
        }, 
        { 
          <span class="hljs-string">"_key"</span> : <span class="hljs-string">"eve"</span>, 
          <span class="hljs-string">"_id"</span> : <span class="hljs-string">"persons/eve"</span>, 
<<<<<<< HEAD
          <span class="hljs-string">"_rev"</span> : <span class="hljs-string">"11929"</span>, 
=======
          <span class="hljs-string">"_rev"</span> : <span class="hljs-string">"11933"</span>, 
>>>>>>> c1e90bb4
          <span class="hljs-string">"name"</span> : <span class="hljs-string">"Eve"</span> 
        }, 
        { 
          <span class="hljs-string">"_key"</span> : <span class="hljs-string">"alice"</span>, 
          <span class="hljs-string">"_id"</span> : <span class="hljs-string">"persons/alice"</span>, 
<<<<<<< HEAD
          <span class="hljs-string">"_rev"</span> : <span class="hljs-string">"11916"</span>, 
=======
          <span class="hljs-string">"_rev"</span> : <span class="hljs-string">"11920"</span>, 
>>>>>>> c1e90bb4
          <span class="hljs-string">"name"</span> : <span class="hljs-string">"Alice"</span> 
        } 
      ], 
      <span class="hljs-string">"paths"</span> : [ 
        { 
          <span class="hljs-string">"edges"</span> : [ ], 
          <span class="hljs-string">"vertices"</span> : [ 
            { 
              <span class="hljs-string">"_key"</span> : <span class="hljs-string">"alice"</span>, 
              <span class="hljs-string">"_id"</span> : <span class="hljs-string">"persons/alice"</span>, 
<<<<<<< HEAD
              <span class="hljs-string">"_rev"</span> : <span class="hljs-string">"11916"</span>, 
=======
              <span class="hljs-string">"_rev"</span> : <span class="hljs-string">"11920"</span>, 
>>>>>>> c1e90bb4
              <span class="hljs-string">"name"</span> : <span class="hljs-string">"Alice"</span> 
            } 
          ] 
        }, 
        { 
          <span class="hljs-string">"edges"</span> : [ 
            { 
<<<<<<< HEAD
              <span class="hljs-string">"_key"</span> : <span class="hljs-string">"11932"</span>, 
              <span class="hljs-string">"_id"</span> : <span class="hljs-string">"knows/11932"</span>, 
              <span class="hljs-string">"_from"</span> : <span class="hljs-string">"persons/alice"</span>, 
              <span class="hljs-string">"_to"</span> : <span class="hljs-string">"persons/bob"</span>, 
              <span class="hljs-string">"_rev"</span> : <span class="hljs-string">"11932"</span> 
=======
              <span class="hljs-string">"_key"</span> : <span class="hljs-string">"11936"</span>, 
              <span class="hljs-string">"_id"</span> : <span class="hljs-string">"knows/11936"</span>, 
              <span class="hljs-string">"_from"</span> : <span class="hljs-string">"persons/alice"</span>, 
              <span class="hljs-string">"_to"</span> : <span class="hljs-string">"persons/bob"</span>, 
              <span class="hljs-string">"_rev"</span> : <span class="hljs-string">"11936"</span> 
>>>>>>> c1e90bb4
            } 
          ], 
          <span class="hljs-string">"vertices"</span> : [ 
            { 
              <span class="hljs-string">"_key"</span> : <span class="hljs-string">"alice"</span>, 
              <span class="hljs-string">"_id"</span> : <span class="hljs-string">"persons/alice"</span>, 
<<<<<<< HEAD
              <span class="hljs-string">"_rev"</span> : <span class="hljs-string">"11916"</span>, 
=======
              <span class="hljs-string">"_rev"</span> : <span class="hljs-string">"11920"</span>, 
>>>>>>> c1e90bb4
              <span class="hljs-string">"name"</span> : <span class="hljs-string">"Alice"</span> 
            }, 
            { 
              <span class="hljs-string">"_key"</span> : <span class="hljs-string">"bob"</span>, 
              <span class="hljs-string">"_id"</span> : <span class="hljs-string">"persons/bob"</span>, 
<<<<<<< HEAD
              <span class="hljs-string">"_rev"</span> : <span class="hljs-string">"11920"</span>, 
=======
              <span class="hljs-string">"_rev"</span> : <span class="hljs-string">"11924"</span>, 
>>>>>>> c1e90bb4
              <span class="hljs-string">"name"</span> : <span class="hljs-string">"Bob"</span> 
            } 
          ] 
        }, 
        { 
          <span class="hljs-string">"edges"</span> : [ 
            { 
<<<<<<< HEAD
              <span class="hljs-string">"_key"</span> : <span class="hljs-string">"11932"</span>, 
              <span class="hljs-string">"_id"</span> : <span class="hljs-string">"knows/11932"</span>, 
              <span class="hljs-string">"_from"</span> : <span class="hljs-string">"persons/alice"</span>, 
              <span class="hljs-string">"_to"</span> : <span class="hljs-string">"persons/bob"</span>, 
              <span class="hljs-string">"_rev"</span> : <span class="hljs-string">"11932"</span> 
            }, 
            { 
              <span class="hljs-string">"_key"</span> : <span class="hljs-string">"11936"</span>, 
              <span class="hljs-string">"_id"</span> : <span class="hljs-string">"knows/11936"</span>, 
              <span class="hljs-string">"_from"</span> : <span class="hljs-string">"persons/bob"</span>, 
              <span class="hljs-string">"_to"</span> : <span class="hljs-string">"persons/charlie"</span>, 
              <span class="hljs-string">"_rev"</span> : <span class="hljs-string">"11936"</span> 
=======
              <span class="hljs-string">"_key"</span> : <span class="hljs-string">"11936"</span>, 
              <span class="hljs-string">"_id"</span> : <span class="hljs-string">"knows/11936"</span>, 
              <span class="hljs-string">"_from"</span> : <span class="hljs-string">"persons/alice"</span>, 
              <span class="hljs-string">"_to"</span> : <span class="hljs-string">"persons/bob"</span>, 
              <span class="hljs-string">"_rev"</span> : <span class="hljs-string">"11936"</span> 
            }, 
            { 
              <span class="hljs-string">"_key"</span> : <span class="hljs-string">"11940"</span>, 
              <span class="hljs-string">"_id"</span> : <span class="hljs-string">"knows/11940"</span>, 
              <span class="hljs-string">"_from"</span> : <span class="hljs-string">"persons/bob"</span>, 
              <span class="hljs-string">"_to"</span> : <span class="hljs-string">"persons/charlie"</span>, 
              <span class="hljs-string">"_rev"</span> : <span class="hljs-string">"11940"</span> 
>>>>>>> c1e90bb4
            } 
          ], 
          <span class="hljs-string">"vertices"</span> : [ 
            { 
              <span class="hljs-string">"_key"</span> : <span class="hljs-string">"alice"</span>, 
              <span class="hljs-string">"_id"</span> : <span class="hljs-string">"persons/alice"</span>, 
<<<<<<< HEAD
              <span class="hljs-string">"_rev"</span> : <span class="hljs-string">"11916"</span>, 
=======
              <span class="hljs-string">"_rev"</span> : <span class="hljs-string">"11920"</span>, 
>>>>>>> c1e90bb4
              <span class="hljs-string">"name"</span> : <span class="hljs-string">"Alice"</span> 
            }, 
            { 
              <span class="hljs-string">"_key"</span> : <span class="hljs-string">"bob"</span>, 
              <span class="hljs-string">"_id"</span> : <span class="hljs-string">"persons/bob"</span>, 
<<<<<<< HEAD
              <span class="hljs-string">"_rev"</span> : <span class="hljs-string">"11920"</span>, 
=======
              <span class="hljs-string">"_rev"</span> : <span class="hljs-string">"11924"</span>, 
>>>>>>> c1e90bb4
              <span class="hljs-string">"name"</span> : <span class="hljs-string">"Bob"</span> 
            }, 
            { 
              <span class="hljs-string">"_key"</span> : <span class="hljs-string">"charlie"</span>, 
              <span class="hljs-string">"_id"</span> : <span class="hljs-string">"persons/charlie"</span>, 
<<<<<<< HEAD
              <span class="hljs-string">"_rev"</span> : <span class="hljs-string">"11923"</span>, 
=======
              <span class="hljs-string">"_rev"</span> : <span class="hljs-string">"11927"</span>, 
>>>>>>> c1e90bb4
              <span class="hljs-string">"name"</span> : <span class="hljs-string">"Charlie"</span> 
            } 
          ] 
        }, 
        { 
          <span class="hljs-string">"edges"</span> : [ 
            { 
<<<<<<< HEAD
              <span class="hljs-string">"_key"</span> : <span class="hljs-string">"11932"</span>, 
              <span class="hljs-string">"_id"</span> : <span class="hljs-string">"knows/11932"</span>, 
              <span class="hljs-string">"_from"</span> : <span class="hljs-string">"persons/alice"</span>, 
              <span class="hljs-string">"_to"</span> : <span class="hljs-string">"persons/bob"</span>, 
              <span class="hljs-string">"_rev"</span> : <span class="hljs-string">"11932"</span> 
            }, 
            { 
              <span class="hljs-string">"_key"</span> : <span class="hljs-string">"11939"</span>, 
              <span class="hljs-string">"_id"</span> : <span class="hljs-string">"knows/11939"</span>, 
              <span class="hljs-string">"_from"</span> : <span class="hljs-string">"persons/bob"</span>, 
              <span class="hljs-string">"_to"</span> : <span class="hljs-string">"persons/dave"</span>, 
              <span class="hljs-string">"_rev"</span> : <span class="hljs-string">"11939"</span> 
=======
              <span class="hljs-string">"_key"</span> : <span class="hljs-string">"11936"</span>, 
              <span class="hljs-string">"_id"</span> : <span class="hljs-string">"knows/11936"</span>, 
              <span class="hljs-string">"_from"</span> : <span class="hljs-string">"persons/alice"</span>, 
              <span class="hljs-string">"_to"</span> : <span class="hljs-string">"persons/bob"</span>, 
              <span class="hljs-string">"_rev"</span> : <span class="hljs-string">"11936"</span> 
            }, 
            { 
              <span class="hljs-string">"_key"</span> : <span class="hljs-string">"11943"</span>, 
              <span class="hljs-string">"_id"</span> : <span class="hljs-string">"knows/11943"</span>, 
              <span class="hljs-string">"_from"</span> : <span class="hljs-string">"persons/bob"</span>, 
              <span class="hljs-string">"_to"</span> : <span class="hljs-string">"persons/dave"</span>, 
              <span class="hljs-string">"_rev"</span> : <span class="hljs-string">"11943"</span> 
>>>>>>> c1e90bb4
            } 
          ], 
          <span class="hljs-string">"vertices"</span> : [ 
            { 
              <span class="hljs-string">"_key"</span> : <span class="hljs-string">"alice"</span>, 
              <span class="hljs-string">"_id"</span> : <span class="hljs-string">"persons/alice"</span>, 
<<<<<<< HEAD
              <span class="hljs-string">"_rev"</span> : <span class="hljs-string">"11916"</span>, 
=======
              <span class="hljs-string">"_rev"</span> : <span class="hljs-string">"11920"</span>, 
>>>>>>> c1e90bb4
              <span class="hljs-string">"name"</span> : <span class="hljs-string">"Alice"</span> 
            }, 
            { 
              <span class="hljs-string">"_key"</span> : <span class="hljs-string">"bob"</span>, 
              <span class="hljs-string">"_id"</span> : <span class="hljs-string">"persons/bob"</span>, 
<<<<<<< HEAD
              <span class="hljs-string">"_rev"</span> : <span class="hljs-string">"11920"</span>, 
=======
              <span class="hljs-string">"_rev"</span> : <span class="hljs-string">"11924"</span>, 
>>>>>>> c1e90bb4
              <span class="hljs-string">"name"</span> : <span class="hljs-string">"Bob"</span> 
            }, 
            { 
              <span class="hljs-string">"_key"</span> : <span class="hljs-string">"dave"</span>, 
              <span class="hljs-string">"_id"</span> : <span class="hljs-string">"persons/dave"</span>, 
<<<<<<< HEAD
              <span class="hljs-string">"_rev"</span> : <span class="hljs-string">"11926"</span>, 
=======
              <span class="hljs-string">"_rev"</span> : <span class="hljs-string">"11930"</span>, 
>>>>>>> c1e90bb4
              <span class="hljs-string">"name"</span> : <span class="hljs-string">"Dave"</span> 
            } 
          ] 
        }, 
        { 
          <span class="hljs-string">"edges"</span> : [ 
            { 
<<<<<<< HEAD
              <span class="hljs-string">"_key"</span> : <span class="hljs-string">"11932"</span>, 
              <span class="hljs-string">"_id"</span> : <span class="hljs-string">"knows/11932"</span>, 
              <span class="hljs-string">"_from"</span> : <span class="hljs-string">"persons/alice"</span>, 
              <span class="hljs-string">"_to"</span> : <span class="hljs-string">"persons/bob"</span>, 
              <span class="hljs-string">"_rev"</span> : <span class="hljs-string">"11932"</span> 
            }, 
            { 
              <span class="hljs-string">"_key"</span> : <span class="hljs-string">"11945"</span>, 
              <span class="hljs-string">"_id"</span> : <span class="hljs-string">"knows/11945"</span>, 
              <span class="hljs-string">"_from"</span> : <span class="hljs-string">"persons/eve"</span>, 
              <span class="hljs-string">"_to"</span> : <span class="hljs-string">"persons/bob"</span>, 
              <span class="hljs-string">"_rev"</span> : <span class="hljs-string">"11945"</span> 
=======
              <span class="hljs-string">"_key"</span> : <span class="hljs-string">"11936"</span>, 
              <span class="hljs-string">"_id"</span> : <span class="hljs-string">"knows/11936"</span>, 
              <span class="hljs-string">"_from"</span> : <span class="hljs-string">"persons/alice"</span>, 
              <span class="hljs-string">"_to"</span> : <span class="hljs-string">"persons/bob"</span>, 
              <span class="hljs-string">"_rev"</span> : <span class="hljs-string">"11936"</span> 
            }, 
            { 
              <span class="hljs-string">"_key"</span> : <span class="hljs-string">"11949"</span>, 
              <span class="hljs-string">"_id"</span> : <span class="hljs-string">"knows/11949"</span>, 
              <span class="hljs-string">"_from"</span> : <span class="hljs-string">"persons/eve"</span>, 
              <span class="hljs-string">"_to"</span> : <span class="hljs-string">"persons/bob"</span>, 
              <span class="hljs-string">"_rev"</span> : <span class="hljs-string">"11949"</span> 
>>>>>>> c1e90bb4
            } 
          ], 
          <span class="hljs-string">"vertices"</span> : [ 
            { 
              <span class="hljs-string">"_key"</span> : <span class="hljs-string">"alice"</span>, 
              <span class="hljs-string">"_id"</span> : <span class="hljs-string">"persons/alice"</span>, 
<<<<<<< HEAD
              <span class="hljs-string">"_rev"</span> : <span class="hljs-string">"11916"</span>, 
=======
              <span class="hljs-string">"_rev"</span> : <span class="hljs-string">"11920"</span>, 
>>>>>>> c1e90bb4
              <span class="hljs-string">"name"</span> : <span class="hljs-string">"Alice"</span> 
            }, 
            { 
              <span class="hljs-string">"_key"</span> : <span class="hljs-string">"bob"</span>, 
              <span class="hljs-string">"_id"</span> : <span class="hljs-string">"persons/bob"</span>, 
<<<<<<< HEAD
              <span class="hljs-string">"_rev"</span> : <span class="hljs-string">"11920"</span>, 
=======
              <span class="hljs-string">"_rev"</span> : <span class="hljs-string">"11924"</span>, 
>>>>>>> c1e90bb4
              <span class="hljs-string">"name"</span> : <span class="hljs-string">"Bob"</span> 
            }, 
            { 
              <span class="hljs-string">"_key"</span> : <span class="hljs-string">"eve"</span>, 
              <span class="hljs-string">"_id"</span> : <span class="hljs-string">"persons/eve"</span>, 
<<<<<<< HEAD
              <span class="hljs-string">"_rev"</span> : <span class="hljs-string">"11929"</span>, 
=======
              <span class="hljs-string">"_rev"</span> : <span class="hljs-string">"11933"</span>, 
>>>>>>> c1e90bb4
              <span class="hljs-string">"name"</span> : <span class="hljs-string">"Eve"</span> 
            } 
          ] 
        }, 
        { 
          <span class="hljs-string">"edges"</span> : [ 
            { 
<<<<<<< HEAD
              <span class="hljs-string">"_key"</span> : <span class="hljs-string">"11932"</span>, 
              <span class="hljs-string">"_id"</span> : <span class="hljs-string">"knows/11932"</span>, 
              <span class="hljs-string">"_from"</span> : <span class="hljs-string">"persons/alice"</span>, 
              <span class="hljs-string">"_to"</span> : <span class="hljs-string">"persons/bob"</span>, 
              <span class="hljs-string">"_rev"</span> : <span class="hljs-string">"11932"</span> 
            }, 
            { 
              <span class="hljs-string">"_key"</span> : <span class="hljs-string">"11945"</span>, 
              <span class="hljs-string">"_id"</span> : <span class="hljs-string">"knows/11945"</span>, 
              <span class="hljs-string">"_from"</span> : <span class="hljs-string">"persons/eve"</span>, 
              <span class="hljs-string">"_to"</span> : <span class="hljs-string">"persons/bob"</span>, 
              <span class="hljs-string">"_rev"</span> : <span class="hljs-string">"11945"</span> 
            }, 
            { 
              <span class="hljs-string">"_key"</span> : <span class="hljs-string">"11942"</span>, 
              <span class="hljs-string">"_id"</span> : <span class="hljs-string">"knows/11942"</span>, 
              <span class="hljs-string">"_from"</span> : <span class="hljs-string">"persons/eve"</span>, 
              <span class="hljs-string">"_to"</span> : <span class="hljs-string">"persons/alice"</span>, 
              <span class="hljs-string">"_rev"</span> : <span class="hljs-string">"11942"</span> 
=======
              <span class="hljs-string">"_key"</span> : <span class="hljs-string">"11936"</span>, 
              <span class="hljs-string">"_id"</span> : <span class="hljs-string">"knows/11936"</span>, 
              <span class="hljs-string">"_from"</span> : <span class="hljs-string">"persons/alice"</span>, 
              <span class="hljs-string">"_to"</span> : <span class="hljs-string">"persons/bob"</span>, 
              <span class="hljs-string">"_rev"</span> : <span class="hljs-string">"11936"</span> 
            }, 
            { 
              <span class="hljs-string">"_key"</span> : <span class="hljs-string">"11949"</span>, 
              <span class="hljs-string">"_id"</span> : <span class="hljs-string">"knows/11949"</span>, 
              <span class="hljs-string">"_from"</span> : <span class="hljs-string">"persons/eve"</span>, 
              <span class="hljs-string">"_to"</span> : <span class="hljs-string">"persons/bob"</span>, 
              <span class="hljs-string">"_rev"</span> : <span class="hljs-string">"11949"</span> 
            }, 
            { 
              <span class="hljs-string">"_key"</span> : <span class="hljs-string">"11946"</span>, 
              <span class="hljs-string">"_id"</span> : <span class="hljs-string">"knows/11946"</span>, 
              <span class="hljs-string">"_from"</span> : <span class="hljs-string">"persons/eve"</span>, 
              <span class="hljs-string">"_to"</span> : <span class="hljs-string">"persons/alice"</span>, 
              <span class="hljs-string">"_rev"</span> : <span class="hljs-string">"11946"</span> 
>>>>>>> c1e90bb4
            } 
          ], 
          <span class="hljs-string">"vertices"</span> : [ 
            { 
              <span class="hljs-string">"_key"</span> : <span class="hljs-string">"alice"</span>, 
              <span class="hljs-string">"_id"</span> : <span class="hljs-string">"persons/alice"</span>, 
<<<<<<< HEAD
              <span class="hljs-string">"_rev"</span> : <span class="hljs-string">"11916"</span>, 
=======
              <span class="hljs-string">"_rev"</span> : <span class="hljs-string">"11920"</span>, 
>>>>>>> c1e90bb4
              <span class="hljs-string">"name"</span> : <span class="hljs-string">"Alice"</span> 
            }, 
            { 
              <span class="hljs-string">"_key"</span> : <span class="hljs-string">"bob"</span>, 
              <span class="hljs-string">"_id"</span> : <span class="hljs-string">"persons/bob"</span>, 
<<<<<<< HEAD
              <span class="hljs-string">"_rev"</span> : <span class="hljs-string">"11920"</span>, 
=======
              <span class="hljs-string">"_rev"</span> : <span class="hljs-string">"11924"</span>, 
>>>>>>> c1e90bb4
              <span class="hljs-string">"name"</span> : <span class="hljs-string">"Bob"</span> 
            }, 
            { 
              <span class="hljs-string">"_key"</span> : <span class="hljs-string">"eve"</span>, 
              <span class="hljs-string">"_id"</span> : <span class="hljs-string">"persons/eve"</span>, 
<<<<<<< HEAD
              <span class="hljs-string">"_rev"</span> : <span class="hljs-string">"11929"</span>, 
=======
              <span class="hljs-string">"_rev"</span> : <span class="hljs-string">"11933"</span>, 
>>>>>>> c1e90bb4
              <span class="hljs-string">"name"</span> : <span class="hljs-string">"Eve"</span> 
            }, 
            { 
              <span class="hljs-string">"_key"</span> : <span class="hljs-string">"alice"</span>, 
              <span class="hljs-string">"_id"</span> : <span class="hljs-string">"persons/alice"</span>, 
<<<<<<< HEAD
              <span class="hljs-string">"_rev"</span> : <span class="hljs-string">"11916"</span>, 
=======
              <span class="hljs-string">"_rev"</span> : <span class="hljs-string">"11920"</span>, 
>>>>>>> c1e90bb4
              <span class="hljs-string">"name"</span> : <span class="hljs-string">"Alice"</span> 
            } 
          ] 
        } 
      ] 
    } 
  }, 
  <span class="hljs-string">"error"</span> : <span class="hljs-literal">false</span>, 
  <span class="hljs-string">"code"</span> : <span class="hljs-number">200</span> 
}<|MERGE_RESOLUTION|>--- conflicted
+++ resolved
@@ -20,61 +20,37 @@
         { 
           <span class="hljs-string">"_key"</span> : <span class="hljs-string">"alice"</span>, 
           <span class="hljs-string">"_id"</span> : <span class="hljs-string">"persons/alice"</span>, 
-<<<<<<< HEAD
-          <span class="hljs-string">"_rev"</span> : <span class="hljs-string">"11916"</span>, 
-=======
           <span class="hljs-string">"_rev"</span> : <span class="hljs-string">"11920"</span>, 
->>>>>>> c1e90bb4
           <span class="hljs-string">"name"</span> : <span class="hljs-string">"Alice"</span> 
         }, 
         { 
           <span class="hljs-string">"_key"</span> : <span class="hljs-string">"bob"</span>, 
           <span class="hljs-string">"_id"</span> : <span class="hljs-string">"persons/bob"</span>, 
-<<<<<<< HEAD
-          <span class="hljs-string">"_rev"</span> : <span class="hljs-string">"11920"</span>, 
-=======
           <span class="hljs-string">"_rev"</span> : <span class="hljs-string">"11924"</span>, 
->>>>>>> c1e90bb4
           <span class="hljs-string">"name"</span> : <span class="hljs-string">"Bob"</span> 
         }, 
         { 
           <span class="hljs-string">"_key"</span> : <span class="hljs-string">"charlie"</span>, 
           <span class="hljs-string">"_id"</span> : <span class="hljs-string">"persons/charlie"</span>, 
-<<<<<<< HEAD
-          <span class="hljs-string">"_rev"</span> : <span class="hljs-string">"11923"</span>, 
-=======
           <span class="hljs-string">"_rev"</span> : <span class="hljs-string">"11927"</span>, 
->>>>>>> c1e90bb4
           <span class="hljs-string">"name"</span> : <span class="hljs-string">"Charlie"</span> 
         }, 
         { 
           <span class="hljs-string">"_key"</span> : <span class="hljs-string">"dave"</span>, 
           <span class="hljs-string">"_id"</span> : <span class="hljs-string">"persons/dave"</span>, 
-<<<<<<< HEAD
-          <span class="hljs-string">"_rev"</span> : <span class="hljs-string">"11926"</span>, 
-=======
           <span class="hljs-string">"_rev"</span> : <span class="hljs-string">"11930"</span>, 
->>>>>>> c1e90bb4
           <span class="hljs-string">"name"</span> : <span class="hljs-string">"Dave"</span> 
         }, 
         { 
           <span class="hljs-string">"_key"</span> : <span class="hljs-string">"eve"</span>, 
           <span class="hljs-string">"_id"</span> : <span class="hljs-string">"persons/eve"</span>, 
-<<<<<<< HEAD
-          <span class="hljs-string">"_rev"</span> : <span class="hljs-string">"11929"</span>, 
-=======
           <span class="hljs-string">"_rev"</span> : <span class="hljs-string">"11933"</span>, 
->>>>>>> c1e90bb4
           <span class="hljs-string">"name"</span> : <span class="hljs-string">"Eve"</span> 
         }, 
         { 
           <span class="hljs-string">"_key"</span> : <span class="hljs-string">"alice"</span>, 
           <span class="hljs-string">"_id"</span> : <span class="hljs-string">"persons/alice"</span>, 
-<<<<<<< HEAD
-          <span class="hljs-string">"_rev"</span> : <span class="hljs-string">"11916"</span>, 
-=======
           <span class="hljs-string">"_rev"</span> : <span class="hljs-string">"11920"</span>, 
->>>>>>> c1e90bb4
           <span class="hljs-string">"name"</span> : <span class="hljs-string">"Alice"</span> 
         } 
       ], 
@@ -85,73 +61,39 @@
             { 
               <span class="hljs-string">"_key"</span> : <span class="hljs-string">"alice"</span>, 
               <span class="hljs-string">"_id"</span> : <span class="hljs-string">"persons/alice"</span>, 
-<<<<<<< HEAD
-              <span class="hljs-string">"_rev"</span> : <span class="hljs-string">"11916"</span>, 
-=======
-              <span class="hljs-string">"_rev"</span> : <span class="hljs-string">"11920"</span>, 
->>>>>>> c1e90bb4
-              <span class="hljs-string">"name"</span> : <span class="hljs-string">"Alice"</span> 
-            } 
-          ] 
-        }, 
-        { 
-          <span class="hljs-string">"edges"</span> : [ 
-            { 
-<<<<<<< HEAD
-              <span class="hljs-string">"_key"</span> : <span class="hljs-string">"11932"</span>, 
-              <span class="hljs-string">"_id"</span> : <span class="hljs-string">"knows/11932"</span>, 
-              <span class="hljs-string">"_from"</span> : <span class="hljs-string">"persons/alice"</span>, 
-              <span class="hljs-string">"_to"</span> : <span class="hljs-string">"persons/bob"</span>, 
-              <span class="hljs-string">"_rev"</span> : <span class="hljs-string">"11932"</span> 
-=======
-              <span class="hljs-string">"_key"</span> : <span class="hljs-string">"11936"</span>, 
-              <span class="hljs-string">"_id"</span> : <span class="hljs-string">"knows/11936"</span>, 
-              <span class="hljs-string">"_from"</span> : <span class="hljs-string">"persons/alice"</span>, 
-              <span class="hljs-string">"_to"</span> : <span class="hljs-string">"persons/bob"</span>, 
-              <span class="hljs-string">"_rev"</span> : <span class="hljs-string">"11936"</span> 
->>>>>>> c1e90bb4
-            } 
-          ], 
-          <span class="hljs-string">"vertices"</span> : [ 
-            { 
-              <span class="hljs-string">"_key"</span> : <span class="hljs-string">"alice"</span>, 
-              <span class="hljs-string">"_id"</span> : <span class="hljs-string">"persons/alice"</span>, 
-<<<<<<< HEAD
-              <span class="hljs-string">"_rev"</span> : <span class="hljs-string">"11916"</span>, 
-=======
-              <span class="hljs-string">"_rev"</span> : <span class="hljs-string">"11920"</span>, 
->>>>>>> c1e90bb4
-              <span class="hljs-string">"name"</span> : <span class="hljs-string">"Alice"</span> 
-            }, 
-            { 
-              <span class="hljs-string">"_key"</span> : <span class="hljs-string">"bob"</span>, 
-              <span class="hljs-string">"_id"</span> : <span class="hljs-string">"persons/bob"</span>, 
-<<<<<<< HEAD
-              <span class="hljs-string">"_rev"</span> : <span class="hljs-string">"11920"</span>, 
-=======
-              <span class="hljs-string">"_rev"</span> : <span class="hljs-string">"11924"</span>, 
->>>>>>> c1e90bb4
-              <span class="hljs-string">"name"</span> : <span class="hljs-string">"Bob"</span> 
-            } 
-          ] 
-        }, 
-        { 
-          <span class="hljs-string">"edges"</span> : [ 
-            { 
-<<<<<<< HEAD
-              <span class="hljs-string">"_key"</span> : <span class="hljs-string">"11932"</span>, 
-              <span class="hljs-string">"_id"</span> : <span class="hljs-string">"knows/11932"</span>, 
-              <span class="hljs-string">"_from"</span> : <span class="hljs-string">"persons/alice"</span>, 
-              <span class="hljs-string">"_to"</span> : <span class="hljs-string">"persons/bob"</span>, 
-              <span class="hljs-string">"_rev"</span> : <span class="hljs-string">"11932"</span> 
-            }, 
-            { 
-              <span class="hljs-string">"_key"</span> : <span class="hljs-string">"11936"</span>, 
-              <span class="hljs-string">"_id"</span> : <span class="hljs-string">"knows/11936"</span>, 
-              <span class="hljs-string">"_from"</span> : <span class="hljs-string">"persons/bob"</span>, 
-              <span class="hljs-string">"_to"</span> : <span class="hljs-string">"persons/charlie"</span>, 
-              <span class="hljs-string">"_rev"</span> : <span class="hljs-string">"11936"</span> 
-=======
+              <span class="hljs-string">"_rev"</span> : <span class="hljs-string">"11920"</span>, 
+              <span class="hljs-string">"name"</span> : <span class="hljs-string">"Alice"</span> 
+            } 
+          ] 
+        }, 
+        { 
+          <span class="hljs-string">"edges"</span> : [ 
+            { 
+              <span class="hljs-string">"_key"</span> : <span class="hljs-string">"11936"</span>, 
+              <span class="hljs-string">"_id"</span> : <span class="hljs-string">"knows/11936"</span>, 
+              <span class="hljs-string">"_from"</span> : <span class="hljs-string">"persons/alice"</span>, 
+              <span class="hljs-string">"_to"</span> : <span class="hljs-string">"persons/bob"</span>, 
+              <span class="hljs-string">"_rev"</span> : <span class="hljs-string">"11936"</span> 
+            } 
+          ], 
+          <span class="hljs-string">"vertices"</span> : [ 
+            { 
+              <span class="hljs-string">"_key"</span> : <span class="hljs-string">"alice"</span>, 
+              <span class="hljs-string">"_id"</span> : <span class="hljs-string">"persons/alice"</span>, 
+              <span class="hljs-string">"_rev"</span> : <span class="hljs-string">"11920"</span>, 
+              <span class="hljs-string">"name"</span> : <span class="hljs-string">"Alice"</span> 
+            }, 
+            { 
+              <span class="hljs-string">"_key"</span> : <span class="hljs-string">"bob"</span>, 
+              <span class="hljs-string">"_id"</span> : <span class="hljs-string">"persons/bob"</span>, 
+              <span class="hljs-string">"_rev"</span> : <span class="hljs-string">"11924"</span>, 
+              <span class="hljs-string">"name"</span> : <span class="hljs-string">"Bob"</span> 
+            } 
+          ] 
+        }, 
+        { 
+          <span class="hljs-string">"edges"</span> : [ 
+            { 
               <span class="hljs-string">"_key"</span> : <span class="hljs-string">"11936"</span>, 
               <span class="hljs-string">"_id"</span> : <span class="hljs-string">"knows/11936"</span>, 
               <span class="hljs-string">"_from"</span> : <span class="hljs-string">"persons/alice"</span>, 
@@ -164,38 +106,25 @@
               <span class="hljs-string">"_from"</span> : <span class="hljs-string">"persons/bob"</span>, 
               <span class="hljs-string">"_to"</span> : <span class="hljs-string">"persons/charlie"</span>, 
               <span class="hljs-string">"_rev"</span> : <span class="hljs-string">"11940"</span> 
->>>>>>> c1e90bb4
-            } 
-          ], 
-          <span class="hljs-string">"vertices"</span> : [ 
-            { 
-              <span class="hljs-string">"_key"</span> : <span class="hljs-string">"alice"</span>, 
-              <span class="hljs-string">"_id"</span> : <span class="hljs-string">"persons/alice"</span>, 
-<<<<<<< HEAD
-              <span class="hljs-string">"_rev"</span> : <span class="hljs-string">"11916"</span>, 
-=======
-              <span class="hljs-string">"_rev"</span> : <span class="hljs-string">"11920"</span>, 
->>>>>>> c1e90bb4
-              <span class="hljs-string">"name"</span> : <span class="hljs-string">"Alice"</span> 
-            }, 
-            { 
-              <span class="hljs-string">"_key"</span> : <span class="hljs-string">"bob"</span>, 
-              <span class="hljs-string">"_id"</span> : <span class="hljs-string">"persons/bob"</span>, 
-<<<<<<< HEAD
-              <span class="hljs-string">"_rev"</span> : <span class="hljs-string">"11920"</span>, 
-=======
-              <span class="hljs-string">"_rev"</span> : <span class="hljs-string">"11924"</span>, 
->>>>>>> c1e90bb4
+            } 
+          ], 
+          <span class="hljs-string">"vertices"</span> : [ 
+            { 
+              <span class="hljs-string">"_key"</span> : <span class="hljs-string">"alice"</span>, 
+              <span class="hljs-string">"_id"</span> : <span class="hljs-string">"persons/alice"</span>, 
+              <span class="hljs-string">"_rev"</span> : <span class="hljs-string">"11920"</span>, 
+              <span class="hljs-string">"name"</span> : <span class="hljs-string">"Alice"</span> 
+            }, 
+            { 
+              <span class="hljs-string">"_key"</span> : <span class="hljs-string">"bob"</span>, 
+              <span class="hljs-string">"_id"</span> : <span class="hljs-string">"persons/bob"</span>, 
+              <span class="hljs-string">"_rev"</span> : <span class="hljs-string">"11924"</span>, 
               <span class="hljs-string">"name"</span> : <span class="hljs-string">"Bob"</span> 
             }, 
             { 
               <span class="hljs-string">"_key"</span> : <span class="hljs-string">"charlie"</span>, 
               <span class="hljs-string">"_id"</span> : <span class="hljs-string">"persons/charlie"</span>, 
-<<<<<<< HEAD
-              <span class="hljs-string">"_rev"</span> : <span class="hljs-string">"11923"</span>, 
-=======
               <span class="hljs-string">"_rev"</span> : <span class="hljs-string">"11927"</span>, 
->>>>>>> c1e90bb4
               <span class="hljs-string">"name"</span> : <span class="hljs-string">"Charlie"</span> 
             } 
           ] 
@@ -203,20 +132,6 @@
         { 
           <span class="hljs-string">"edges"</span> : [ 
             { 
-<<<<<<< HEAD
-              <span class="hljs-string">"_key"</span> : <span class="hljs-string">"11932"</span>, 
-              <span class="hljs-string">"_id"</span> : <span class="hljs-string">"knows/11932"</span>, 
-              <span class="hljs-string">"_from"</span> : <span class="hljs-string">"persons/alice"</span>, 
-              <span class="hljs-string">"_to"</span> : <span class="hljs-string">"persons/bob"</span>, 
-              <span class="hljs-string">"_rev"</span> : <span class="hljs-string">"11932"</span> 
-            }, 
-            { 
-              <span class="hljs-string">"_key"</span> : <span class="hljs-string">"11939"</span>, 
-              <span class="hljs-string">"_id"</span> : <span class="hljs-string">"knows/11939"</span>, 
-              <span class="hljs-string">"_from"</span> : <span class="hljs-string">"persons/bob"</span>, 
-              <span class="hljs-string">"_to"</span> : <span class="hljs-string">"persons/dave"</span>, 
-              <span class="hljs-string">"_rev"</span> : <span class="hljs-string">"11939"</span> 
-=======
               <span class="hljs-string">"_key"</span> : <span class="hljs-string">"11936"</span>, 
               <span class="hljs-string">"_id"</span> : <span class="hljs-string">"knows/11936"</span>, 
               <span class="hljs-string">"_from"</span> : <span class="hljs-string">"persons/alice"</span>, 
@@ -229,38 +144,25 @@
               <span class="hljs-string">"_from"</span> : <span class="hljs-string">"persons/bob"</span>, 
               <span class="hljs-string">"_to"</span> : <span class="hljs-string">"persons/dave"</span>, 
               <span class="hljs-string">"_rev"</span> : <span class="hljs-string">"11943"</span> 
->>>>>>> c1e90bb4
-            } 
-          ], 
-          <span class="hljs-string">"vertices"</span> : [ 
-            { 
-              <span class="hljs-string">"_key"</span> : <span class="hljs-string">"alice"</span>, 
-              <span class="hljs-string">"_id"</span> : <span class="hljs-string">"persons/alice"</span>, 
-<<<<<<< HEAD
-              <span class="hljs-string">"_rev"</span> : <span class="hljs-string">"11916"</span>, 
-=======
-              <span class="hljs-string">"_rev"</span> : <span class="hljs-string">"11920"</span>, 
->>>>>>> c1e90bb4
-              <span class="hljs-string">"name"</span> : <span class="hljs-string">"Alice"</span> 
-            }, 
-            { 
-              <span class="hljs-string">"_key"</span> : <span class="hljs-string">"bob"</span>, 
-              <span class="hljs-string">"_id"</span> : <span class="hljs-string">"persons/bob"</span>, 
-<<<<<<< HEAD
-              <span class="hljs-string">"_rev"</span> : <span class="hljs-string">"11920"</span>, 
-=======
-              <span class="hljs-string">"_rev"</span> : <span class="hljs-string">"11924"</span>, 
->>>>>>> c1e90bb4
+            } 
+          ], 
+          <span class="hljs-string">"vertices"</span> : [ 
+            { 
+              <span class="hljs-string">"_key"</span> : <span class="hljs-string">"alice"</span>, 
+              <span class="hljs-string">"_id"</span> : <span class="hljs-string">"persons/alice"</span>, 
+              <span class="hljs-string">"_rev"</span> : <span class="hljs-string">"11920"</span>, 
+              <span class="hljs-string">"name"</span> : <span class="hljs-string">"Alice"</span> 
+            }, 
+            { 
+              <span class="hljs-string">"_key"</span> : <span class="hljs-string">"bob"</span>, 
+              <span class="hljs-string">"_id"</span> : <span class="hljs-string">"persons/bob"</span>, 
+              <span class="hljs-string">"_rev"</span> : <span class="hljs-string">"11924"</span>, 
               <span class="hljs-string">"name"</span> : <span class="hljs-string">"Bob"</span> 
             }, 
             { 
               <span class="hljs-string">"_key"</span> : <span class="hljs-string">"dave"</span>, 
               <span class="hljs-string">"_id"</span> : <span class="hljs-string">"persons/dave"</span>, 
-<<<<<<< HEAD
-              <span class="hljs-string">"_rev"</span> : <span class="hljs-string">"11926"</span>, 
-=======
               <span class="hljs-string">"_rev"</span> : <span class="hljs-string">"11930"</span>, 
->>>>>>> c1e90bb4
               <span class="hljs-string">"name"</span> : <span class="hljs-string">"Dave"</span> 
             } 
           ] 
@@ -268,20 +170,6 @@
         { 
           <span class="hljs-string">"edges"</span> : [ 
             { 
-<<<<<<< HEAD
-              <span class="hljs-string">"_key"</span> : <span class="hljs-string">"11932"</span>, 
-              <span class="hljs-string">"_id"</span> : <span class="hljs-string">"knows/11932"</span>, 
-              <span class="hljs-string">"_from"</span> : <span class="hljs-string">"persons/alice"</span>, 
-              <span class="hljs-string">"_to"</span> : <span class="hljs-string">"persons/bob"</span>, 
-              <span class="hljs-string">"_rev"</span> : <span class="hljs-string">"11932"</span> 
-            }, 
-            { 
-              <span class="hljs-string">"_key"</span> : <span class="hljs-string">"11945"</span>, 
-              <span class="hljs-string">"_id"</span> : <span class="hljs-string">"knows/11945"</span>, 
-              <span class="hljs-string">"_from"</span> : <span class="hljs-string">"persons/eve"</span>, 
-              <span class="hljs-string">"_to"</span> : <span class="hljs-string">"persons/bob"</span>, 
-              <span class="hljs-string">"_rev"</span> : <span class="hljs-string">"11945"</span> 
-=======
               <span class="hljs-string">"_key"</span> : <span class="hljs-string">"11936"</span>, 
               <span class="hljs-string">"_id"</span> : <span class="hljs-string">"knows/11936"</span>, 
               <span class="hljs-string">"_from"</span> : <span class="hljs-string">"persons/alice"</span>, 
@@ -294,38 +182,25 @@
               <span class="hljs-string">"_from"</span> : <span class="hljs-string">"persons/eve"</span>, 
               <span class="hljs-string">"_to"</span> : <span class="hljs-string">"persons/bob"</span>, 
               <span class="hljs-string">"_rev"</span> : <span class="hljs-string">"11949"</span> 
->>>>>>> c1e90bb4
-            } 
-          ], 
-          <span class="hljs-string">"vertices"</span> : [ 
-            { 
-              <span class="hljs-string">"_key"</span> : <span class="hljs-string">"alice"</span>, 
-              <span class="hljs-string">"_id"</span> : <span class="hljs-string">"persons/alice"</span>, 
-<<<<<<< HEAD
-              <span class="hljs-string">"_rev"</span> : <span class="hljs-string">"11916"</span>, 
-=======
-              <span class="hljs-string">"_rev"</span> : <span class="hljs-string">"11920"</span>, 
->>>>>>> c1e90bb4
-              <span class="hljs-string">"name"</span> : <span class="hljs-string">"Alice"</span> 
-            }, 
-            { 
-              <span class="hljs-string">"_key"</span> : <span class="hljs-string">"bob"</span>, 
-              <span class="hljs-string">"_id"</span> : <span class="hljs-string">"persons/bob"</span>, 
-<<<<<<< HEAD
-              <span class="hljs-string">"_rev"</span> : <span class="hljs-string">"11920"</span>, 
-=======
-              <span class="hljs-string">"_rev"</span> : <span class="hljs-string">"11924"</span>, 
->>>>>>> c1e90bb4
+            } 
+          ], 
+          <span class="hljs-string">"vertices"</span> : [ 
+            { 
+              <span class="hljs-string">"_key"</span> : <span class="hljs-string">"alice"</span>, 
+              <span class="hljs-string">"_id"</span> : <span class="hljs-string">"persons/alice"</span>, 
+              <span class="hljs-string">"_rev"</span> : <span class="hljs-string">"11920"</span>, 
+              <span class="hljs-string">"name"</span> : <span class="hljs-string">"Alice"</span> 
+            }, 
+            { 
+              <span class="hljs-string">"_key"</span> : <span class="hljs-string">"bob"</span>, 
+              <span class="hljs-string">"_id"</span> : <span class="hljs-string">"persons/bob"</span>, 
+              <span class="hljs-string">"_rev"</span> : <span class="hljs-string">"11924"</span>, 
               <span class="hljs-string">"name"</span> : <span class="hljs-string">"Bob"</span> 
             }, 
             { 
               <span class="hljs-string">"_key"</span> : <span class="hljs-string">"eve"</span>, 
               <span class="hljs-string">"_id"</span> : <span class="hljs-string">"persons/eve"</span>, 
-<<<<<<< HEAD
-              <span class="hljs-string">"_rev"</span> : <span class="hljs-string">"11929"</span>, 
-=======
               <span class="hljs-string">"_rev"</span> : <span class="hljs-string">"11933"</span>, 
->>>>>>> c1e90bb4
               <span class="hljs-string">"name"</span> : <span class="hljs-string">"Eve"</span> 
             } 
           ] 
@@ -333,27 +208,6 @@
         { 
           <span class="hljs-string">"edges"</span> : [ 
             { 
-<<<<<<< HEAD
-              <span class="hljs-string">"_key"</span> : <span class="hljs-string">"11932"</span>, 
-              <span class="hljs-string">"_id"</span> : <span class="hljs-string">"knows/11932"</span>, 
-              <span class="hljs-string">"_from"</span> : <span class="hljs-string">"persons/alice"</span>, 
-              <span class="hljs-string">"_to"</span> : <span class="hljs-string">"persons/bob"</span>, 
-              <span class="hljs-string">"_rev"</span> : <span class="hljs-string">"11932"</span> 
-            }, 
-            { 
-              <span class="hljs-string">"_key"</span> : <span class="hljs-string">"11945"</span>, 
-              <span class="hljs-string">"_id"</span> : <span class="hljs-string">"knows/11945"</span>, 
-              <span class="hljs-string">"_from"</span> : <span class="hljs-string">"persons/eve"</span>, 
-              <span class="hljs-string">"_to"</span> : <span class="hljs-string">"persons/bob"</span>, 
-              <span class="hljs-string">"_rev"</span> : <span class="hljs-string">"11945"</span> 
-            }, 
-            { 
-              <span class="hljs-string">"_key"</span> : <span class="hljs-string">"11942"</span>, 
-              <span class="hljs-string">"_id"</span> : <span class="hljs-string">"knows/11942"</span>, 
-              <span class="hljs-string">"_from"</span> : <span class="hljs-string">"persons/eve"</span>, 
-              <span class="hljs-string">"_to"</span> : <span class="hljs-string">"persons/alice"</span>, 
-              <span class="hljs-string">"_rev"</span> : <span class="hljs-string">"11942"</span> 
-=======
               <span class="hljs-string">"_key"</span> : <span class="hljs-string">"11936"</span>, 
               <span class="hljs-string">"_id"</span> : <span class="hljs-string">"knows/11936"</span>, 
               <span class="hljs-string">"_from"</span> : <span class="hljs-string">"persons/alice"</span>, 
@@ -373,48 +227,31 @@
               <span class="hljs-string">"_from"</span> : <span class="hljs-string">"persons/eve"</span>, 
               <span class="hljs-string">"_to"</span> : <span class="hljs-string">"persons/alice"</span>, 
               <span class="hljs-string">"_rev"</span> : <span class="hljs-string">"11946"</span> 
->>>>>>> c1e90bb4
-            } 
-          ], 
-          <span class="hljs-string">"vertices"</span> : [ 
-            { 
-              <span class="hljs-string">"_key"</span> : <span class="hljs-string">"alice"</span>, 
-              <span class="hljs-string">"_id"</span> : <span class="hljs-string">"persons/alice"</span>, 
-<<<<<<< HEAD
-              <span class="hljs-string">"_rev"</span> : <span class="hljs-string">"11916"</span>, 
-=======
-              <span class="hljs-string">"_rev"</span> : <span class="hljs-string">"11920"</span>, 
->>>>>>> c1e90bb4
-              <span class="hljs-string">"name"</span> : <span class="hljs-string">"Alice"</span> 
-            }, 
-            { 
-              <span class="hljs-string">"_key"</span> : <span class="hljs-string">"bob"</span>, 
-              <span class="hljs-string">"_id"</span> : <span class="hljs-string">"persons/bob"</span>, 
-<<<<<<< HEAD
-              <span class="hljs-string">"_rev"</span> : <span class="hljs-string">"11920"</span>, 
-=======
-              <span class="hljs-string">"_rev"</span> : <span class="hljs-string">"11924"</span>, 
->>>>>>> c1e90bb4
+            } 
+          ], 
+          <span class="hljs-string">"vertices"</span> : [ 
+            { 
+              <span class="hljs-string">"_key"</span> : <span class="hljs-string">"alice"</span>, 
+              <span class="hljs-string">"_id"</span> : <span class="hljs-string">"persons/alice"</span>, 
+              <span class="hljs-string">"_rev"</span> : <span class="hljs-string">"11920"</span>, 
+              <span class="hljs-string">"name"</span> : <span class="hljs-string">"Alice"</span> 
+            }, 
+            { 
+              <span class="hljs-string">"_key"</span> : <span class="hljs-string">"bob"</span>, 
+              <span class="hljs-string">"_id"</span> : <span class="hljs-string">"persons/bob"</span>, 
+              <span class="hljs-string">"_rev"</span> : <span class="hljs-string">"11924"</span>, 
               <span class="hljs-string">"name"</span> : <span class="hljs-string">"Bob"</span> 
             }, 
             { 
               <span class="hljs-string">"_key"</span> : <span class="hljs-string">"eve"</span>, 
               <span class="hljs-string">"_id"</span> : <span class="hljs-string">"persons/eve"</span>, 
-<<<<<<< HEAD
-              <span class="hljs-string">"_rev"</span> : <span class="hljs-string">"11929"</span>, 
-=======
               <span class="hljs-string">"_rev"</span> : <span class="hljs-string">"11933"</span>, 
->>>>>>> c1e90bb4
               <span class="hljs-string">"name"</span> : <span class="hljs-string">"Eve"</span> 
             }, 
             { 
               <span class="hljs-string">"_key"</span> : <span class="hljs-string">"alice"</span>, 
               <span class="hljs-string">"_id"</span> : <span class="hljs-string">"persons/alice"</span>, 
-<<<<<<< HEAD
-              <span class="hljs-string">"_rev"</span> : <span class="hljs-string">"11916"</span>, 
-=======
-              <span class="hljs-string">"_rev"</span> : <span class="hljs-string">"11920"</span>, 
->>>>>>> c1e90bb4
+              <span class="hljs-string">"_rev"</span> : <span class="hljs-string">"11920"</span>, 
               <span class="hljs-string">"name"</span> : <span class="hljs-string">"Alice"</span> 
             } 
           ] 
