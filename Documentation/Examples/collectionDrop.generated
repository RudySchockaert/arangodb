--- conflicted
+++ resolved
@@ -1,12 +1,5 @@
 arangosh> col = db.example;
-<<<<<<< HEAD
-[ArangoCollection 454499554, "example" (type document, status loaded)]
-arangosh> col.drop();
-arangosh> col;
-[ArangoCollection 454499554, "example" (type document, status deleted)]
-=======
 [ArangoCollection 512513895109, "example" (type document, status loaded)]
 arangosh> col.drop();
 arangosh> col;
-[ArangoCollection 512513895109, "example" (type document, status deleted)]
->>>>>>> 096ad46f
+[ArangoCollection 512513895109, "example" (type document, status deleted)]