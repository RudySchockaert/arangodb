--- conflicted
+++ resolved
@@ -4,14 +4,6 @@
 ........> +"'routeplanner', 'germanCity/Hamburg', {direction : 'outbound', maxDepth : 2}) RETURN e"
 ........> ).toArray();
 [ 
-<<<<<<< HEAD
-  "germanHighway/685907170", 
-  "internationalHighway/687348962", 
-  "internationalHighway/687545570", 
-  "internationalHighway/686955746", 
-  "frenchHighway/686234850", 
-  "internationalHighway/687152354" 
-=======
   { 
     "_id" : "germanHighway/512774007493", 
     "_key" : "512774007493", 
@@ -60,5 +52,4 @@
     "_to" : "frenchCity/Lyon", 
     "distance" : 1300 
   } 
->>>>>>> 096ad46f
 ]