--- conflicted
+++ resolved
@@ -3,17 +3,10 @@
 arangosh&gt; <span class="hljs-keyword">var</span> query = graph._vertices();
 arangosh&gt; query.next();
 { 
-<<<<<<< HEAD
-  "_id" : "female/diana", 
-  "_key" : "diana", 
-  "_rev" : "1445929921", 
-  "name" : "Diana" 
-=======
   <span class="hljs-string">"_id"</span> : <span class="hljs-string">"female/diana"</span>, 
   <span class="hljs-string">"_key"</span> : <span class="hljs-string">"diana"</span>, 
   <span class="hljs-string">"_rev"</span> : <span class="hljs-string">"1457327650"</span>, 
   <span class="hljs-string">"name"</span> : <span class="hljs-string">"Diana"</span> 
->>>>>>> 1a748b46
 }
 arangosh&gt; query.edges();
 [ GraphAQL social
@@ -21,19 +14,10 @@
 .edges() ] 
 arangosh&gt; query.next();
 { 
-<<<<<<< HEAD
-  "_id" : "relation/charlyAndDiana", 
-  "_key" : "charlyAndDiana", 
-  "_rev" : "1446716353", 
-  "_from" : "male/charly", 
-  "_to" : "female/diana", 
-  "type" : "married" 
-=======
   <span class="hljs-string">"_id"</span> : <span class="hljs-string">"relation/charlyAndDiana"</span>, 
   <span class="hljs-string">"_key"</span> : <span class="hljs-string">"charlyAndDiana"</span>, 
   <span class="hljs-string">"_rev"</span> : <span class="hljs-string">"1458114082"</span>, 
   <span class="hljs-string">"_from"</span> : <span class="hljs-string">"male/charly"</span>, 
   <span class="hljs-string">"_to"</span> : <span class="hljs-string">"female/diana"</span>, 
   <span class="hljs-string">"type"</span> : <span class="hljs-string">"married"</span> 
->>>>>>> 1a748b46
 }