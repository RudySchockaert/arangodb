arangosh> var examples = require("org/arangodb/graph-examples/example-graph.js");
arangosh> var graph = examples.loadGraph("routeplanner");
arangosh> graph._absoluteBetweenness({});
{ 
  "germanCity/Berlin" : 0, 
  "germanCity/Hamburg" : 0, 
<<<<<<< HEAD
  "germanCity/Cologne" : 0, 
  "frenchCity/Paris" : 0, 
  "frenchCity/Lyon" : 0 
=======
  "frenchCity/Lyon" : 0, 
  "frenchCity/Paris" : 0 
>>>>>>> 096ad46f
}<|MERGE_RESOLUTION|>--- conflicted
+++ resolved
@@ -3,13 +3,8 @@
 arangosh> graph._absoluteBetweenness({});
 { 
   "germanCity/Berlin" : 0, 
+  "germanCity/Cologne" : 0, 
   "germanCity/Hamburg" : 0, 
-<<<<<<< HEAD
-  "germanCity/Cologne" : 0, 
-  "frenchCity/Paris" : 0, 
-  "frenchCity/Lyon" : 0 
-=======
   "frenchCity/Lyon" : 0, 
   "frenchCity/Paris" : 0 
->>>>>>> 096ad46f
 }