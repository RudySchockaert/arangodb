arangosh> var examples = require("org/arangodb/graph-examples/example-graph.js");
arangosh> var graph = examples.loadGraph("routeplanner");
arangosh> graph._neighbors({isCapital : true});
[ 
  { 
<<<<<<< HEAD
    "_id" : "frenchCity/Lyon", 
    "_key" : "Lyon", 
    "_rev" : "1016995042", 
    "isCapital" : false, 
    "population" : 80000 
  }, 
  { 
    "_id" : "frenchCity/Paris", 
    "_key" : "Paris", 
    "_rev" : "1017191650", 
    "isCapital" : true, 
    "population" : 4000000 
  }, 
  { 
    "_id" : "germanCity/Cologne", 
    "_key" : "Cologne", 
    "_rev" : "1016405218", 
    "isCapital" : false, 
    "population" : 1000000 
  }, 
  { 
    "_id" : "germanCity/Hamburg", 
    "_key" : "Hamburg", 
    "_rev" : "1016601826", 
    "isCapital" : false, 
    "population" : 1000000 
  }, 
  { 
    "_id" : "germanCity/Berlin", 
    "_key" : "Berlin", 
    "_rev" : "1016208610", 
    "isCapital" : true, 
    "population" : 3000000 
  }, 
  { 
    "_id" : "germanCity/Cologne", 
    "_key" : "Cologne", 
    "_rev" : "1016405218", 
    "isCapital" : false, 
    "population" : 1000000 
  }, 
  { 
    "_id" : "germanCity/Hamburg", 
    "_key" : "Hamburg", 
    "_rev" : "1016601826", 
    "isCapital" : false, 
    "population" : 1000000 
  }, 
  { 
    "_id" : "frenchCity/Lyon", 
    "_key" : "Lyon", 
    "_rev" : "1016995042", 
    "isCapital" : false, 
    "population" : 80000 
=======
    "vertex" : { 
      "_id" : "germanCity/Cologne", 
      "_key" : "Cologne", 
      "_rev" : "513126656709", 
      "isCapital" : false, 
      "population" : 1000000 
    }, 
    "path" : { 
      "edges" : [ 
        { 
          "_id" : "germanHighway/513127770821", 
          "_key" : "513127770821", 
          "_rev" : "513127770821", 
          "_from" : "germanCity/Berlin", 
          "_to" : "germanCity/Cologne", 
          "distance" : 850 
        } 
      ], 
      "vertices" : [ 
        { 
          "_id" : "germanCity/Berlin", 
          "_key" : "Berlin", 
          "_rev" : "513126460101", 
          "isCapital" : true, 
          "population" : 3000000 
        }, 
        { 
          "_id" : "germanCity/Cologne", 
          "_key" : "Cologne", 
          "_rev" : "513126656709", 
          "isCapital" : false, 
          "population" : 1000000 
        } 
      ] 
    }, 
    "startVertex" : "germanCity/Berlin" 
  }, 
  { 
    "vertex" : { 
      "_id" : "germanCity/Hamburg", 
      "_key" : "Hamburg", 
      "_rev" : "513126853317", 
      "isCapital" : false, 
      "population" : 1000000 
    }, 
    "path" : { 
      "edges" : [ 
        { 
          "_id" : "germanHighway/513127967429", 
          "_key" : "513127967429", 
          "_rev" : "513127967429", 
          "_from" : "germanCity/Berlin", 
          "_to" : "germanCity/Hamburg", 
          "distance" : 400 
        } 
      ], 
      "vertices" : [ 
        { 
          "_id" : "germanCity/Berlin", 
          "_key" : "Berlin", 
          "_rev" : "513126460101", 
          "isCapital" : true, 
          "population" : 3000000 
        }, 
        { 
          "_id" : "germanCity/Hamburg", 
          "_key" : "Hamburg", 
          "_rev" : "513126853317", 
          "isCapital" : false, 
          "population" : 1000000 
        } 
      ] 
    }, 
    "startVertex" : "germanCity/Berlin" 
  }, 
  { 
    "vertex" : { 
      "_id" : "frenchCity/Lyon", 
      "_key" : "Lyon", 
      "_rev" : "513127246533", 
      "isCapital" : false, 
      "population" : 80000 
    }, 
    "path" : { 
      "edges" : [ 
        { 
          "_id" : "internationalHighway/513128819397", 
          "_key" : "513128819397", 
          "_rev" : "513128819397", 
          "_from" : "germanCity/Berlin", 
          "_to" : "frenchCity/Lyon", 
          "distance" : 1100 
        } 
      ], 
      "vertices" : [ 
        { 
          "_id" : "germanCity/Berlin", 
          "_key" : "Berlin", 
          "_rev" : "513126460101", 
          "isCapital" : true, 
          "population" : 3000000 
        }, 
        { 
          "_id" : "frenchCity/Lyon", 
          "_key" : "Lyon", 
          "_rev" : "513127246533", 
          "isCapital" : false, 
          "population" : 80000 
        } 
      ] 
    }, 
    "startVertex" : "germanCity/Berlin" 
  }, 
  { 
    "vertex" : { 
      "_id" : "frenchCity/Paris", 
      "_key" : "Paris", 
      "_rev" : "513127443141", 
      "isCapital" : true, 
      "population" : 4000000 
    }, 
    "path" : { 
      "edges" : [ 
        { 
          "_id" : "internationalHighway/513129016005", 
          "_key" : "513129016005", 
          "_rev" : "513129016005", 
          "_from" : "germanCity/Berlin", 
          "_to" : "frenchCity/Paris", 
          "distance" : 1200 
        } 
      ], 
      "vertices" : [ 
        { 
          "_id" : "germanCity/Berlin", 
          "_key" : "Berlin", 
          "_rev" : "513126460101", 
          "isCapital" : true, 
          "population" : 3000000 
        }, 
        { 
          "_id" : "frenchCity/Paris", 
          "_key" : "Paris", 
          "_rev" : "513127443141", 
          "isCapital" : true, 
          "population" : 4000000 
        } 
      ] 
    }, 
    "startVertex" : "germanCity/Berlin" 
  }, 
  { 
    "vertex" : { 
      "_id" : "frenchCity/Lyon", 
      "_key" : "Lyon", 
      "_rev" : "513127246533", 
      "isCapital" : false, 
      "population" : 80000 
    }, 
    "path" : { 
      "edges" : [ 
        { 
          "_id" : "frenchHighway/513128491717", 
          "_key" : "513128491717", 
          "_rev" : "513128491717", 
          "_from" : "frenchCity/Paris", 
          "_to" : "frenchCity/Lyon", 
          "distance" : 550 
        } 
      ], 
      "vertices" : [ 
        { 
          "_id" : "frenchCity/Paris", 
          "_key" : "Paris", 
          "_rev" : "513127443141", 
          "isCapital" : true, 
          "population" : 4000000 
        }, 
        { 
          "_id" : "frenchCity/Lyon", 
          "_key" : "Lyon", 
          "_rev" : "513127246533", 
          "isCapital" : false, 
          "population" : 80000 
        } 
      ] 
    }, 
    "startVertex" : "frenchCity/Paris" 
  }, 
  { 
    "vertex" : { 
      "_id" : "germanCity/Berlin", 
      "_key" : "Berlin", 
      "_rev" : "513126460101", 
      "isCapital" : true, 
      "population" : 3000000 
    }, 
    "path" : { 
      "edges" : [ 
        { 
          "_id" : "internationalHighway/513129016005", 
          "_key" : "513129016005", 
          "_rev" : "513129016005", 
          "_from" : "germanCity/Berlin", 
          "_to" : "frenchCity/Paris", 
          "distance" : 1200 
        } 
      ], 
      "vertices" : [ 
        { 
          "_id" : "frenchCity/Paris", 
          "_key" : "Paris", 
          "_rev" : "513127443141", 
          "isCapital" : true, 
          "population" : 4000000 
        }, 
        { 
          "_id" : "germanCity/Berlin", 
          "_key" : "Berlin", 
          "_rev" : "513126460101", 
          "isCapital" : true, 
          "population" : 3000000 
        } 
      ] 
    }, 
    "startVertex" : "frenchCity/Paris" 
  }, 
  { 
    "vertex" : { 
      "_id" : "germanCity/Cologne", 
      "_key" : "Cologne", 
      "_rev" : "513126656709", 
      "isCapital" : false, 
      "population" : 1000000 
    }, 
    "path" : { 
      "edges" : [ 
        { 
          "_id" : "internationalHighway/513129802437", 
          "_key" : "513129802437", 
          "_rev" : "513129802437", 
          "_from" : "germanCity/Cologne", 
          "_to" : "frenchCity/Paris", 
          "distance" : 550 
        } 
      ], 
      "vertices" : [ 
        { 
          "_id" : "frenchCity/Paris", 
          "_key" : "Paris", 
          "_rev" : "513127443141", 
          "isCapital" : true, 
          "population" : 4000000 
        }, 
        { 
          "_id" : "germanCity/Cologne", 
          "_key" : "Cologne", 
          "_rev" : "513126656709", 
          "isCapital" : false, 
          "population" : 1000000 
        } 
      ] 
    }, 
    "startVertex" : "frenchCity/Paris" 
  }, 
  { 
    "vertex" : { 
      "_id" : "germanCity/Hamburg", 
      "_key" : "Hamburg", 
      "_rev" : "513126853317", 
      "isCapital" : false, 
      "population" : 1000000 
    }, 
    "path" : { 
      "edges" : [ 
        { 
          "_id" : "internationalHighway/513129212613", 
          "_key" : "513129212613", 
          "_rev" : "513129212613", 
          "_from" : "germanCity/Hamburg", 
          "_to" : "frenchCity/Paris", 
          "distance" : 900 
        } 
      ], 
      "vertices" : [ 
        { 
          "_id" : "frenchCity/Paris", 
          "_key" : "Paris", 
          "_rev" : "513127443141", 
          "isCapital" : true, 
          "population" : 4000000 
        }, 
        { 
          "_id" : "germanCity/Hamburg", 
          "_key" : "Hamburg", 
          "_rev" : "513126853317", 
          "isCapital" : false, 
          "population" : 1000000 
        } 
      ] 
    }, 
    "startVertex" : "frenchCity/Paris" 
>>>>>>> 096ad46f
  } 
]<|MERGE_RESOLUTION|>--- conflicted
+++ resolved
@@ -3,62 +3,6 @@
 arangosh> graph._neighbors({isCapital : true});
 [ 
   { 
-<<<<<<< HEAD
-    "_id" : "frenchCity/Lyon", 
-    "_key" : "Lyon", 
-    "_rev" : "1016995042", 
-    "isCapital" : false, 
-    "population" : 80000 
-  }, 
-  { 
-    "_id" : "frenchCity/Paris", 
-    "_key" : "Paris", 
-    "_rev" : "1017191650", 
-    "isCapital" : true, 
-    "population" : 4000000 
-  }, 
-  { 
-    "_id" : "germanCity/Cologne", 
-    "_key" : "Cologne", 
-    "_rev" : "1016405218", 
-    "isCapital" : false, 
-    "population" : 1000000 
-  }, 
-  { 
-    "_id" : "germanCity/Hamburg", 
-    "_key" : "Hamburg", 
-    "_rev" : "1016601826", 
-    "isCapital" : false, 
-    "population" : 1000000 
-  }, 
-  { 
-    "_id" : "germanCity/Berlin", 
-    "_key" : "Berlin", 
-    "_rev" : "1016208610", 
-    "isCapital" : true, 
-    "population" : 3000000 
-  }, 
-  { 
-    "_id" : "germanCity/Cologne", 
-    "_key" : "Cologne", 
-    "_rev" : "1016405218", 
-    "isCapital" : false, 
-    "population" : 1000000 
-  }, 
-  { 
-    "_id" : "germanCity/Hamburg", 
-    "_key" : "Hamburg", 
-    "_rev" : "1016601826", 
-    "isCapital" : false, 
-    "population" : 1000000 
-  }, 
-  { 
-    "_id" : "frenchCity/Lyon", 
-    "_key" : "Lyon", 
-    "_rev" : "1016995042", 
-    "isCapital" : false, 
-    "population" : 80000 
-=======
     "vertex" : { 
       "_id" : "germanCity/Cologne", 
       "_key" : "Cologne", 
@@ -361,6 +305,5 @@
       ] 
     }, 
     "startVertex" : "frenchCity/Paris" 
->>>>>>> 096ad46f
   } 
 ]