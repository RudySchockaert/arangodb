--- conflicted
+++ resolved
@@ -1,8 +1,4 @@
-<<<<<<< HEAD
-.TH arangod 8 "3.0.devel" "ArangoDB" "ArangoDB"
-=======
 .TH arangod 8 "3.1.devel" "ArangoDB" "ArangoDB"
->>>>>>> 6c64e619
 .SH NAME
 arangod - the ArangoDB database server
 .SH SYNOPSIS
