--- conflicted
+++ resolved
@@ -1,8 +1,4 @@
-<<<<<<< HEAD
-.TH foxx-manager 8 "3.0.devel" "ArangoDB" "ArangoDB"
-=======
 .TH foxx-manager 8 "3.1.devel" "ArangoDB" "ArangoDB"
->>>>>>> 6c64e619
 .SH NAME
 foxx-manager - a Foxx application manager for ArangoDB
 .SH SYNOPSIS
