#!/bin/sh

### BEGIN INIT INFO
# Provides:          arangodb
# Required-Start:    
# Required-Stop:     
# Default-Start:     2 3 4 5
# Default-Stop:
# Short-Description: arangodb
# Description:       arangodb database server 
### END INIT INFO

. /lib/lsb/init-functions

[ -f /etc/default/rcS ] && . /etc/default/rcS
PATH=/bin:/usr/bin:/sbin:/usr/sbin
DAEMON=/usr/sbin/arangod
DESC="ArangoDB"
NAME="arangod"
PIDDIR=/var/run/arangodb
PIDFILE=${PIDDIR}/arangod.pid
CONF=/etc/arangodb/arangod.conf

test -x $DAEMON || exit 0

start () {
    test -d $PIDDIR || mkdir $PIDDIR
    chown arangodb:arangodb $PIDDIR

    if test -d /var/log/arangodb;  then
      chown -R arangodb:arangodb /var/log/arangodb
    fi

    if test -d /var/lib/arangodb;  then
      chown -R arangodb:arangodb /var/lib/arangodb
    fi

    if test -d /var/lib/arangodb-apps;  then
      chown -R arangodb:arangodb /var/lib/arangodb-apps
    fi

    if [ "$1" = "--upgrade" ]; then
      $DAEMON -c $CONF --uid arangodb --gid arangodb $@
    else
<<<<<<< HEAD
      $DAEMON -c $CONF --pid-file "$PIDFILE" --temp-path "/var/tmp/arangod" --supervisor $@
=======
      $DAEMON -c $CONF --uid arangodb --gid arangodb --pid-file "$PIDFILE" --temp-path "/var/tmp/arangod" --supervisor $@
>>>>>>> d03600f5
    fi

    RETVAL=$?

    log_end_msg $RETVAL

    return $RETVAL
}

case "$1" in
  start)
    log_daemon_msg "Starting $DESC" "$NAME"

    start
    exit $?
    ;;

  stop)
    log_daemon_msg "Stopping $DESC" "$NAME"

    start-stop-daemon --stop --quiet --oknodo --exec $DAEMON --startas $DAEMON
    RETVAL=$?
    log_end_msg $RETVAL

    test -f $PIDFILE && rm -f $PIDFILE
    exit $RETVAL
    ;;

  restart)
    $0 stop
    sleep 3
    $0 start
    exit $?
    ;;

  force-reload)
    $0 restart
    exit $?
    ;;

  status)
    status_of_proc $DAEMON $NAME && exit 0 || exit $?
    ;;

  upgrade)
    log_daemon_msg "Upgrading $DESC" "$NAME"

    start --upgrade
    exit $?
    ;;

  *)
    log_success_msg "Usage: /etc/init.d/arango {start|stop|restart|force-reload|status|upgrade}"
    exit 1
    ;;
esac

exit 0<|MERGE_RESOLUTION|>--- conflicted
+++ resolved
@@ -42,11 +42,7 @@
     if [ "$1" = "--upgrade" ]; then
       $DAEMON -c $CONF --uid arangodb --gid arangodb $@
     else
-<<<<<<< HEAD
-      $DAEMON -c $CONF --pid-file "$PIDFILE" --temp-path "/var/tmp/arangod" --supervisor $@
-=======
       $DAEMON -c $CONF --uid arangodb --gid arangodb --pid-file "$PIDFILE" --temp-path "/var/tmp/arangod" --supervisor $@
->>>>>>> d03600f5
     fi
 
     RETVAL=$?
