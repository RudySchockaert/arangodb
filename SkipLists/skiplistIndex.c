--- conflicted
+++ resolved
@@ -1,4 +1,3 @@
-<<<<<<< HEAD
 ////////////////////////////////////////////////////////////////////////////////
 /// @brief skiplist index
 ///
@@ -489,7 +488,7 @@
 /// @brief destroys a skip list index , but does not free the pointer
 ////////////////////////////////////////////////////////////////////////////////
 
-void SkiplistIndexDestroy(SkiplistIndex* slIndex) {
+void SkiplistIndex_destroy(SkiplistIndex* slIndex) {
   if (slIndex == NULL) {
     return;
   } 
@@ -509,11 +508,11 @@
 /// @brief destroys a skip list index and frees the pointer
 ////////////////////////////////////////////////////////////////////////////////
 
-void SkiplistIndexFree(SkiplistIndex* slIndex) {
+void SkiplistIndex_free(SkiplistIndex* slIndex) {
   if (slIndex == NULL) {
     return;
   }  
-  SkiplistIndexDestroy(slIndex);
+  SkiplistIndex_destroy(slIndex);
   TRI_Free(TRI_UNKNOWN_MEM_ZONE, slIndex);
 }
 
@@ -552,13 +551,13 @@
 SkiplistIndex* SkiplistIndex_new() {
   SkiplistIndex* skiplistIndex;
 
-  skiplistIndex = TRI_Allocate(TRI_UNKNOWN_MEM_ZONE, sizeof(SkiplistIndex), false);
+  skiplistIndex = TRI_Allocate(TRI_UNKNOWN_MEM_ZONE, sizeof(SkiplistIndex), true);
   if (skiplistIndex == NULL) {
     return NULL;
   }
 
   skiplistIndex->unique = true;
-  skiplistIndex->skiplist.uniqueSkiplist = TRI_Allocate(TRI_UNKNOWN_MEM_ZONE, sizeof(TRI_skiplist_t), false);
+  skiplistIndex->skiplist.uniqueSkiplist = TRI_Allocate(TRI_UNKNOWN_MEM_ZONE, sizeof(TRI_skiplist_t), true);
   if (skiplistIndex->skiplist.uniqueSkiplist == NULL) {
     TRI_Free(TRI_UNKNOWN_MEM_ZONE, skiplistIndex);
     return NULL;
@@ -586,10 +585,7 @@
 int SkiplistIndex_add(SkiplistIndex* skiplistIndex, SkiplistIndexElement* element) {
   bool result;
   result = TRI_InsertKeySkipList(skiplistIndex->skiplist.uniqueSkiplist, element, element, false);  
-  if (result) {
-   return 0;
-  }    
-  return -1;
+  return result;
 }
 
 
@@ -763,6 +759,7 @@
       values.fields     = relationOperator->_fields;
       values.numFields  = relationOperator->_numFields;
       values.collection = relationOperator->_collection;
+      values.data       = 0; // we do not have a document pointer
     default: {
       // must not access relationOperator->xxx if the operator is not a relational one
       // otherwise we'll get invalid reads and the prog might crash
@@ -889,7 +886,7 @@
 TRI_skiplist_iterator_t* SkiplistIndex_find(SkiplistIndex* skiplistIndex, TRI_vector_t* shapeList, TRI_sl_operator_t* slOperator) {
   TRI_skiplist_iterator_t*         results;
  
-  results = TRI_Allocate(TRI_UNKNOWN_MEM_ZONE, sizeof(TRI_skiplist_iterator_t), false);    
+  results = TRI_Allocate(TRI_UNKNOWN_MEM_ZONE, sizeof(TRI_skiplist_iterator_t), true);
   if (results == NULL) {
     return NULL; // calling procedure needs to care when the iterator is null
   }  
@@ -925,8 +922,8 @@
 /// @brief removes an entry from the skip list
 //////////////////////////////////////////////////////////////////////////////////
 
-bool SkiplistIndex_remove(SkiplistIndex* skiplistIndex, SkiplistIndexElement* element) {
-  bool result;
+int SkiplistIndex_remove(SkiplistIndex* skiplistIndex, SkiplistIndexElement* element) {
+  int result;
   result = TRI_RemoveElementSkipList(skiplistIndex->skiplist.uniqueSkiplist, element, NULL); 
   return result;
 }
@@ -982,13 +979,13 @@
 SkiplistIndex* MultiSkiplistIndex_new() {
   SkiplistIndex* skiplistIndex;
 
-  skiplistIndex = TRI_Allocate(TRI_UNKNOWN_MEM_ZONE, sizeof(SkiplistIndex), false);
+  skiplistIndex = TRI_Allocate(TRI_UNKNOWN_MEM_ZONE, sizeof(SkiplistIndex), true);
   if (skiplistIndex == NULL) {
     return NULL;
   }
 
   skiplistIndex->unique = false;
-  skiplistIndex->skiplist.nonUniqueSkiplist = TRI_Allocate(TRI_UNKNOWN_MEM_ZONE, sizeof(TRI_skiplist_multi_t), false);
+  skiplistIndex->skiplist.nonUniqueSkiplist = TRI_Allocate(TRI_UNKNOWN_MEM_ZONE, sizeof(TRI_skiplist_multi_t), true);
   if (skiplistIndex->skiplist.nonUniqueSkiplist == NULL) {
     TRI_Free(TRI_UNKNOWN_MEM_ZONE, skiplistIndex);
     return NULL;
@@ -1016,13 +1013,9 @@
 
 
 int MultiSkiplistIndex_add(SkiplistIndex* skiplistIndex, SkiplistIndexElement* element) {
-  bool result;
+  int result;
   result = TRI_InsertElementSkipListMulti(skiplistIndex->skiplist.nonUniqueSkiplist, element, false);  
-  if (result) {
-    return 0;
-  }    
-  // failure could be caused by attempting to add the SAME (as in same doc ptr) document
-  return -1;
+  return result;
 }
 
 
@@ -1193,6 +1186,7 @@
       values.fields     = relationOperator->_fields;
       values.numFields  = relationOperator->_numFields;
       values.collection = relationOperator->_collection;
+      values.data       = 0; // no document pointer available 
     default: {
       // must not access relationOperator->xxx if the operator is not a relational one
       // otherwise we'll get invalid reads and the prog might crash
@@ -1329,8 +1323,8 @@
 /// @brief removes an entry from the skiplist
 //////////////////////////////////////////////////////////////////////////////////
 
-bool MultiSkiplistIndex_remove(SkiplistIndex* skiplistIndex, SkiplistIndexElement* element) {
-  bool result;
+int MultiSkiplistIndex_remove(SkiplistIndex* skiplistIndex, SkiplistIndexElement* element) {
+  int result;
   result = TRI_RemoveElementSkipListMulti(skiplistIndex->skiplist.nonUniqueSkiplist, element, NULL); 
   return result;
 }
@@ -1356,1358 +1350,3 @@
 // outline-regexp: "^\\(/// @brief\\|/// {@inheritDoc}\\|/// @addtogroup\\|// --SECTION--\\|/// @\\}\\)"
 // End:
 
-
-=======
-////////////////////////////////////////////////////////////////////////////////
-/// @brief skiplist index
-///
-/// @file
-///
-/// DISCLAIMER
-///
-/// Copyright by triAGENS GmbH - All rights reserved.
-///
-/// The Programs (which include both the software and documentation)
-/// contain proprietary information of triAGENS GmbH; they are
-/// provided under a license agreement containing restrictions on use and
-/// disclosure and are also protected by copyright, patent and other
-/// intellectual and industrial property laws. Reverse engineering,
-/// disassembly or decompilation of the Programs, except to the extent
-/// required to obtain interoperability with other independently created
-/// software or as specified by law, is prohibited.
-///
-/// The Programs are not intended for use in any nuclear, aviation, mass
-/// transit, medical, or other inherently dangerous applications. It shall
-/// be the licensee's responsibility to take all appropriate fail-safe,
-/// backup, redundancy, and other measures to ensure the safe use of such
-/// applications if the Programs are used for such purposes, and triAGENS
-/// GmbH disclaims liability for any damages caused by such use of
-/// the Programs.
-///
-/// This software is the confidential and proprietary information of
-/// triAGENS GmbH. You shall not disclose such confidential and
-/// proprietary information and shall use it only in accordance with the
-/// terms of the license agreement you entered into with triAGENS GmbH.
-///
-/// Copyright holder is triAGENS GmbH, Cologne, Germany
-///
-/// @author Dr. O
-/// @author Copyright 2011, triagens GmbH, Cologne, Germany
-////////////////////////////////////////////////////////////////////////////////
-
-#include "skiplistIndex.h"
-
-
-//------------------------------------------------------------------------------
-//------------------------------------------------------------------------------
-// Common private methods
-//------------------------------------------------------------------------------
-//------------------------------------------------------------------------------
-
-
-// forward declaration
-static bool skiplistIndex_findHelperIntervalValid(SkiplistIndex*, TRI_skiplist_iterator_interval_t*);
-static bool multiSkiplistIndex_findHelperIntervalValid(SkiplistIndex*, TRI_skiplist_iterator_interval_t*);
-
-
-
-////////////////////////////////////////////////////////////////////////////////
-/// @brief Attempts to determine if there is a next document within an interval - without advancing the iterator.
-////////////////////////////////////////////////////////////////////////////////
-
-static bool SkiplistHasNextIterationCallback(TRI_skiplist_iterator_t* iterator) {
-  TRI_skiplist_iterator_interval_t* interval;
-  void* leftNode;
-  
-  // ............................................................................. 
-  // Some simple checks.
-  // ............................................................................. 
-  
-  if (iterator == NULL) {
-    return false;
-  }
-
-  if (iterator->_intervals._length == 0) {
-    return false;
-  }  
-
-  
-  // ............................................................................. 
-  // if we have more intervals than the one we are currently working on then of course we have a next doc  
-  // ............................................................................. 
-  if (iterator->_intervals._length - 1 > iterator->_currentInterval) {
-    return true;
-  }
-
-  
-  // ............................................................................. 
-  // Obtain the current interval -- in case we ever use more than one interval
-  // ............................................................................. 
-  
-  interval =  (TRI_skiplist_iterator_interval_t*) ( TRI_AtVector(&(iterator->_intervals), iterator->_currentInterval) );    
-  
-  
-  // ............................................................................. 
-  // Obtain the left end point we are currently at
-  // ............................................................................. 
-  
-  if (iterator->_cursor == NULL) {
-    leftNode = interval->_leftEndPoint;    
-  }  
-  else {
-    leftNode = iterator->_cursor;
-  }
-
-
-  // ............................................................................. 
-  // If the left == right end point AND there are no more intervals then we have
-  // no next.
-  // ............................................................................. 
-  
-  if (leftNode == interval->_rightEndPoint) {
-    return false;
-  }
-    
-  // ...........................................................................
-  // interval of the type (a,b) -- but nothing between a and b
-  // such intervals are optimised out so will not be here
-  // ...........................................................................
-  if (iterator->_index->unique) {
-    leftNode = TRI_NextNodeSkipList(iterator->_index->skiplist.uniqueSkiplist, leftNode);    
-  }
-  else {    
-    leftNode = TRI_NextNodeSkipListMulti(iterator->_index->skiplist.nonUniqueSkiplist, leftNode);    
-  }
-    
-
-  // ...........................................................................
-  // Check various possibilities
-  // ...........................................................................
-  
-  if (leftNode == NULL) {
-    return false;
-  }
-    
-  if (leftNode == interval->_rightEndPoint) {
-    return false;
-  }
-     
-  return true;
-}
-
-
-
-////////////////////////////////////////////////////////////////////////////////
-/// @brief Attempts to determine if there is a previous document within an interval - without advancing the iterator.
-////////////////////////////////////////////////////////////////////////////////
-
-static bool SkiplistHasPrevIterationCallback(TRI_skiplist_iterator_t* iterator) {
-  TRI_skiplist_iterator_interval_t* interval;
-  void* rightNode;
-  
-  // ............................................................................. 
-  // Some simple checks.
-  // ............................................................................. 
-  
-  if (iterator == NULL) {
-    return false;
-  }
-
-  if (iterator->_intervals._length == 0) {
-    return false;
-  }  
-
-  // ............................................................................. 
-  // this check is as follows if we have more intervals than the one
-  // we are currently working on -- then of course we have a prev doc  
-  // ............................................................................. 
-  if (iterator->_currentInterval > 0 ) {
-    return true;
-  }
-
-  
-  // ............................................................................. 
-  // Obtain the current interval -- in case we ever use more than one interval
-  // ............................................................................. 
-  
-  interval =  (TRI_skiplist_iterator_interval_t*) ( TRI_AtVector(&(iterator->_intervals), iterator->_currentInterval) );    
-  
-  
-  // ............................................................................. 
-  // Obtain the left end point we are currently at
-  // ............................................................................. 
-  
-  if (iterator->_cursor == NULL) {
-    rightNode = interval->_rightEndPoint;    
-  }  
-  else {
-    rightNode = iterator->_cursor;
-  }
-
-
-  // ............................................................................. 
-  // If the left == right end point AND there are no more intervals then we have
-  // no next.
-  // ............................................................................. 
-  
-  if (rightNode == interval->_leftEndPoint) {
-    return false;
-  }
-    
-  // ...........................................................................
-  // interval of the type (a,b) -- but nothing between a and b
-  // such intervals are optimised out so will not be here
-  // ...........................................................................
-  if (iterator->_index->unique) {
-    rightNode = TRI_PrevNodeSkipList(iterator->_index->skiplist.uniqueSkiplist, rightNode);    
-  }
-  else {    
-    rightNode = TRI_PrevNodeSkipListMulti(iterator->_index->skiplist.nonUniqueSkiplist, rightNode);    
-  }
-    
-
-  // ...........................................................................
-  // Check various possibilities
-  // ...........................................................................
-  
-  if (rightNode == NULL) {
-    return false;
-  }
-    
-  if (rightNode == interval->_leftEndPoint) {
-    return false;
-  }
-     
-  return true;
-}
-
-
-
-////////////////////////////////////////////////////////////////////////////////
-/// @brief Jumps forwards or backwards by jumpSize and returns the document
-////////////////////////////////////////////////////////////////////////////////
-
-static void* SkiplistIteration(TRI_skiplist_iterator_t* iterator, int64_t jumpSize) {
-  TRI_skiplist_iterator_interval_t* interval;
-  TRI_skiplist_node_t* currentNode;
-  int64_t j;
-  
-  // ............................................................................. 
-  // Some simple checks.
-  // ............................................................................. 
-  
-  if (iterator == NULL) {
-    return NULL;
-  }
-
-  if (iterator->_intervals._length == 0) {
-    return NULL;
-  }  
- 
-  currentNode = (TRI_skiplist_node_t*) (iterator->_cursor);
-  
-  if (jumpSize == 0) {
-    if (currentNode == NULL) {
-      return NULL;
-    }
-    else {       
-      return &(currentNode->_element);
-    }    
-  }
-
-  
-  
-  // ............................................................................. 
-  // If the current cursor is NULL and jumpSize < 0, then start at the endpoint of
-  // the right most interval.
-  // ............................................................................. 
-  if (currentNode == NULL && jumpSize < 0) {
-    interval = (TRI_skiplist_iterator_interval_t*) ( TRI_AtVector(&(iterator->_intervals), iterator->_intervals._length - 1) );    
-    
-    if (iterator->_index->unique) {
-      iterator->_cursor = TRI_PrevNodeSkipList(iterator->_index->skiplist.uniqueSkiplist, interval->_rightEndPoint);    
-    }
-    else {
-      iterator->_cursor = TRI_PrevNodeSkipListMulti(iterator->_index->skiplist.nonUniqueSkiplist, interval->_rightEndPoint);    
-    }    
-    
-    currentNode = (TRI_skiplist_node_t*) (iterator->_cursor);
-
-    if (currentNode == NULL) {
-      return NULL;
-    }
-    
-    if (currentNode == interval->_leftEndPoint) {
-      return NULL;
-    }    
-
-    return &(currentNode->_element);
-  }
-  
-  
-  // ............................................................................. 
-  // If the current cursor is NULL and jumpSize > 0, then start at the left point of
-  // the left most interval.
-  // ............................................................................. 
-  if (currentNode == NULL && jumpSize > 0) {
-    interval = (TRI_skiplist_iterator_interval_t*) ( TRI_AtVector(&(iterator->_intervals), 0) );
-    
-    if (iterator->_index->unique) {
-      iterator->_cursor = TRI_NextNodeSkipList(iterator->_index->skiplist.uniqueSkiplist, interval->_leftEndPoint);    
-    }  
-    else {
-      iterator->_cursor = TRI_NextNodeSkipListMulti(iterator->_index->skiplist.nonUniqueSkiplist, interval->_leftEndPoint);    
-    }    
-    
-    currentNode = (TRI_skiplist_node_t*) (iterator->_cursor);
-
-    if (currentNode == NULL) {
-      return NULL;
-    }
-    
-    if (currentNode == interval->_rightEndPoint) {
-    
-      if (iterator->_index->unique) {
-        iterator->_cursor = TRI_NextNodeSkipList(iterator->_index->skiplist.uniqueSkiplist, interval->_leftEndPoint);    
-      }
-      else {
-        iterator->_cursor = TRI_NextNodeSkipListMulti(iterator->_index->skiplist.nonUniqueSkiplist, interval->_leftEndPoint);    
-      }      
-
-      currentNode = (TRI_skiplist_node_t*) (iterator->_cursor);
-      return NULL;
-    }
-    
-    return &(currentNode->_element);
-  }
-  
-  
-  // ............................................................................. 
-  // Obtain the current interval we are at.
-  // ............................................................................. 
-
-  interval = (TRI_skiplist_iterator_interval_t*) ( TRI_AtVector(&(iterator->_intervals), iterator->_currentInterval) );    
-  
-  // ............................................................................. 
-  // use the current cursor and move jumpSize back.
-  // ............................................................................. 
-  if (jumpSize < 0) {
-    jumpSize = -jumpSize;
-    for (j = 0; j < jumpSize; ++j) {
-      if (iterator->_cursor == interval->_leftEndPoint) {
-        if (iterator->_currentInterval == 0) {
-          return NULL;
-        }  
-        --iterator->_currentInterval;
-        interval = (TRI_skiplist_iterator_interval_t*) ( TRI_AtVector(&(iterator->_intervals), iterator->_currentInterval) );    
-        iterator->_cursor = interval->_rightEndPoint;
-      }      
-  
-      if (iterator->_index->unique) {
-        iterator->_cursor = TRI_PrevNodeSkipList(iterator->_index->skiplist.uniqueSkiplist, iterator->_cursor);
-      }
-      else {
-        iterator->_cursor = TRI_PrevNodeSkipListMulti(iterator->_index->skiplist.nonUniqueSkiplist, iterator->_cursor);
-      }      
-      
-    } 
-    
-    if (iterator->_cursor == interval->_leftEndPoint) {
-      if (iterator->_currentInterval == 0) {
-        return NULL;
-      }  
-      --iterator->_currentInterval;
-      interval = (TRI_skiplist_iterator_interval_t*) ( TRI_AtVector(&(iterator->_intervals), iterator->_currentInterval) );    
-      iterator->_cursor = interval->_rightEndPoint;
-      
-      if (iterator->_index->unique) {
-        iterator->_cursor = TRI_PrevNodeSkipList(iterator->_index->skiplist.uniqueSkiplist, iterator->_cursor);
-      }
-      else {
-        iterator->_cursor = TRI_PrevNodeSkipListMulti(iterator->_index->skiplist.nonUniqueSkiplist, iterator->_cursor);
-      }      
-      
-    }  
-  }
-
-
-  // ............................................................................. 
-  // use the current cursor and move jumpSize forward.
-  // ............................................................................. 
-  if (jumpSize > 0) {
-  
-    for (j = 0; j < jumpSize; ++j) {
-      if (iterator->_cursor == interval->_rightEndPoint) {
-        if (iterator->_currentInterval == (iterator->_intervals._length - 1)) {
-          return NULL;
-        }  
-        ++iterator->_currentInterval;
-        interval = (TRI_skiplist_iterator_interval_t*) ( TRI_AtVector(&(iterator->_intervals), 
-                                                         iterator->_currentInterval) );    
-        iterator->_cursor = interval->_leftEndPoint;
-      }      
-
-      if (iterator->_index->unique) {
-        iterator->_cursor = TRI_NextNodeSkipList(iterator->_index->skiplist.uniqueSkiplist, iterator->_cursor);
-      }
-      else {
-        iterator->_cursor = TRI_NextNodeSkipListMulti(iterator->_index->skiplist.nonUniqueSkiplist, iterator->_cursor);
-      }      
-    } 
-    
-    if (iterator->_cursor == interval->_rightEndPoint) {
-      if (iterator->_currentInterval == (iterator->_intervals._length - 1)) {
-        return NULL;
-      }  
-      ++iterator->_currentInterval;
-      interval = (TRI_skiplist_iterator_interval_t*) ( TRI_AtVector(&(iterator->_intervals), iterator->_currentInterval) );    
-      iterator->_cursor = interval->_leftEndPoint;
-
-      if (iterator->_index->unique) {
-        iterator->_cursor = TRI_NextNodeSkipList(iterator->_index->skiplist.uniqueSkiplist, iterator->_cursor);
-      }
-      else {
-        iterator->_cursor = TRI_NextNodeSkipListMulti(iterator->_index->skiplist.nonUniqueSkiplist, iterator->_cursor);
-      }
-      
-    }      
-  }
-
-  
-  currentNode = (TRI_skiplist_node_t*) (iterator->_cursor);
-  if (currentNode == NULL) {
-    return NULL;
-  }
-  return &(currentNode->_element);
-}
-
-
-
-////////////////////////////////////////////////////////////////////////////////
-/// @brief default callback for jumping forward by 1
-////////////////////////////////////////////////////////////////////////////////
-
-static void* SkiplistNextIterationCallback(TRI_skiplist_iterator_t* iterator) {
-  return SkiplistIteration(iterator,1);
-}
-
-
-
-////////////////////////////////////////////////////////////////////////////////
-/// @brief default callback for jumping forward by jumpSize docs
-////////////////////////////////////////////////////////////////////////////////
-
-static void* SkiplistNextsIterationCallback(TRI_skiplist_iterator_t* iterator, int64_t jumpSize) {
-  return SkiplistIteration(iterator,jumpSize);
-}
-
-
-
-////////////////////////////////////////////////////////////////////////////////
-/// @brief default callback for jumping backwards by 1
-////////////////////////////////////////////////////////////////////////////////
-
-static void* SkiplistPrevIterationCallback(TRI_skiplist_iterator_t* iterator) {
-  return SkiplistIteration(iterator,-1);
-}
-
-
-
-////////////////////////////////////////////////////////////////////////////////
-/// @brief default callback for jumping backwards by jumpSize docs
-////////////////////////////////////////////////////////////////////////////////
-
-static void* SkiplistPrevsIterationCallback(TRI_skiplist_iterator_t* iterator, int64_t jumpSize) {
-  return SkiplistIteration(iterator,-jumpSize);
-}
-
-
-
-
-// -----------------------------------------------------------------------------
-// --SECTION--                           skiplistIndex     common public methods
-// -----------------------------------------------------------------------------
-
-////////////////////////////////////////////////////////////////////////////////
-/// @addtogroup skiplistIndex
-/// @{
-////////////////////////////////////////////////////////////////////////////////
-
-////////////////////////////////////////////////////////////////////////////////
-/// @brief Free a skiplist iterator
-////////////////////////////////////////////////////////////////////////////////
-
-void TRI_FreeSkiplistIterator (TRI_skiplist_iterator_t* const iterator) {
-  assert(iterator);
-
-  TRI_DestroyVector(&iterator->_intervals);
-  TRI_Free(iterator);
-}
-
-////////////////////////////////////////////////////////////////////////////////
-/// @brief destroys a skip list index , but does not free the pointer
-////////////////////////////////////////////////////////////////////////////////
-
-void SkiplistIndex_destroy(SkiplistIndex* slIndex) {
-  if (slIndex == NULL) {
-    return;
-  } 
-  
-  if (slIndex->unique) {
-    TRI_FreeSkipList(slIndex->skiplist.uniqueSkiplist);
-    slIndex->skiplist.uniqueSkiplist = NULL;
-  }
-  else {
-    TRI_FreeSkipListMulti(slIndex->skiplist.nonUniqueSkiplist);
-    slIndex->skiplist.nonUniqueSkiplist = NULL;
-  }
-}
-
-
-////////////////////////////////////////////////////////////////////////////////
-/// @brief destroys a skip list index and frees the pointer
-////////////////////////////////////////////////////////////////////////////////
-
-void SkiplistIndex_free(SkiplistIndex* slIndex) {
-  if (slIndex == NULL) {
-    return;
-  }  
-  SkiplistIndex_destroy(slIndex);
-  TRI_Free(slIndex);
-}
-
-
-
-////////////////////////////////////////////////////////////////////////////////
-/// @}
-////////////////////////////////////////////////////////////////////////////////
-
-
-
-
-
-//------------------------------------------------------------------------------
-//------------------------------------------------------------------------------
-// Unique Skiplists 
-//------------------------------------------------------------------------------
-//------------------------------------------------------------------------------
-
-
-//------------------------------------------------------------------------------
-// Private Methods Unique Skiplists
-//------------------------------------------------------------------------------
-
-
-
-
-//------------------------------------------------------------------------------
-// Public Methods Unique Skiplists
-//------------------------------------------------------------------------------
-
-////////////////////////////////////////////////////////////////////////////////
-/// @brief creates a new unique entry skiplist
-////////////////////////////////////////////////////////////////////////////////
-
-SkiplistIndex* SkiplistIndex_new() {
-  SkiplistIndex* skiplistIndex;
-
-  skiplistIndex = TRI_Allocate(sizeof(SkiplistIndex));
-  if (skiplistIndex == NULL) {
-    return NULL;
-  }
-
-  skiplistIndex->unique = true;
-  skiplistIndex->skiplist.uniqueSkiplist = TRI_Allocate(sizeof(TRI_skiplist_t));
-  if (skiplistIndex->skiplist.uniqueSkiplist == NULL) {
-    TRI_Free(skiplistIndex);
-    return NULL;
-  }    
-    
-  TRI_InitSkipList(skiplistIndex->skiplist.uniqueSkiplist,
-                   sizeof(SkiplistIndexElement),
-                   NULL,NULL,TRI_SKIPLIST_PROB_HALF, 40);
-  /*  
-  TRI_InitSkipList(skiplistIndex->skiplist.uniqueSkiplist,
-                   sizeof(SkiplistIndexElement),
-                   CompareElementElement, 
-                   CompareKeyElement,
-                   TRI_SKIPLIST_PROB_HALF, 40);
-  */
-  return skiplistIndex;
-}
-
-
-
-////////////////////////////////////////////////////////////////////////////////
-/// @brief adds (inserts) a data element into a unique skip list
-////////////////////////////////////////////////////////////////////////////////
-
-int SkiplistIndex_add(SkiplistIndex* skiplistIndex, SkiplistIndexElement* element) {
-  bool result;
-  result = TRI_InsertKeySkipList(skiplistIndex->skiplist.uniqueSkiplist, element, element, false);  
-  return result;
-}
-
-
-
-//////////////////////////////////////////////////////////////////////////////////
-/// @brief Locates one or more ranges within the unique skiplist and returns iterator
-//////////////////////////////////////////////////////////////////////////////////
-
-// ...............................................................................
-// Tests whether the LeftEndPoint is < than RightEndPoint (-1)
-// Tests whether the LeftEndPoint is == to RightEndPoint (0)    [empty]
-// Tests whether the LeftEndPoint is > than RightEndPoint (1)   [undefined]
-// ...............................................................................
-/*
-static void debugElement(SkiplistIndex* skiplistIndex, TRI_skiplist_node_t* node) {
-  size_t numFields;
-  SkiplistIndexElement* element = (SkiplistIndexElement*)(&(node->_element));
-  TRI_shaper_t* shaper;
-  size_t j;
-  
-  if (node == NULL) {
-    printf("%s:%u:node null\n",__FILE__,__LINE__);
-    return;
-  }    
-  
-  if (node == TRI_StartNodeSkipList(skiplistIndex->skiplist.uniqueSkiplist)) {
-    printf("%s:%u:start node\n",__FILE__,__LINE__);
-  }
-  
-  if (node == TRI_EndNodeSkipList(skiplistIndex->skiplist.uniqueSkiplist)) {
-    printf("%s:%u:end node\n",__FILE__,__LINE__);
-  }
-  
-  if (element == NULL) {
-    printf("%s:%u:element null\n",__FILE__,__LINE__);
-    return;
-  }    
-  
-  numFields = element->numFields;
-  shaper    = ((TRI_doc_collection_t*)(element->collection))->_shaper;
-  
-  for (j = 0; j < numFields; j++) {
-    printf("%s:%u:!!!:%f:%lu\n",__FILE__,__LINE__,
-      *((double*)((j + element->fields)->_data.data)),
-      (long unsigned int)(element->data) );
-  }
-  return;
-}
-*/
-
-static bool skiplistIndex_findHelperIntervalIntersectionValid(SkiplistIndex* skiplistIndex,
-                                                TRI_skiplist_iterator_interval_t* lInterval, 
-                                                TRI_skiplist_iterator_interval_t* rInterval, 
-                                                TRI_skiplist_iterator_interval_t* interval) {
-  int compareResult;
-  TRI_skiplist_node_t* lNode;
-  TRI_skiplist_node_t* rNode;
-
-  lNode = (TRI_skiplist_node_t*)(lInterval->_leftEndPoint);
-  rNode = (TRI_skiplist_node_t*)(rInterval->_leftEndPoint);
-    
-  if (lNode == TRI_EndNodeSkipList(skiplistIndex->skiplist.uniqueSkiplist) || lNode == NULL || 
-      rNode == TRI_EndNodeSkipList(skiplistIndex->skiplist.uniqueSkiplist) || rNode == NULL) {
-    return false;
-  }
-
-  if (lNode == TRI_StartNodeSkipList(skiplistIndex->skiplist.uniqueSkiplist)) {
-    compareResult = -1;
-  }
-  else if (rNode == TRI_StartNodeSkipList(skiplistIndex->skiplist.uniqueSkiplist)) {
-    compareResult = 1;
-  }  
-  else {
-    compareResult = skiplistIndex->skiplist.uniqueSkiplist->compareKeyElement(
-                                                skiplistIndex->skiplist.uniqueSkiplist, 
-                                                &(lNode->_element), &(rNode->_element), 0);
-  }
-  
-  if (compareResult < 1) {
-    interval->_leftEndPoint = rNode;
-  }
-  else {  
-    interval->_leftEndPoint = lNode;
-  }  
-
-
-  
-  lNode = (TRI_skiplist_node_t*)(lInterval->_rightEndPoint);
-  rNode = (TRI_skiplist_node_t*)(rInterval->_rightEndPoint);
-  
-  if (lNode == TRI_EndNodeSkipList(skiplistIndex->skiplist.uniqueSkiplist)) {
-    compareResult = 1;
-  }
-  else if (rNode == TRI_EndNodeSkipList(skiplistIndex->skiplist.uniqueSkiplist)) {
-    compareResult = -1;
-  }  
-  else {
-    compareResult = skiplistIndex->skiplist.uniqueSkiplist->compareKeyElement(
-                                              skiplistIndex->skiplist.uniqueSkiplist, 
-                                              &(lNode->_element), &(rNode->_element), 0);
-  }
-  
-  if (compareResult < 1) {
-    interval->_rightEndPoint = lNode;
-  }
-  else {  
-    interval->_rightEndPoint = rNode;
-  }  
-
-  return skiplistIndex_findHelperIntervalValid(skiplistIndex, interval); 
-}
-
-static bool skiplistIndex_findHelperIntervalValid(SkiplistIndex* skiplistIndex, TRI_skiplist_iterator_interval_t* interval) {
-  int compareResult;
-  TRI_skiplist_node_t* lNode;
-  TRI_skiplist_node_t* rNode;
-  
-  
-  if ((interval->_leftEndPoint == NULL) || (interval->_rightEndPoint == NULL)) {
-    return false;
-  }
-
-  if (interval->_leftEndPoint == interval->_rightEndPoint) {
-    return false;
-  }
-    
-  if ( (interval->_leftEndPoint  == TRI_StartNodeSkipList(skiplistIndex->skiplist.uniqueSkiplist)) || 
-       (interval->_rightEndPoint == TRI_EndNodeSkipList(skiplistIndex->skiplist.uniqueSkiplist)))  {
-    return true;
-  }
-  
-  lNode = (TRI_skiplist_node_t*)(interval->_leftEndPoint);
-  rNode = (TRI_skiplist_node_t*)(interval->_rightEndPoint);
-
-
-  compareResult = skiplistIndex->skiplist.uniqueSkiplist->compareKeyElement(
-                                              skiplistIndex->skiplist.uniqueSkiplist, 
-                                              &(lNode->_element), &(rNode->_element), 0);
-  return (compareResult == -1);                                              
-} 
-
-
-static void SkiplistIndex_findHelper(SkiplistIndex* skiplistIndex, 
-                                     TRI_vector_t* shapeList, 
-                                     TRI_sl_operator_t* slOperator,
-                                     TRI_vector_t* resultIntervalList) {
-                                 
-  SkiplistIndexElement        values;
-  TRI_vector_t                leftResult;
-  TRI_vector_t                rightResult;
-  TRI_sl_relation_operator_t* relationOperator;
-  TRI_sl_logical_operator_t*  logicalOperator;
-  TRI_skiplist_iterator_interval_t interval; 
-  TRI_skiplist_iterator_interval_t* tempLeftInterval; 
-  TRI_skiplist_iterator_interval_t* tempRightInterval; 
-  size_t j;
-  size_t i;
-  
-  TRI_InitVector(&(leftResult), sizeof(TRI_skiplist_iterator_interval_t));
-  TRI_InitVector(&(rightResult), sizeof(TRI_skiplist_iterator_interval_t));
-  
-  relationOperator  = (TRI_sl_relation_operator_t*)(slOperator);
-  logicalOperator   = (TRI_sl_logical_operator_t*)(slOperator);
-  
-  switch (slOperator->_type) {
-    case TRI_SL_EQ_OPERATOR:
-    case TRI_SL_LE_OPERATOR: 
-    case TRI_SL_LT_OPERATOR: 
-    case TRI_SL_GE_OPERATOR: 
-    case TRI_SL_GT_OPERATOR: 
-      values.fields     = relationOperator->_fields;
-      values.numFields  = relationOperator->_numFields;
-      values.collection = relationOperator->_collection;
-      values.data       = 0; // we do not have a document pointer
-    default: {
-      // must not access relationOperator->xxx if the operator is not a relational one
-      // otherwise we'll get invalid reads and the prog might crash
-    }
-  }
-  
-  switch (slOperator->_type) {
-
-    /*
-    case TRI_SL_OR_OPERATOR: {
-      SkiplistIndex_findHelper(skiplistIndex,shapeList,logicalOperator->_left,&leftResult); 
-      SkiplistIndex_findHelper(skiplistIndex,shapeList,logicalOperator->_right,&leftResult); 
-      i = 0;
-      while (i < leftResult._length - 1) {
-        tempLeftInterval  =  (TRI_skiplist_iterator_interval_t*) (TRI_AtVector(&leftResult, i));              
-        tempRightInterval =  (TRI_skiplist_iterator_interval_t*) (TRI_AtVector(&leftResult, i + 1));              
-        // if intervals intersect, optimise and start again
-      }
-      assert(0);
-    }
-    */
-    
-    case TRI_SL_AND_OPERATOR: {
-      SkiplistIndex_findHelper(skiplistIndex,shapeList,logicalOperator->_left,&leftResult); 
-      SkiplistIndex_findHelper(skiplistIndex,shapeList,logicalOperator->_right,&rightResult); 
-      
-      for (i = 0; i < leftResult._length; ++i) {
-        for (j = 0; j < rightResult._length; ++j) {
-          tempLeftInterval  =  (TRI_skiplist_iterator_interval_t*) (TRI_AtVector(&leftResult, i));    
-          tempRightInterval =  (TRI_skiplist_iterator_interval_t*) (TRI_AtVector(&rightResult, j));    
-          if (!skiplistIndex_findHelperIntervalIntersectionValid(skiplistIndex,tempLeftInterval, 
-                                                                 tempRightInterval, &interval)) {
-            continue;
-          }
-          TRI_PushBackVector(resultIntervalList,&interval);
-        }
-      }
-      TRI_DestroyVector(&leftResult);
-      TRI_DestroyVector(&rightResult);
-      return;
-    }
-
-    
-    case TRI_SL_EQ_OPERATOR: {
-      // ............................................................................
-      // The index is constructed from n fields and the client has sent us n values  
-      // ............................................................................
-      if (relationOperator->_numFields == shapeList->_length) {
-        interval._leftEndPoint  = TRI_LookupByKeySkipList(skiplistIndex->skiplist.uniqueSkiplist, &values); 
-        if (interval._leftEndPoint != NULL) {
-          interval._rightEndPoint = TRI_NextNodeSkipList (skiplistIndex->skiplist.uniqueSkiplist, interval._leftEndPoint);      
-          interval._leftEndPoint  = TRI_PrevNodeSkipList (skiplistIndex->skiplist.uniqueSkiplist, interval._leftEndPoint);      
-        }        
-      }  
-      // ............................................................................
-      // The index is constructed from n fields and the client has sent us m values  
-      // where m < n
-      // ............................................................................
-      else {
-        interval._leftEndPoint  = TRI_LeftLookupByKeySkipList(skiplistIndex->skiplist.uniqueSkiplist, &values); 
-        interval._rightEndPoint = TRI_RightLookupByKeySkipList(skiplistIndex->skiplist.uniqueSkiplist, &values); 
-      }      
-      
-      if (skiplistIndex_findHelperIntervalValid(skiplistIndex,&interval)) {
-        TRI_PushBackVector(resultIntervalList,&interval);
-      }
-      return;    
-    }
-    
-    case TRI_SL_LE_OPERATOR: {
-      interval._leftEndPoint  = TRI_StartNodeSkipList(skiplistIndex->skiplist.uniqueSkiplist);
-      interval._rightEndPoint = TRI_RightLookupByKeySkipList(skiplistIndex->skiplist.uniqueSkiplist, &values); 
-      if (skiplistIndex_findHelperIntervalValid(skiplistIndex,&interval)) {
-        TRI_PushBackVector(resultIntervalList,&interval);
-      }  
-      return;
-    }  
-    
-    
-    case TRI_SL_LT_OPERATOR: {
-      interval._leftEndPoint  = TRI_StartNodeSkipList(skiplistIndex->skiplist.uniqueSkiplist);
-      interval._rightEndPoint = TRI_LeftLookupByKeySkipList(skiplistIndex->skiplist.uniqueSkiplist, &values); 
-      if (interval._rightEndPoint != TRI_EndNodeSkipList(skiplistIndex->skiplist.uniqueSkiplist)) { 
-        interval._rightEndPoint = TRI_NextNodeSkipList (skiplistIndex->skiplist.uniqueSkiplist, interval._rightEndPoint);      
-      }      
-      if (skiplistIndex_findHelperIntervalValid(skiplistIndex,&interval)) {
-        TRI_PushBackVector(resultIntervalList,&interval);
-      }  
-      return;
-    }  
-    
-
-    case TRI_SL_GE_OPERATOR: {
-      interval._leftEndPoint  = TRI_LeftLookupByKeySkipList(skiplistIndex->skiplist.uniqueSkiplist, &values); 
-      interval._rightEndPoint = TRI_EndNodeSkipList(skiplistIndex->skiplist.uniqueSkiplist);
-      if (skiplistIndex_findHelperIntervalValid(skiplistIndex,&interval)) {
-        TRI_PushBackVector(resultIntervalList,&interval);
-      }  
-      return;
-    }  
-  
-  
-    case TRI_SL_GT_OPERATOR: {
-      interval._leftEndPoint = TRI_RightLookupByKeySkipList(skiplistIndex->skiplist.uniqueSkiplist, &values); 
-      interval._rightEndPoint = TRI_EndNodeSkipList(skiplistIndex->skiplist.uniqueSkiplist);
-      if (interval._leftEndPoint != TRI_StartNodeSkipList(skiplistIndex->skiplist.uniqueSkiplist)) {
-        interval._leftEndPoint = TRI_PrevNodeSkipList(skiplistIndex->skiplist.uniqueSkiplist, interval._leftEndPoint);      
-      }  
-      if (skiplistIndex_findHelperIntervalValid(skiplistIndex,&interval)) {
-        TRI_PushBackVector(resultIntervalList,&interval);
-      }  
-      return;
-    }  
-    
-    default: {
-      assert(0);
-    }
-    
-  } // end of switch statement
-
-  
-}
-
-TRI_skiplist_iterator_t* SkiplistIndex_find(SkiplistIndex* skiplistIndex, TRI_vector_t* shapeList, TRI_sl_operator_t* slOperator) {
-  TRI_skiplist_iterator_t*         results;
- 
-  results = TRI_Allocate(sizeof(TRI_skiplist_iterator_t));    
-  if (results == NULL) {
-    return NULL; // calling procedure needs to care when the iterator is null
-  }  
-  results->_index = skiplistIndex;
-  TRI_InitVector(&(results->_intervals), sizeof(TRI_skiplist_iterator_interval_t));
-  results->_currentInterval = 0;
-  results->_cursor          = NULL;
-  results->_hasNext         = SkiplistHasNextIterationCallback;
-  results->_next            = SkiplistNextIterationCallback;
-  results->_nexts           = SkiplistNextsIterationCallback;
-  results->_hasPrev         = SkiplistHasPrevIterationCallback;
-  results->_prev            = SkiplistPrevIterationCallback;
-  results->_prevs           = SkiplistPrevsIterationCallback;
-  
-  SkiplistIndex_findHelper(skiplistIndex, shapeList, slOperator, &(results->_intervals));
-  
-  return results;
-}
-
-
-
-//////////////////////////////////////////////////////////////////////////////////
-/// @brief alias for addIndex 
-//////////////////////////////////////////////////////////////////////////////////
-
-int SkiplistIndex_insert(SkiplistIndex* skiplistIndex, SkiplistIndexElement* element) {
-  return SkiplistIndex_add(skiplistIndex,element);
-} 
-
-
-
-//////////////////////////////////////////////////////////////////////////////////
-/// @brief removes an entry from the skip list
-//////////////////////////////////////////////////////////////////////////////////
-
-int SkiplistIndex_remove(SkiplistIndex* skiplistIndex, SkiplistIndexElement* element) {
-  int result;
-  result = TRI_RemoveElementSkipList(skiplistIndex->skiplist.uniqueSkiplist, element, NULL); 
-  return result;
-}
-
-
-
-//////////////////////////////////////////////////////////////////////////////////
-/// @brief updates a skiplist entry
-//////////////////////////////////////////////////////////////////////////////////
-
-bool SkiplistIndex_update(SkiplistIndex* skiplistIndex, const SkiplistIndexElement* beforeElement, const SkiplistIndexElement* afterElement) {
-  // updates an entry in the skip list, first removes beforeElement, 
-  // then adds the afterElement -- should never be called here
-  // call SkiplistIndex_remove first and then SkiplistIndex_add
-  assert(false);
-}
-
-
-
-
-
-
-
-//------------------------------------------------------------------------------
-//------------------------------------------------------------------------------
-// Multi-skiplist non-unique skiplist indexes
-//------------------------------------------------------------------------------
-//------------------------------------------------------------------------------
-
-
-//------------------------------------------------------------------------------
-// Private methods
-//------------------------------------------------------------------------------
-
-
-
-
-
-
-//------------------------------------------------------------------------------
-// Public Methods Non-Unique Muilti Skiplists
-//------------------------------------------------------------------------------
-
-
-
-
-
-
-////////////////////////////////////////////////////////////////////////////////
-/// @brief creates a new non-uniqe (allows duplicates) multi skiplist
-////////////////////////////////////////////////////////////////////////////////
-
-SkiplistIndex* MultiSkiplistIndex_new() {
-  SkiplistIndex* skiplistIndex;
-
-  skiplistIndex = TRI_Allocate(sizeof(SkiplistIndex));
-  if (skiplistIndex == NULL) {
-    return NULL;
-  }
-
-  skiplistIndex->unique = false;
-  skiplistIndex->skiplist.nonUniqueSkiplist = TRI_Allocate(sizeof(TRI_skiplist_multi_t));
-  if (skiplistIndex->skiplist.nonUniqueSkiplist == NULL) {
-    TRI_Free(skiplistIndex);
-    return NULL;
-  }    
-    
-  TRI_InitSkipListMulti(skiplistIndex->skiplist.nonUniqueSkiplist,
-                        sizeof(SkiplistIndexElement),
-                        NULL, NULL, NULL,TRI_SKIPLIST_PROB_HALF, 40);
-  /*                        
-  TRI_InitSkipListMulti(skiplistIndex->skiplist.nonUniqueSkiplist,
-                        sizeof(SkiplistIndexElement),
-                        MultiCompareElementElement,
-                        MultiCompareKeyElement, 
-                        MultiEqualElementElement,
-                        TRI_SKIPLIST_PROB_HALF, 40);
-  */                   
-  return skiplistIndex;
-}
-
-
-
-////////////////////////////////////////////////////////////////////////////////
-/// @brief adds (inserts) a data element into a multi skiplist
-////////////////////////////////////////////////////////////////////////////////
-
-
-int MultiSkiplistIndex_add(SkiplistIndex* skiplistIndex, SkiplistIndexElement* element) {
-  int result;
-  result = TRI_InsertElementSkipListMulti(skiplistIndex->skiplist.nonUniqueSkiplist, element, false);  
-  return result;
-}
-
-
-
-//////////////////////////////////////////////////////////////////////////////////
-/// @brief Locates one or more ranges within the unique skiplist and returns iterator
-//////////////////////////////////////////////////////////////////////////////////
-/*
-static void debugElementMulti(SkiplistIndex* skiplistIndex, TRI_skiplist_node_t* node) {
-  size_t numFields;
-  SkiplistIndexElement* element = (SkiplistIndexElement*)(&(node->_element));
-  TRI_shaper_t* shaper;
-  size_t j;
-  
-  if (node == NULL) {
-    printf("%s:%u:node null\n",__FILE__,__LINE__);
-    return;
-  }    
-  
-  if (node == TRI_StartNodeSkipListMulti(skiplistIndex->skiplist.nonUniqueSkiplist)) {
-    printf("%s:%u:start node\n",__FILE__,__LINE__);
-  }
-  
-  if (node == TRI_EndNodeSkipListMulti(skiplistIndex->skiplist.nonUniqueSkiplist)) {
-    printf("%s:%u:end node\n",__FILE__,__LINE__);
-  }
-  
-  if (element == NULL) {
-    printf("%s:%u:element null\n",__FILE__,__LINE__);
-    return;
-  }    
-  
-  numFields = element->numFields;
-  shaper    = ((TRI_doc_collection_t*)(element->collection))->_shaper;
-  
-  for (j = 0; j < numFields; j++) {
-    printf("%s:%u:!!!:%f:%lu\n",__FILE__,__LINE__,
-      *((double*)((j + element->fields)->_data.data)),
-      (long unsigned int)(element->data) );
-  }
-  return;
-}
-*/
-
-static bool multiSkiplistIndex_findHelperIntervalIntersectionValid(SkiplistIndex* skiplistIndex,
-                                                TRI_skiplist_iterator_interval_t* lInterval, 
-                                                TRI_skiplist_iterator_interval_t* rInterval, 
-                                                TRI_skiplist_iterator_interval_t* interval) {
-  int compareResult;
-  TRI_skiplist_node_t* lNode;
-  TRI_skiplist_node_t* rNode;
-
-  lNode = (TRI_skiplist_node_t*)(lInterval->_leftEndPoint);
-  rNode = (TRI_skiplist_node_t*)(rInterval->_leftEndPoint);
-    
-  if (lNode == TRI_EndNodeSkipListMulti(skiplistIndex->skiplist.nonUniqueSkiplist) || lNode == NULL || 
-      rNode == TRI_EndNodeSkipListMulti(skiplistIndex->skiplist.nonUniqueSkiplist) || rNode == NULL) {
-    return false;
-  }
-
-  if (lNode == TRI_StartNodeSkipListMulti(skiplistIndex->skiplist.nonUniqueSkiplist)) {
-    compareResult = -1;
-  }
-  else if (rNode == TRI_StartNodeSkipListMulti(skiplistIndex->skiplist.nonUniqueSkiplist)) {
-    compareResult = 1;
-  }  
-  else {
-    compareResult = skiplistIndex->skiplist.nonUniqueSkiplist->compareKeyElement(
-                                                skiplistIndex->skiplist.nonUniqueSkiplist, 
-                                                &(lNode->_element), &(rNode->_element), 0);
-  }
-  
-  if (compareResult < 1) {
-    interval->_leftEndPoint = rNode;
-  }
-  else {  
-    interval->_leftEndPoint = lNode;
-  }  
-
-
-  
-  lNode = (TRI_skiplist_node_t*)(lInterval->_rightEndPoint);
-  rNode = (TRI_skiplist_node_t*)(rInterval->_rightEndPoint);
-  
-  if (lNode == TRI_EndNodeSkipListMulti(skiplistIndex->skiplist.nonUniqueSkiplist)) {
-    compareResult = 1;
-  }
-  else if (rNode == TRI_EndNodeSkipListMulti(skiplistIndex->skiplist.nonUniqueSkiplist)) {
-    compareResult = -1;
-  }  
-  else {
-    compareResult = skiplistIndex->skiplist.nonUniqueSkiplist->compareKeyElement(
-                                              skiplistIndex->skiplist.nonUniqueSkiplist, 
-                                              &(lNode->_element), &(rNode->_element), 0);
-  }
-  
-  if (compareResult < 1) {
-    interval->_rightEndPoint = lNode;
-  }
-  else {  
-    interval->_rightEndPoint = rNode;
-  }  
-
-  return multiSkiplistIndex_findHelperIntervalValid(skiplistIndex, interval); 
-}
-
-
-
-static bool multiSkiplistIndex_findHelperIntervalValid(SkiplistIndex* skiplistIndex, TRI_skiplist_iterator_interval_t* interval) {
-  int compareResult;
-  TRI_skiplist_node_t* lNode;
-  TRI_skiplist_node_t* rNode;
-  
-  
-  if ((interval->_leftEndPoint == NULL) || (interval->_rightEndPoint == NULL)) {
-    return 0;
-  }
-
-  if (interval->_leftEndPoint == interval->_rightEndPoint) {
-    return 0;
-  }
-    
-  if ( (interval->_leftEndPoint  == TRI_StartNodeSkipListMulti(skiplistIndex->skiplist.nonUniqueSkiplist)) || 
-       (interval->_rightEndPoint == TRI_EndNodeSkipListMulti(skiplistIndex->skiplist.nonUniqueSkiplist)))  {
-    return -1;
-  }
-  
-  lNode = (TRI_skiplist_node_t*)(interval->_leftEndPoint);
-  rNode = (TRI_skiplist_node_t*)(interval->_rightEndPoint);
-
-
-  compareResult = skiplistIndex->skiplist.nonUniqueSkiplist->compareKeyElement(
-                                              skiplistIndex->skiplist.nonUniqueSkiplist, 
-                                              &(lNode->_element), &(rNode->_element), 0);
-  return (compareResult == -1);  
-} 
-
-
-
-static void MultiSkiplistIndex_findHelper(SkiplistIndex* skiplistIndex, 
-                                          TRI_vector_t* shapeList, 
-                                          TRI_sl_operator_t* slOperator,
-                                          TRI_vector_t* resultIntervalList) {
-                                 
-  SkiplistIndexElement        values;
-  TRI_vector_t                leftResult;
-  TRI_vector_t                rightResult;
-  TRI_sl_relation_operator_t* relationOperator;
-  TRI_sl_logical_operator_t*  logicalOperator;
-  TRI_skiplist_iterator_interval_t interval; 
-  TRI_skiplist_iterator_interval_t* tempLeftInterval; 
-  TRI_skiplist_iterator_interval_t* tempRightInterval; 
-  size_t j;
-  size_t i;
-  
-  TRI_InitVector(&(leftResult), sizeof(TRI_skiplist_iterator_interval_t));
-  TRI_InitVector(&(rightResult), sizeof(TRI_skiplist_iterator_interval_t));
-  
-  logicalOperator   = (TRI_sl_logical_operator_t*)(slOperator);
-  relationOperator  = (TRI_sl_relation_operator_t*)(slOperator);
-
-  switch (slOperator->_type) {
-    case TRI_SL_EQ_OPERATOR:
-    case TRI_SL_LE_OPERATOR: 
-    case TRI_SL_LT_OPERATOR: 
-    case TRI_SL_GE_OPERATOR: 
-    case TRI_SL_GT_OPERATOR: 
-      values.fields     = relationOperator->_fields;
-      values.numFields  = relationOperator->_numFields;
-      values.collection = relationOperator->_collection;
-      values.data       = 0; // no document pointer available 
-    default: {
-      // must not access relationOperator->xxx if the operator is not a relational one
-      // otherwise we'll get invalid reads and the prog might crash
-    }
-  }
-  
-  switch (slOperator->_type) {
-
-    /*
-    case TRI_SL_OR_OPERATOR: {
-      todo
-    }
-    */
-    
-    case TRI_SL_AND_OPERATOR: {
-      MultiSkiplistIndex_findHelper(skiplistIndex,shapeList,logicalOperator->_left,&leftResult); 
-      MultiSkiplistIndex_findHelper(skiplistIndex,shapeList,logicalOperator->_right,&rightResult); 
-      
-      for (i = 0; i < leftResult._length; ++i) {
-        for (j = 0; j < rightResult._length; ++j) {
-          tempLeftInterval  =  (TRI_skiplist_iterator_interval_t*) (TRI_AtVector(&leftResult, i));    
-          tempRightInterval =  (TRI_skiplist_iterator_interval_t*) (TRI_AtVector(&rightResult, j));    
-          if (!multiSkiplistIndex_findHelperIntervalIntersectionValid(skiplistIndex,tempLeftInterval, 
-                                                                      tempRightInterval, &interval)) {
-            continue;
-          }
-          TRI_PushBackVector(resultIntervalList,&interval);
-        }
-      }
-      TRI_DestroyVector(&leftResult);
-      TRI_DestroyVector(&rightResult);
-      return;
-    }
-
-    
-    case TRI_SL_EQ_OPERATOR: {
-      interval._leftEndPoint  = TRI_LeftLookupByKeySkipListMulti(skiplistIndex->skiplist.nonUniqueSkiplist, &values); 
-      interval._rightEndPoint = TRI_RightLookupByKeySkipListMulti(skiplistIndex->skiplist.nonUniqueSkiplist, &values); 
-      if (multiSkiplistIndex_findHelperIntervalValid(skiplistIndex,&interval)) {
-        TRI_PushBackVector(resultIntervalList,&interval);
-      }
-      return;    
-    }
-        
-    
-    case TRI_SL_LE_OPERATOR: {
-      interval._leftEndPoint  = TRI_StartNodeSkipListMulti(skiplistIndex->skiplist.nonUniqueSkiplist);
-      interval._rightEndPoint = TRI_RightLookupByKeySkipListMulti(skiplistIndex->skiplist.nonUniqueSkiplist, &values); 
-      if (multiSkiplistIndex_findHelperIntervalValid(skiplistIndex,&interval)) {
-        TRI_PushBackVector(resultIntervalList,&interval);
-      }
-      return;
-    }  
-    
-    
-    case TRI_SL_LT_OPERATOR: {
-      interval._leftEndPoint  = TRI_StartNodeSkipListMulti(skiplistIndex->skiplist.nonUniqueSkiplist);
-      interval._rightEndPoint = TRI_LeftLookupByKeySkipListMulti(skiplistIndex->skiplist.nonUniqueSkiplist, &values); 
-      if (interval._rightEndPoint != TRI_EndNodeSkipListMulti(skiplistIndex->skiplist.nonUniqueSkiplist)) {
-        interval._rightEndPoint = TRI_NextNodeSkipListMulti(skiplistIndex->skiplist.nonUniqueSkiplist, interval._rightEndPoint);      
-      }
-      if (multiSkiplistIndex_findHelperIntervalValid(skiplistIndex,&interval)) {
-        TRI_PushBackVector(resultIntervalList,&interval);
-      }      
-      return;
-    }  
-    
-
-    case TRI_SL_GE_OPERATOR: {
-      interval._leftEndPoint  = TRI_LeftLookupByKeySkipListMulti(skiplistIndex->skiplist.nonUniqueSkiplist, &values); 
-      interval._rightEndPoint = TRI_EndNodeSkipListMulti(skiplistIndex->skiplist.nonUniqueSkiplist);
-      if (multiSkiplistIndex_findHelperIntervalValid(skiplistIndex,&interval)) {
-        TRI_PushBackVector(resultIntervalList,&interval);
-      }
-      return;
-    }  
-  
-  
-    case TRI_SL_GT_OPERATOR: {
-      interval._leftEndPoint  = TRI_RightLookupByKeySkipListMulti(skiplistIndex->skiplist.nonUniqueSkiplist, &values); 
-      interval._rightEndPoint = TRI_EndNodeSkipListMulti(skiplistIndex->skiplist.nonUniqueSkiplist);
-      if (interval._leftEndPoint != TRI_StartNodeSkipListMulti(skiplistIndex->skiplist.nonUniqueSkiplist)) {
-        interval._leftEndPoint = TRI_PrevNodeSkipListMulti(skiplistIndex->skiplist.nonUniqueSkiplist, interval._leftEndPoint);      
-      }
-      if (multiSkiplistIndex_findHelperIntervalValid(skiplistIndex,&interval)) {
-        TRI_PushBackVector(resultIntervalList,&interval);
-      }      
-      return;
-    }  
-    
-    default: {
-      assert(0);
-    }
-    
-  } // end of switch statement  
-}
-
-
-TRI_skiplist_iterator_t* MultiSkiplistIndex_find(SkiplistIndex* skiplistIndex, TRI_vector_t* shapeList, TRI_sl_operator_t* slOperator) {
-  TRI_skiplist_iterator_t* results;
- 
-  results = TRI_Allocate(sizeof(TRI_skiplist_iterator_t));    
-  if (results == NULL) {
-    return NULL;
-  }  
-  results->_index = skiplistIndex;
-  TRI_InitVector(&(results->_intervals), sizeof(TRI_skiplist_iterator_interval_t));
-  results->_currentInterval = 0;
-  results->_cursor          = NULL;
-  results->_hasNext         = SkiplistHasNextIterationCallback;
-  results->_next            = SkiplistNextIterationCallback;
-  results->_nexts           = SkiplistNextsIterationCallback;
-  results->_hasPrev         = SkiplistHasPrevIterationCallback;
-  results->_prev            = SkiplistPrevIterationCallback;
-  results->_prevs           = SkiplistPrevsIterationCallback;
-  
-  MultiSkiplistIndex_findHelper(skiplistIndex, shapeList, slOperator, &(results->_intervals));
-    
-  return results;
-}
-
-
-
-//////////////////////////////////////////////////////////////////////////////////
-/// @brief alias for addIndex 
-//////////////////////////////////////////////////////////////////////////////////
-
-int MultiSkiplistIndex_insert(SkiplistIndex* skiplistIndex, SkiplistIndexElement* element) {
-  return MultiSkiplistIndex_add(skiplistIndex,element);
-} 
-
-
-//////////////////////////////////////////////////////////////////////////////////
-/// @brief removes an entry from the skiplist
-//////////////////////////////////////////////////////////////////////////////////
-
-int MultiSkiplistIndex_remove(SkiplistIndex* skiplistIndex, SkiplistIndexElement* element) {
-  int result;
-  result = TRI_RemoveElementSkipListMulti(skiplistIndex->skiplist.nonUniqueSkiplist, element, NULL); 
-  return result;
-}
-
-
-
-//////////////////////////////////////////////////////////////////////////////////
-/// @brief updates and entry in a multi skiplist
-//////////////////////////////////////////////////////////////////////////////////
-
-bool MultiSkiplistIndex_update(SkiplistIndex* skiplistIndex, SkiplistIndexElement* beforeElement, SkiplistIndexElement* afterElement) {
-  assert(false); // should never be called directly
-}
-
-
-
-////////////////////////////////////////////////////////////////////////////////
-/// @}
-////////////////////////////////////////////////////////////////////////////////
-
-// Local Variables:
-// mode: outline-minor
-// outline-regexp: "^\\(/// @brief\\|/// {@inheritDoc}\\|/// @addtogroup\\|// --SECTION--\\|/// @\\}\\)"
-// End:
-
->>>>>>> 5aae1ea6
