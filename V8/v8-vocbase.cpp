--- conflicted
+++ resolved
@@ -426,11 +426,11 @@
 /// @brief converts argument strings to TRI_vector_pointer_t
 ////////////////////////////////////////////////////////////////////////////////
 
-int VectorPointerFromArguments (v8::Arguments const& argv,
-                                TRI_vector_pointer_t* result,
-                                size_t start,
-                                size_t end,
-                                string& error) {
+int FillVectorPointerFromArguments (v8::Arguments const& argv,
+                                    TRI_vector_pointer_t* result,
+                                    size_t start,
+                                    size_t end,
+                                    string& error) {
 
   // ...........................................................................
   // convert the arguments into a "C" string and stuff them into a vector
@@ -531,7 +531,7 @@
   TRI_vector_pointer_t attributes;
   TRI_InitVectorPointer(&attributes, TRI_CORE_MEM_ZONE);
   
-  int res = VectorPointerFromArguments(argv, &attributes, 0, argv.Length(), errorString);
+  int res = FillVectorPointerFromArguments(argv, &attributes, 0, argv.Length(), errorString);
 
   // .............................................................................
   // Some sort of error occurred -- display error message and abort index creation
@@ -2761,8 +2761,6 @@
   bool doCount = false;
   if (argv.Length() > 2) {
     doCount = TRI_ObjectToBoolean(argv[2]);
-<<<<<<< HEAD
-=======
   }
 
   // maximum number of results to return at once
@@ -2923,1103 +2921,6 @@
 ////////////////////////////////////////////////////////////////////////////////
 
 // -----------------------------------------------------------------------------
-// --SECTION--                                            AVOCADO QUERY LANGUAGE
-// -----------------------------------------------------------------------------
-
-// -----------------------------------------------------------------------------
-// --SECTION--                                              javascript functions
-// -----------------------------------------------------------------------------
-
-////////////////////////////////////////////////////////////////////////////////
-/// @addtogroup VocBase
-/// @{
-////////////////////////////////////////////////////////////////////////////////
-
-////////////////////////////////////////////////////////////////////////////////
-/// @brief constructs a new constant where clause using a boolean - DEPRECATED
-////////////////////////////////////////////////////////////////////////////////
-
-static v8::Handle<v8::Value> JS_WhereBooleanAql (v8::Arguments const& argv) {
-  v8::HandleScope scope;
-
-  if (argv.Length() != 1) {
-    return scope.Close(v8::ThrowException(v8::String::New("usage: whereConstant(<boolean>)")));
-  }
-
-  // extract the where clause
-  v8::Handle<v8::Value> whereArg = argv[0];
-  TRI_qry_where_t* where = 0;
-
-  where = TRI_CreateQueryWhereBoolean(TRI_ObjectToBoolean(whereArg));
-
-  // wrap it up
-  return scope.Close(WrapWhere(where));
-}
-
-////////////////////////////////////////////////////////////////////////////////
-/// @brief constructs a new where clause from JavaScript - DEPRECATED
-////////////////////////////////////////////////////////////////////////////////
-
-static v8::Handle<v8::Value> JS_WhereGeneralAql (v8::Arguments const& argv) {
-  v8::HandleScope scope;
-
-  if (argv.Length() != 1) {
-    return scope.Close(v8::ThrowException(v8::String::New("usage: whereGeneral(<where>)")));
-  }
-
-  // extract the where clause
-  v8::Handle<v8::Value> whereArg = argv[0];
-  TRI_qry_where_t* where = 0;
-
-  string cmd = TRI_ObjectToString(whereArg);
-
-  if (cmd.empty()) {
-    return scope.Close(v8::ThrowException(v8::String::New("<where> must be a valid expression")));
-  }
-
-  where = TRI_CreateQueryWhereGeneral(cmd.c_str());
-
-  // wrap it up
-  return scope.Close(WrapWhere(where));
-}
-
-////////////////////////////////////////////////////////////////////////////////
-/// @brief constructs a new constant where clause for primary index - DEPRECATED
-////////////////////////////////////////////////////////////////////////////////
-
-static v8::Handle<v8::Value> JS_WherePrimaryConstAql (v8::Arguments const& argv) {
-  v8::HandleScope scope;
-
-  if (argv.Length() != 1) {
-    return scope.Close(v8::ThrowException(v8::String::New("usage: wherePrimaryConst(<document-handle>)")));
-  }
-
-  // extract the document handle
-  TRI_voc_cid_t cid = 0;
-  TRI_voc_did_t did = 0;
-  bool ok = IsDocumentHandle(argv[0], cid, did);
-
-  if (! ok) {
-    return scope.Close(v8::ThrowException(v8::String::New("expecting a <document-handle>")));
-  }
-
-  // build document hash access
-  TRI_qry_where_t* where = TRI_CreateQueryWherePrimaryConstant(did);
-
-  // wrap it up
-  return scope.Close(WrapWhere(where));
-}
-
-
-////////////////////////////////////////////////////////////////////////////////
-/// @brief DEPRECATED
-////////////////////////////////////////////////////////////////////////////////
-
-static v8::Handle<v8::Value> JS_WhereHashConstAql (const v8::Arguments& argv) {
-  v8::HandleScope scope;
-  TRI_json_t* parameterList;
-
-  if (argv.Length() < 2) {
-    return scope.Close(v8::ThrowException(v8::String::New("usage: AQL_WHERE_HASH_CONST(<index-identifier>, <value 1>, <value 2>,..., <value n>)")));
-  }
-
-  
-  // ..........................................................................
-  // check that the first parameter sent is a double value
-  // ..........................................................................
-  bool inValidType = true;
-  TRI_idx_iid_t iid = TRI_ObjectToDouble(argv[0], inValidType); 
-  
-  if (inValidType || iid == 0) {
-    return scope.Close(v8::ThrowException(v8::String::New("<index-identifier> must be an positive integer")));       
-  }  
-
-
-  // ..........................................................................
-  // Store the index field parameters in a json object 
-  // ..........................................................................
-  parameterList = TRI_CreateListJson(TRI_UNKNOWN_MEM_ZONE);
-  if (!parameterList) {
-    return scope.Close(v8::ThrowException(v8::String::New("out of memory")));
-  }
-
-  for (int j = 1; j < argv.Length(); ++j) {  
-    v8::Handle<v8::Value> parameter = argv[j];
-    TRI_json_t* jsonParameter = TRI_JsonObject(parameter);
-
-    if (jsonParameter == 0) { // NOT the null json value! 
-      return scope.Close(v8::ThrowException(v8::String::New("type value not currently supported for hash index")));       
-    }
-    TRI_PushBackListJson(TRI_UNKNOWN_MEM_ZONE, parameterList, jsonParameter);
-    
-    /*
-    if (parameter->IsBoolean() ) {
-      v8::Handle<v8::Boolean> booleanParameter = parameter->ToBoolean();
-      TRI_PushBackListJson(parameterList, TRI_CreateBooleanJson(booleanParameter->Value() ));
-    }    
-    else if ( parameter->IsNumber() ) {
-      v8::Handle<v8::Number> numberParameter = parameter->ToNumber();
-      TRI_PushBackListJson(parameterList, TRI_CreateNumberJson(numberParameter->Value() ));
-    }
-    else if ( parameter->IsString() ) {
-      v8::Handle<v8::String>  stringParameter= parameter->ToString();
-      v8::String::Utf8Value str(stringParameter);
-      TRI_PushBackListJson(parameterList, TRI_CreateStringCopyJson(*str));
-    }
-    else if ( parameter->IsArray() ) {
-      v8::Handle<v8::Array> arrayParameter = v8::Handle<v8::Array>(v8::Array::Cast(*parameter));
-    }
-    else {
-      return scope.Close(v8::ThrowException(v8::String::New("type value not currently supported for hash index")));       
-    }
-    */
-  }
-  
-
-  // build document hash access
-  TRI_qry_where_t* where = TRI_CreateQueryWhereHashConstant(iid, parameterList);
-
-  // wrap it up
-  return scope.Close(WrapWhere(where));
-  
-}
-
-
-////////////////////////////////////////////////////////////////////////////////
-/// @brief DEPRECATED
-////////////////////////////////////////////////////////////////////////////////
-
-static v8::Handle<v8::Value> JS_WherePQConstAql (const v8::Arguments& argv) {
-  v8::HandleScope scope;
-  TRI_json_t* parameterList;
-
-  if (argv.Length() > 2 ||  argv.Length() == 0) {
-    return scope.Close(v8::ThrowException(v8::String::New("usage: AQL_WHERE_PQ_CONST(<index-identifier> {,<value 1>})")));
-  }
-
-  
-  // ..........................................................................
-  // check that the first parameter sent is a double value -- the index id
-  // ..........................................................................
-  
-  bool inValidType = true;
-  TRI_idx_iid_t iid = TRI_ObjectToDouble(argv[0], inValidType); 
-  
-  if (inValidType || iid == 0) {
-    return scope.Close(v8::ThrowException(v8::String::New("<index-identifier> must be an positive integer")));       
-  }  
-
-
-  // ..........................................................................
-  // Store the index field parameters in a json object -- there is only one
-  // possible parameter to be sent - the number of top documents to query.
-  // ..........................................................................
-  
-  parameterList = TRI_CreateListJson(TRI_UNKNOWN_MEM_ZONE);
-  if (!parameterList) {
-    return scope.Close(v8::ThrowException(v8::String::New("out of memory in JS_WherePQConstAql")));
-  }
-
-  
-  if (argv.Length() == 1) {
-    TRI_json_t* jsonParameter = TRI_CreateNumberJson(TRI_UNKNOWN_MEM_ZONE, 1);
-    if (jsonParameter == 0) { // failure of some sort
-      return scope.Close(v8::ThrowException(v8::String::New("internal error in JS_WherePQConstAql")));       
-    }
-    TRI_PushBackListJson(TRI_UNKNOWN_MEM_ZONE, parameterList, jsonParameter);
-  }
-  
-  else {
-    for (int j = 1; j < argv.Length(); ++j) {  
-      v8::Handle<v8::Value> parameter = argv[j];
-      TRI_json_t* jsonParameter = TRI_JsonObject(parameter);
-
-      if (jsonParameter == 0) { // NOT the null json value! 
-        return scope.Close(v8::ThrowException(v8::String::New("type value not currently supported for priority queue index")));       
-      }
-      TRI_PushBackListJson(TRI_UNKNOWN_MEM_ZONE, parameterList, jsonParameter);
-    }
-  }  
-
-  // build document priority queue access
-  TRI_qry_where_t* where = TRI_CreateQueryWherePQConstant(iid, parameterList);
-
-  // wrap it up
-  return scope.Close(WrapWhere(where));
-  
-}
-
-
-////////////////////////////////////////////////////////////////////////////////
-/// @brief DEPRECATED
-////////////////////////////////////////////////////////////////////////////////
-
-static v8::Handle<v8::Value> JS_WhereSkiplistConstAql (const v8::Arguments& argv) {
-  v8::HandleScope scope;
-  TRI_json_t* parameterList;
-  bool haveOperators;
-  TRI_qry_where_t* where;
-  
-  if (argv.Length() < 2) {
-    return scope.Close(v8::ThrowException(v8::String::New("usage: AQL_WHERE_SL_CONST(<index-identifier>, <value 1>, <value 2>,..., <value n>)")));
-  }
-
-  
-  // ..........................................................................
-  // check that the first parameter sent is a double value
-  // ..........................................................................
-  bool inValidType = true;
-  TRI_idx_iid_t iid = TRI_ObjectToDouble(argv[0], inValidType); 
-  if (inValidType || iid == 0) {
-    return scope.Close(v8::ThrowException(v8::String::New("<index-identifier> must be an positive integer")));       
-  }  
-
-  // ..........................................................................
-  // Do we have logical/relational operators or just constants
-  // Only one or the other allowed
-  // ..........................................................................
-  haveOperators = false;
-  for (int j = 1; j < argv.Length(); ++j) {  
-    v8::Handle<v8::Value> parameter = argv[j];
-    v8::Handle<v8::Object> operatorObject = parameter->ToObject();
-    TRI_sl_operator_t* op  = TRI_UnwrapClass<TRI_sl_operator_t>(operatorObject, WRP_SL_OPERATOR_TYPE);
-    if (op == 0) {
-      if (!haveOperators) {
-        continue;
-      }
-      return scope.Close(v8::ThrowException(v8::String::New("either logical/relational operators or constants allowed, but not both")));
-    }
-    else {
-      if (!haveOperators) {
-        haveOperators = true;
-      }  
-    }
-  }  
-  
-  
-  // ..........................................................................
-  // We have a list of operators as parameters:
-  // If more than one operator, all of the operators will be anded.
-  // ..........................................................................  
-  if (haveOperators) {    
-    if (argv.Length() > 2) {  
-      TRI_sl_operator_t* leftOp = 0;
-      v8::Handle<v8::Value> leftParameter  = argv[1];
-      v8::Handle<v8::Object> leftObject    = leftParameter->ToObject();
-      leftOp  = TRI_UnwrapClass<TRI_sl_operator_t>(leftObject, WRP_SL_OPERATOR_TYPE);
-      if (leftOp == 0) {
-        return scope.Close(v8::ThrowException(v8::String::New("either logical/relational operators or constants allowed, but not both")));
-      }
-      
-      for (int j = 2; j < argv.Length(); ++j) {  
-        v8::Handle<v8::Value> rightParameter = argv[j];
-        v8::Handle<v8::Object> rightObject   = rightParameter->ToObject();
-        TRI_sl_operator_t* rightOp = TRI_UnwrapClass<TRI_sl_operator_t>(rightObject, WRP_SL_OPERATOR_TYPE);
-        if (rightOp == 0) {
-          TRI_FreeSLOperator(leftOp); 
-          return scope.Close(v8::ThrowException(v8::String::New("either logical/relational operators or constants allowed, but not both")));
-        }
-        TRI_sl_operator_t* tempAndOperator = CreateSLOperator(TRI_SL_AND_OPERATOR,leftOp, rightOp, 0, 0, 0, 2, 0);
-        leftOp = tempAndOperator;
-      }  
-      where = TRI_CreateQueryWhereSkiplistConstant(iid, leftOp);
-    }
-    else {
-      v8::Handle<v8::Value> parameter = argv[1];
-      v8::Handle<v8::Object> operatorObject = parameter->ToObject();
-      TRI_sl_operator_t* op  = TRI_UnwrapClass<TRI_sl_operator_t>(operatorObject, WRP_SL_OPERATOR_TYPE);      
-      where = TRI_CreateQueryWhereSkiplistConstant(iid, op);
-    }
-  }
-  
-  // ..............................................................................
-  // fallback: simple eq operator
-  // ..............................................................................
-  
-  else {
-    // ..........................................................................
-    // Store the index field parameters in a json object 
-    // ..........................................................................
-    parameterList = TRI_CreateListJson(TRI_UNKNOWN_MEM_ZONE);
-    if (!parameterList) {
-      return scope.Close(v8::ThrowException(v8::String::New("out of memory")));
-    }
-
-    for (int j = 1; j < argv.Length(); ++j) {  
-      v8::Handle<v8::Value> parameter = argv[j];
-      TRI_json_t* jsonParameter = TRI_JsonObject(parameter);
-
-      if (jsonParameter == 0) { // NOT the null json value! 
-        return scope.Close(v8::ThrowException(v8::String::New("type value not currently supported for skiplist index")));       
-      }
-      TRI_PushBackListJson(TRI_UNKNOWN_MEM_ZONE, parameterList, jsonParameter);
-    }
-    TRI_sl_operator_t* eqOperator = CreateSLOperator(TRI_SL_EQ_OPERATOR,0, 0, parameterList, 0, 0, 
-                                                     parameterList->_value._objects._length, 0);
-    where = TRI_CreateQueryWhereSkiplistConstant(iid, eqOperator);
-  }
-
-  if (where == 0) {
-    return scope.Close(v8::ThrowException(v8::String::New("Error detected in where statement")));
-  }  
-  
-  // wrap it up
-  return scope.Close(WrapWhere(where));  
-}
-
-////////////////////////////////////////////////////////////////////////////////
-/// @brief constructs a new constant where clause for geo index - DEPRECATED
-////////////////////////////////////////////////////////////////////////////////
-
-static v8::Handle<v8::Value> JS_WhereWithinConstAql (v8::Arguments const& argv) {
-  v8::HandleScope scope;
-
-  char* nameDistance;
-
-  if (argv.Length() == 4) {
-    nameDistance = 0;
-  }
-  else if (argv.Length() == 5) {
-    v8::String::Utf8Value name(argv[4]);
-
-    if (*name == 0) {
-      return scope.Close(v8::ThrowException(v8::String::New("<distance> must be an attribute name")));
-    }
-
-    nameDistance = TRI_DuplicateString(*name);
-  }
-  else {
-    return scope.Close(v8::ThrowException(v8::String::New("usage: whereWithinConst(<index-identifier>, <latitude>, <longitude>, <radius>[, <distance>])")));
-  }
-
-  // extract the document handle
-  TRI_idx_iid_t iid = TRI_ObjectToDouble(argv[0]);
-  double latitude = TRI_ObjectToDouble(argv[1]);
-  double longitude = TRI_ObjectToDouble(argv[2]);
-  double radius = TRI_ObjectToDouble(argv[3]);
-
-  // build document hash access
-  TRI_qry_where_t* where = TRI_CreateQueryWhereWithinConstant(iid, nameDistance, latitude, longitude, radius);
-
-  if (nameDistance != 0) {
-    TRI_FreeString(TRI_UNKNOWN_MEM_ZONE, nameDistance);
-  }
-
-  // wrap it up
-  return scope.Close(WrapWhere(where));
-}
-
-////////////////////////////////////////////////////////////////////////////////
-/// @brief constructs a new query from given parts - DEPRECATED
-////////////////////////////////////////////////////////////////////////////////
-
-static v8::Handle<v8::Value> JS_HashSelectAql (v8::Arguments const& argv) {
-  v8::HandleScope scope;
-
-  if (argv.Length() != 2) {
-    return scope.Close(v8::ThrowException(v8::String::New("usage: AQL_SELECT(collection, where)")));
-  }
-
-  // ...........................................................................
-  // extract the primary collection
-  // ...........................................................................
-
-  v8::Handle<v8::Value> collectionArg = argv[0];
-
-  if (! collectionArg->IsObject()) {
-    return scope.Close(v8::ThrowException(v8::String::New("expecting a COLLECTION as second argument")));
-  }
-  v8::Handle<v8::Object> collectionObj = collectionArg->ToObject();
-
-  v8::Handle<v8::Object> err;
-  const TRI_vocbase_col_t* collection = UseCollection(collectionObj, &err);
-
-  if (collection == 0) {
-    return scope.Close(v8::ThrowException(err));
-  }
-  
-  // ...........................................................................
-  // Extract there hash where clause
-  // ...........................................................................
-
-  v8::Handle<v8::Value> whereArg = argv[1];
-
-  if (whereArg->IsNull()) {
-    ReleaseCollection(collection);
-    return scope.Close(v8::ThrowException(v8::String::New("expecting a WHERE object as third argument")));
-  }
-
-  TRI_qry_where_t* where = 0;
-  v8::Handle<v8::Object> whereObj = whereArg->ToObject();
-  where = TRI_UnwrapClass<TRI_qry_where_t>(whereObj, WRP_QRY_WHERE_TYPE);
-
-  if (where == 0) {
-    ReleaseCollection(collection);
-    return scope.Close(v8::ThrowException(v8::String::New("corrupted WHERE")));
-  }
-
-  // ...........................................................................
-  // Create the hash query 
-  // ...........................................................................
-
-  TRI_query_t* query = TRI_CreateHashQuery(where, collection->_collection); 
-
-  if (!query) {
-    ReleaseCollection(collection);
-    return scope.Close(v8::ThrowException(v8::String::New("could not create query object")));
-  }
-
-  // ...........................................................................
-  // wrap it up
-  // ...........................................................................
-
-  ReleaseCollection(collection);
-  return scope.Close(WrapQuery(query));
-}
-
-
-
-
-
-static v8::Handle<v8::Value> JS_PQSelectAql (v8::Arguments const& argv) {
-  v8::HandleScope scope;
-
-  if (argv.Length() != 2) {
-    return scope.Close(v8::ThrowException(v8::String::New("usage: AQL_PQ_SELECT(collection, where)")));
-  }
-
-  // ...........................................................................
-  // extract the primary collection
-  // ...........................................................................
-  v8::Handle<v8::Value> collectionArg = argv[0];
-  if (! collectionArg->IsObject()) {
-    return scope.Close(v8::ThrowException(v8::String::New("expecting a COLLECTION as first argument")));
-  }
-  v8::Handle<v8::Object> collectionObj = collectionArg->ToObject();
-
-  v8::Handle<v8::Object> err;
-  const TRI_vocbase_col_t* collection = UseCollection(collectionObj, &err);
-
-  if (collection == 0) {
-    return scope.Close(v8::ThrowException(err));
-  }
-  
-  // ...........................................................................
-  // Extract the where clause
-  // ...........................................................................
-  v8::Handle<v8::Value> whereArg = argv[1];
-  TRI_qry_where_t* where = 0;
-  if (whereArg->IsNull()) {
-    ReleaseCollection(collection);
-    return scope.Close(v8::ThrowException(v8::String::New("expecting a WHERE object as second argument")));
-  }
-  v8::Handle<v8::Object> whereObj = whereArg->ToObject();
-  where = TRI_UnwrapClass<TRI_qry_where_t>(whereObj, WRP_QRY_WHERE_TYPE);
-  if (where == 0) {
-    ReleaseCollection(collection);
-    return scope.Close(v8::ThrowException(v8::String::New("corrupted WHERE")));
-  }
-    
-  // ...........................................................................
-  // Check the operators
-  // ...........................................................................
-  TRI_qry_where_priorityqueue_const_t* pqWhere = (TRI_qry_where_priorityqueue_const_t*)(where);
-  TRI_priorityqueue_index_t* idx               = (TRI_priorityqueue_index_t*)(TRI_LookupIndex(collection->_collection, pqWhere->_iid));
-  if (idx == 0) {
-    ReleaseCollection(collection);
-    return scope.Close(v8::ThrowException(v8::String::New("invalid index in where statement")));
-  }
-  
-  // ...........................................................................
-  // Create the skiplist query 
-  // ...........................................................................
-  TRI_query_t* query = TRI_CreatePriorityQueueQuery(where, collection->_collection); 
-  if (!query) {
-    ReleaseCollection(collection);
-    return scope.Close(v8::ThrowException(v8::String::New("could not create query object")));
-  }
-
-
-  // ...........................................................................
-  // wrap it up
-  // ...........................................................................
-
-  ReleaseCollection(collection);
-  return scope.Close(WrapQuery(query));
-}
-
-
-
-////////////////////////////////////////////////////////////////////////////////
-/// @brief constructs a new query from given parts - DEPRECATED
-////////////////////////////////////////////////////////////////////////////////
-
-static bool CheckWhereSkiplistOperators(size_t fieldCount, TRI_sl_operator_t* slOperator) {
-  TRI_sl_logical_operator_t*  logicalOperator;
-  TRI_sl_relation_operator_t* relationOperator;
-  bool ok = false;
-  
-  logicalOperator  = (TRI_sl_logical_operator_t*)(slOperator);
-  relationOperator = (TRI_sl_relation_operator_t*)(slOperator);
-  
-  switch (slOperator->_type) {
-    case TRI_SL_EQ_OPERATOR: 
-    case TRI_SL_NE_OPERATOR: 
-    case TRI_SL_LE_OPERATOR: 
-    case TRI_SL_LT_OPERATOR: 
-    case TRI_SL_GE_OPERATOR: 
-    case TRI_SL_GT_OPERATOR: 
-    {
-      ok = (relationOperator->_numFields <= fieldCount);
-      break;
-    }
-    case TRI_SL_AND_OPERATOR: 
-    case TRI_SL_OR_OPERATOR: 
-    {
-      ok = (CheckWhereSkiplistOperators(fieldCount,logicalOperator->_left) &&
-           CheckWhereSkiplistOperators(fieldCount,logicalOperator->_right));
-      break;           
-    }
-    case TRI_SL_NOT_OPERATOR: 
-    {
-      ok = (CheckWhereSkiplistOperators(fieldCount,logicalOperator->_left));
-      break;           
-    }
-  }
-  return ok;
-}
-
-static v8::Handle<v8::Value> JS_SkiplistSelectAql (v8::Arguments const& argv) {
-  v8::HandleScope scope;
-
-  if (argv.Length() != 2) {
-    return scope.Close(v8::ThrowException(v8::String::New("usage: AQL_SL_SELECT(collection, where)")));
-  }
-
-  // ...........................................................................
-  // extract the primary collection
-  // ...........................................................................
-  v8::Handle<v8::Value> collectionArg = argv[0];
-  if (! collectionArg->IsObject()) {
-    return scope.Close(v8::ThrowException(v8::String::New("expecting a COLLECTION as first argument")));
-  }
-  v8::Handle<v8::Object> collectionObj = collectionArg->ToObject();
-
-  v8::Handle<v8::Object> err;
-  const TRI_vocbase_col_t* collection = UseCollection(collectionObj, &err);
-
-  if (collection == 0) {
-    return scope.Close(v8::ThrowException(err));
-  }
-  
-  // ...........................................................................
-  // Extract the where clause
-  // ...........................................................................
-  v8::Handle<v8::Value> whereArg = argv[1];
-  TRI_qry_where_t* where = 0;
-  if (whereArg->IsNull()) {
-    ReleaseCollection(collection);
-    return scope.Close(v8::ThrowException(v8::String::New("expecting a WHERE object as second argument")));
-  }
-  v8::Handle<v8::Object> whereObj = whereArg->ToObject();
-  where = TRI_UnwrapClass<TRI_qry_where_t>(whereObj, WRP_QRY_WHERE_TYPE);
-  if (where == 0) {
-    ReleaseCollection(collection);
-    return scope.Close(v8::ThrowException(v8::String::New("corrupted WHERE")));
-  }
-    
-  // ...........................................................................
-  // Check the operators
-  // ...........................................................................
-  TRI_qry_where_skiplist_const_t* slWhere = (TRI_qry_where_skiplist_const_t*)(where);
-  TRI_skiplist_index_t* idx               = (TRI_skiplist_index_t*)(TRI_LookupIndex(collection->_collection, slWhere->_iid));
-  if (idx == 0) {
-    ReleaseCollection(collection);
-    return scope.Close(v8::ThrowException(v8::String::New("invalid index in where statement")));
-  }
-  if (! CheckWhereSkiplistOperators(idx->_paths._length, slWhere->_operator)) {
-    ReleaseCollection(collection);
-    return scope.Close(v8::ThrowException(v8::String::New("One or more operators has invalid number of attributes")));
-  }  
-  
-  // ...........................................................................
-  // Create the skiplist query 
-  // ...........................................................................
-  TRI_query_t* query = TRI_CreateSkiplistQuery(where, collection->_collection); 
-  if (!query) {
-    ReleaseCollection(collection);
-    return scope.Close(v8::ThrowException(v8::String::New("could not create query object")));
-  }
-
-  // ...........................................................................
-  // wrap it up
-  // ...........................................................................
-
-  ReleaseCollection(collection);
-  return scope.Close(WrapQuery(query));
-}
-
-////////////////////////////////////////////////////////////////////////////////
-// SKIP LIST OPERATOR functions
-////////////////////////////////////////////////////////////////////////////////
-
-static void WeakSLOperatorCallback(v8::Persistent<v8::Value> object, void* parameter) {
-  TRI_sl_operator_t* slOperator;
-  TRI_v8_global_t* v8g;
-
-  v8g         = (TRI_v8_global_t*) v8::Isolate::GetCurrent()->GetData();
-  slOperator  = (TRI_sl_operator_t*)(parameter);
-  
-  LOG_TRACE("weak-callback for query operators called");
-
-  // find the persistent handle 
-  v8::Persistent<v8::Value> persistent = v8g->JSOperators[slOperator];
-  
-  // remove it from the associative map
-  v8g->JSOperators.erase(slOperator);
-
-  // dispose and clear the persistent handle
-  persistent.Dispose();
-  persistent.Clear();
-
-  // and free the left and right operand -- depends on the type
-  TRI_FreeSLOperator(slOperator);
-}
-
-static v8::Handle<v8::Object> WrapSLOperator (TRI_sl_operator_t* slOperator) {
-  TRI_v8_global_t* v8g;
-
-  v8g = (TRI_v8_global_t*) v8::Isolate::GetCurrent()->GetData();
-
-  v8::Handle<v8::Object> operatorObject = v8g->SLOperatorTempl->NewInstance();
-  map< void*, v8::Persistent<v8::Value> >::iterator i = v8g->JSOperators.find(slOperator);
-
-  if (i == v8g->JSOperators.end()) {
-    v8::Persistent<v8::Value> persistent = v8::Persistent<v8::Value>::New(v8::External::New(slOperator));
-    operatorObject->SetInternalField(SLOT_CLASS_TYPE, v8::Integer::New(WRP_SL_OPERATOR_TYPE));
-    operatorObject->SetInternalField(SLOT_CLASS, persistent);
-    v8g->JSCursors[slOperator] = persistent;
-    persistent.MakeWeak(slOperator, WeakSLOperatorCallback);
-  }
-  else {
-    operatorObject->SetInternalField(SLOT_CLASS_TYPE, v8::Integer::New(WRP_SL_OPERATOR_TYPE));
-    operatorObject->SetInternalField(SLOT_CLASS, i->second);
-  }
-
-  return operatorObject;
-}
-
-static TRI_json_t* parametersToJson(v8::Arguments const& argv, int startPos, int endPos) {
-  TRI_json_t* result = TRI_CreateListJson(TRI_UNKNOWN_MEM_ZONE);
-  
-  if (result == 0) {
-    v8::ThrowException(v8::String::New("out of memory"));
-    return 0;
-  }
-
-  for (int j = startPos; j < endPos; ++j) {  
-    v8::Handle<v8::Value> parameter = argv[j];
-    TRI_json_t* jsonParameter = TRI_JsonObject(parameter);
-
-    if (jsonParameter == 0) { // NOT the null json value! 
-      v8::ThrowException(v8::String::New("type value not currently supported for skiplist index"));       
-      return 0;
-    }
-    TRI_PushBackListJson(TRI_UNKNOWN_MEM_ZONE, result, jsonParameter);
-  }
-  return result;
-}
-
-////////////////////////////////////////////////////////////////////////////////
-// Extracts one or more parameters which are values for the skip list index 
-// fields previously defined in the skip list index -- in the same order
-////////////////////////////////////////////////////////////////////////////////
-
-static v8::Handle<v8::Value> JS_Operator_AND (v8::Arguments const& argv) {
-  v8::HandleScope scope;
-  TRI_sl_logical_operator_t* logicalOperator;
-  
-  // ...........................................................................
-  // We expect a list of constant values in the order in which the skip list
-  // index has been defined. An unknown value can have a 0
-  // ...........................................................................  
-  if (argv.Length() != 2) {
-    return scope.Close(v8::ThrowException(v8::String::New("usage: AND(<value 1>, <value 2>)")));
-  }
-  
-  // ...........................................................................
-  // We expect a two parameters AND(<left operator>,<right operator>)
-  // ...........................................................................
-  v8::Handle<v8::Value> leftOperatorArg  = argv[0];
-  v8::Handle<v8::Value> rightOperatorArg = argv[1];
-  
-  if (leftOperatorArg->IsNull()) {    
-    return scope.Close(v8::ThrowException(v8::String::New("expecting a relational or logical operator as first argument")));
-  }
-  if (rightOperatorArg->IsNull()) {
-    return scope.Close(v8::ThrowException(v8::String::New("expecting a relational or logical operator as second argument")));
-  }
-
-
-  // ...........................................................................
-  // Extract the left and right operands from the context
-  // ...........................................................................
-  v8::Handle<v8::Object> leftOperatorObject  = leftOperatorArg->ToObject();
-  v8::Handle<v8::Object> rightOperatorObject = rightOperatorArg->ToObject();
-  TRI_sl_operator_t* leftOperator  = TRI_UnwrapClass<TRI_sl_operator_t>(leftOperatorObject, WRP_SL_OPERATOR_TYPE);
-  TRI_sl_operator_t* rightOperator = TRI_UnwrapClass<TRI_sl_operator_t>(rightOperatorObject, WRP_SL_OPERATOR_TYPE);  
-  if (leftOperator == 0 || rightOperator == 0) {
-    return scope.Close(v8::ThrowException(v8::String::New("corrupted AND, possibly invalid parameters")));
-  }
-
-  // ...........................................................................
-  // Allocate the storage for a logial (AND) operator and assign it that type
-  // ...........................................................................  
-  logicalOperator = (TRI_sl_logical_operator_t*)(CreateSLOperator(TRI_SL_AND_OPERATOR,
-                                                                  CopySLOperator(leftOperator),
-                                                                  CopySLOperator(rightOperator),0, 0, 0, 2, 0));
-  // ...........................................................................
-  // Wrap it up for later use and return.
-  // ...........................................................................
-  return scope.Close(WrapSLOperator(&(logicalOperator->_base)));
-}
-
-
-static v8::Handle<v8::Value> JS_Operator_OR (v8::Arguments const& argv) {
-  v8::HandleScope scope;
-  TRI_sl_logical_operator_t* logicalOperator;
-  
-  // ...........................................................................
-  // We expect a list of constant values in the order in which the skip list
-  // index has been defined. An unknown value can have a 0
-  // ...........................................................................  
-  if (argv.Length() != 2) {
-    return scope.Close(v8::ThrowException(v8::String::New("usage: OR(<value 1>, <value 2>)")));
-  }
-
-  
-  // ...........................................................................
-  // We expect a two parameters AND(<left operator>,<right operator>)
-  // ...........................................................................
-  v8::Handle<v8::Value> leftOperatorArg  = argv[0];
-  v8::Handle<v8::Value> rightOperatorArg = argv[1];
-  
-  if (leftOperatorArg->IsNull()) {
-    return scope.Close(v8::ThrowException(v8::String::New("expecting a relational or logical operator as first argument")));
-  }
-  if (rightOperatorArg->IsNull()) {
-    return scope.Close(v8::ThrowException(v8::String::New("expecting a relational or logical operator as second argument")));
-  }
-
-
-  
-  v8::Handle<v8::Object> leftOperatorObject  = leftOperatorArg->ToObject();
-  v8::Handle<v8::Object> rightOperatorObject = rightOperatorArg->ToObject();
-  TRI_sl_operator_t* leftOperator  = TRI_UnwrapClass<TRI_sl_operator_t>(leftOperatorObject, WRP_SL_OPERATOR_TYPE);
-  TRI_sl_operator_t* rightOperator = TRI_UnwrapClass<TRI_sl_operator_t>(rightOperatorObject, WRP_SL_OPERATOR_TYPE);
-  
-  if (leftOperator == 0 || rightOperator == 0) {
-    return scope.Close(v8::ThrowException(v8::String::New("corrupted OR, possibly invalid parameters")));
-  }
-  
-
-  // ...........................................................................
-  // Allocate the storage for a logial (AND) operator and assign it that type
-  // ...........................................................................  
-  logicalOperator = (TRI_sl_logical_operator_t*)(CreateSLOperator(TRI_SL_OR_OPERATOR,
-                                                                  CopySLOperator(leftOperator),
-                                                                  CopySLOperator(rightOperator),0, 0, 0, 2, 0));
-  
-  return scope.Close(WrapSLOperator(&(logicalOperator->_base)));
-}
-
-
-static v8::Handle<v8::Value> JS_Operator_EQ (v8::Arguments const& argv) {
-  v8::HandleScope scope;
-  TRI_sl_relation_operator_t* relationOperator;
-  TRI_json_t* parameters;
-  
-  // ...........................................................................
-  // We expect a list of constant values in the order in which the skip list
-  // index has been defined. An unknown value can have a 0
-  // ...........................................................................  
-  if (argv.Length() < 1) {
-    return scope.Close(v8::ThrowException(v8::String::New("usage: EQ(<value 1>, <value 2>,..., <value n>)")));
-  }
-
-  
-  // ...........................................................................
-  // We expect a two parameters EQ("a.b.c",23.32)
-  // the first parameter is the name of the field we wish to ensure equality 
-  // with the value of 23.32.
-  // ...........................................................................
-  
-  parameters = parametersToJson(argv,0,argv.Length());
-  if (parameters == 0) {
-    return scope.Close(v8::ThrowException(v8::String::New("unsupported type in EQ(...) parameter list")));
-  }
-
-  // ...........................................................................
-  // Allocate the storage for a relation (EQ) operator and assign it that type
-  // ...........................................................................  
-  relationOperator = (TRI_sl_relation_operator_t*)(CreateSLOperator(TRI_SL_EQ_OPERATOR, 0, 0, parameters, 0, 0, 
-                                                    parameters->_value._objects._length, 0));
-  
-  return scope.Close(WrapSLOperator(&(relationOperator->_base)));
-}
-
-static v8::Handle<v8::Value> JS_Operator_GE (v8::Arguments const& argv) {
-  v8::HandleScope scope;
-  TRI_sl_relation_operator_t* relationOperator;
-  TRI_json_t* parameters;
-  
-  // ...........................................................................
-  // We expect a list of constant values in the order in which the skip list
-  // index has been defined. An unknown value can have a 0
-  // ...........................................................................  
-  if (argv.Length() < 1) {
-    return scope.Close(v8::ThrowException(v8::String::New("usage: GE(<value 1>, <value 2>,..., <value n>)")));
-  }
-
-  
-  // ...........................................................................
-  // We expect a two parameters GE("abc",23.32)
-  // the first parameter is the name of the field we wish to ensure equality 
-  // with the value of 23.32.
-  // ...........................................................................
-  
-  parameters = parametersToJson(argv,0,argv.Length());
-  if (parameters == 0) {
-    return scope.Close(v8::ThrowException(v8::String::New("unsupported type in GE(...) parameter list")));
-  }
-  
-  // ...........................................................................
-  // Allocate the storage for a relation (GE) operator and assign it that type
-  // ...........................................................................  
-  relationOperator = (TRI_sl_relation_operator_t*)( CreateSLOperator(TRI_SL_GE_OPERATOR, 0, 0, parameters, 0, 0, 
-                                                     parameters->_value._objects._length, 0) );
-  
-  return scope.Close(WrapSLOperator(&(relationOperator->_base)));
-}
-
-
-static v8::Handle<v8::Value> JS_Operator_GT (v8::Arguments const& argv) {
-  v8::HandleScope scope;
-  TRI_sl_relation_operator_t* relationOperator;
-  TRI_json_t* parameters;
-  
-  // ...........................................................................
-  // We expect a list of constant values in the order in which the skip list
-  // index has been defined. An unknown value can have a 0
-  // ...........................................................................  
-  if (argv.Length() < 1) {
-    return scope.Close(v8::ThrowException(v8::String::New("usage: GT(<value 1>, <value 2>,..., <value n>)")));
-  }
-
-  
-  // ...........................................................................
-  // We expect a two parameters GT("abc",23.32)
-  // the first parameter is the name of the field we wish to ensure equality 
-  // with the value of 23.32.
-  // ...........................................................................
-  
-  parameters = parametersToJson(argv,0,argv.Length());
-  if (parameters == 0) {
-    return scope.Close(v8::ThrowException(v8::String::New("unsupported type in GT(...) parameter list")));
-  }
-  
-  // ...........................................................................
-  // Allocate the storage for a relation (GT) operator and assign it that type
-  // ...........................................................................  
-  relationOperator = (TRI_sl_relation_operator_t*)( CreateSLOperator(TRI_SL_GT_OPERATOR, 0, 0, parameters, 0, 0, 
-                                                    parameters->_value._objects._length, 0) );
-  
-  return scope.Close(WrapSLOperator(&(relationOperator->_base)));
-}
-
-
-static v8::Handle<v8::Value> JS_Operator_LE (v8::Arguments const& argv) {
-  v8::HandleScope scope;
-  TRI_sl_relation_operator_t* relationOperator;
-  TRI_json_t* parameters;
-  
-  // ...........................................................................
-  // We expect a list of constant values in the order in which the skip list
-  // index has been defined. An unknown value can have a 0
-  // ...........................................................................  
-  if (argv.Length() < 1) {
-    return scope.Close(v8::ThrowException(v8::String::New("usage: LE(<value 1>, <value 2>,..., <value n>)")));
-  }
-
-  
-  // ...........................................................................
-  // We expect a two parameters LE("field value",23.32)
-  // the first parameter is the name of the field we wish to ensure equality 
-  // with the value of 23.32.
-  // ...........................................................................
-  
-  parameters = parametersToJson(argv,0,argv.Length());
-  if (parameters == 0) {
-    return scope.Close(v8::ThrowException(v8::String::New("unsupported type in LE(...) parameter list")));
->>>>>>> 4ceb7070
-  }
-
-  // maximum number of results to return at once
-  uint32_t batchSize = 1000;
-  if (argv.Length() > 3) {
-    double maxValue = TRI_ObjectToDouble(argv[3]);
-    if (maxValue >= 1.0) {
-      batchSize = (uint32_t) maxValue;
-    }
-  }
-  
-  TRI_aql_context_t* context = TRI_CreateContextAql(vocbase, queryString.c_str()); 
-  if (!context) {
-    return scope.Close(v8::ThrowException(v8::String::New("out of memory")));
-  }
- 
-  // parse & validate 
-  if (!TRI_ValidateQueryContextAql(context)) {
-    v8::Handle<v8::Object> errorObject = CreateErrorObjectAhuacatl(&context->_error);
-    TRI_FreeContextAql(context);
-    return scope.Close(errorObject);
-  }
-
-  // bind parameters
-  TRI_json_t* parameters = 0;
-
-  if (argv.Length() > 1) {
-    parameters = TRI_JsonObject(argv[1]);
-  }
-
-  if (!TRI_BindQueryContextAql(context, parameters)) {
-    v8::Handle<v8::Object> errorObject = CreateErrorObjectAhuacatl(&context->_error);
-    if (parameters) {
-      TRI_FreeJson(TRI_UNKNOWN_MEM_ZONE, parameters);
-    }
-    TRI_FreeContextAql(context);
-    return scope.Close(errorObject);
-  }
-  
-  if (parameters) {
-    TRI_FreeJson(TRI_UNKNOWN_MEM_ZONE, parameters);
-  }
-
-  // optimise
-  if (!TRI_OptimiseQueryContextAql(context)) {
-    v8::Handle<v8::Object> errorObject = CreateErrorObjectAhuacatl(&context->_error);
-    TRI_FreeContextAql(context);
-    return scope.Close(errorObject);
-  }
-
-  // acquire locks
-  if (!TRI_LockQueryContextAql(context)) {
-    v8::Handle<v8::Object> errorObject = CreateErrorObjectAhuacatl(&context->_error);
-    TRI_FreeContextAql(context);
-    return scope.Close(errorObject);
-  }
-
-  TRI_general_cursor_t* cursor = 0;
-  
-  // generate code
-  if (context->_first) {
-    char* code = TRI_GenerateCodeAql((TRI_aql_node_t*) context->_first);
-    
-    if (code) {
-      v8::Handle<v8::Value> result;
-      result = TRI_ExecuteStringVocBase(v8::Context::GetCurrent(), v8::String::New(code), v8::String::New("query"));
-      TRI_Free(TRI_UNKNOWN_MEM_ZONE, code);
-
-      TRI_json_t* json = TRI_JsonObject(result);
-
-      if (json) {
-        TRI_general_cursor_result_t* cursorResult = TRI_CreateResultAql(json);
-
-        if (cursorResult) {
-          cursor = TRI_CreateGeneralCursor(cursorResult, doCount, batchSize);
-
-          if (!cursor) {
-            TRI_Free(TRI_UNKNOWN_MEM_ZONE, cursorResult);
-            TRI_FreeJson(TRI_UNKNOWN_MEM_ZONE, json);
-          }
-        }
-        else {
-          TRI_Free(TRI_UNKNOWN_MEM_ZONE, cursorResult);
-          TRI_FreeJson(TRI_UNKNOWN_MEM_ZONE, json);
-        }
-      }
-    }
-  }
-
-  TRI_FreeContextAql(context);
-
-  if (cursor) {
-    TRI_StoreShadowData(vocbase->_cursors, (const void* const) cursor);
-    return scope.Close(WrapGeneralCursor(cursor));
-  }
-
-  if (tryCatch.HasCaught()) {
-    TRI_SetErrorContextAql(context, TRI_ERROR_QUERY_RUNTIME_ERROR, TRI_ObjectToString(tryCatch.Exception()).c_str());
-    v8::Handle<v8::Object> errorObject = CreateErrorObjectAhuacatl(&context->_error);
-
-    return scope.Close(errorObject);
-  }
-
-  return scope.Close(v8::ThrowException(v8::String::New("cannot create cursor")));
-}
-
-////////////////////////////////////////////////////////////////////////////////
-/// @brief parses a query and returns the parse result
-////////////////////////////////////////////////////////////////////////////////
-
-static v8::Handle<v8::Value> JS_ParseAhuacatl (v8::Arguments const& argv) {
-  v8::HandleScope scope;
-  v8::TryCatch tryCatch;
-  
-  if (argv.Length() != 1) {
-    return scope.Close(v8::ThrowException(v8::String::New("usage: AHUACATL_PARSE(<querystring>)")));
-  }
-  
-  TRI_vocbase_t* vocbase = GetContextVocBase(); 
-  if (!vocbase) {
-    return scope.Close(v8::ThrowException(v8::String::New("corrupted vocbase")));
-  }
-
-  // get the query string
-  v8::Handle<v8::Value> queryArg = argv[0];
-  if (!queryArg->IsString()) {
-    return scope.Close(v8::ThrowException(v8::String::New("expecting string for <querystring>")));
-  }
-  string queryString = TRI_ObjectToString(queryArg);
-
-  TRI_aql_context_t* context = TRI_CreateContextAql(vocbase, queryString.c_str()); 
-  if (!context) {
-    return scope.Close(v8::ThrowException(v8::String::New("out of memory")));
-  }
-
-  // parse & validate 
-  if (!TRI_ValidateQueryContextAql(context)) {
-    v8::Handle<v8::Object> errorObject = CreateErrorObjectAhuacatl(&context->_error);
-    TRI_FreeContextAql(context);
-    return scope.Close(errorObject);
-  }
-
-  // return the bind parameter names
-  v8::Handle<v8::Array> result = TRI_ArrayAssociativePointer(&context->_parameterNames);
-    
-  TRI_FreeContextAql(context);
-  if (tryCatch.HasCaught()) {
-    return scope.Close(v8::ThrowException(v8::String::New("out of memory")));
-  }
-
-  return scope.Close(result);
-}
-
-////////////////////////////////////////////////////////////////////////////////
-/// @}
-////////////////////////////////////////////////////////////////////////////////
-
-// -----------------------------------------------------------------------------
 // --SECTION--                                       TRI_VOCBASE_COL_T FUNCTIONS
 // -----------------------------------------------------------------------------
 
@@ -4544,7 +3445,7 @@
   TRI_vector_pointer_t attributes;
   TRI_InitVectorPointer(&attributes, TRI_CORE_MEM_ZONE);
   
-  int res = VectorPointerFromArguments(argv, &attributes, 0, argv.Length(), errorString);
+  int res = FillVectorPointerFromArguments(argv, &attributes, 0, argv.Length(), errorString);
   
   // .............................................................................
   // Some sort of error occurred -- display error message and abort index creation
