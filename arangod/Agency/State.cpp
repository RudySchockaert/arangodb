--- conflicted
+++ resolved
@@ -264,6 +264,7 @@
   return loadPersisted ();
 }
 
+#include <iostream>
 bool State::loadPersisted() {
   
   TRI_ASSERT(_vocbase != nullptr);
@@ -370,14 +371,11 @@
   bool saved = persistReadDB(cind);
 
   if (saved) {
-<<<<<<< HEAD
-    compactPersistedState(cind);
-    removeObsolete
-=======
->>>>>>> ff31ac29
-    compactVolatileState(cind);
+    compactVolatile(cind);
+    
     try {
-      compactPersistedState(cind);
+      compactPersisted(cind);
+      removeObsolete(cind);
     } catch (std::exception const& e) {
       LOG_TOPIC(ERR, Logger::AGENCY) << "Failed to compact persisted store.";
       LOG_TOPIC(ERR, Logger::AGENCY) << e.what();
@@ -389,13 +387,13 @@
 
 }
 
-bool State::compactVolatileState (arangodb::consensus::index_t cind) {
+bool State::compactVolatile (arangodb::consensus::index_t cind) {
   _log.erase(_log.begin(), _log.begin()+cind-_cur);
   _cur = _log.begin()->index;
   return true;
 }
 
-bool State::compactPersistedState (arangodb::consensus::index_t cind) {
+bool State::compactPersisted (arangodb::consensus::index_t cind) {
   
   auto bindVars = std::make_shared<VPackBuilder>();
   bindVars->openObject();
@@ -407,10 +405,10 @@
   std::string const aql(
     std::string(
       "FOR l IN log FILTER l._key < \"") + i_str.str() + "\" REMOVE l IN log");
-
-  arangodb::aql::Query query(false, _vocbase,
-                             aql.c_str(), aql.size(), bindVars, nullptr,
-                             arangodb::aql::PART_MAIN);
+  
+  arangodb::aql::Query query(
+    false, _vocbase, aql.c_str(), aql.size(), bindVars, nullptr,
+    arangodb::aql::PART_MAIN);
   
   auto queryResult = query.execute(QueryRegistryFeature::QUERY_REGISTRY);
   
@@ -418,12 +416,47 @@
     THROW_ARANGO_EXCEPTION_MESSAGE(queryResult.code, queryResult.details);
   }
   
-  VPackSlice result = queryResult.result->slice();
-
-  return true;
-  
-}
-
+  if (queryResult.code != TRI_ERROR_NO_ERROR) {
+    THROW_ARANGO_EXCEPTION_MESSAGE(queryResult.code, queryResult.details);
+  }
+  
+  return true;
+  
+}
+
+bool State::removeObsolete (arangodb::consensus::index_t cind) {
+
+  if (cind > 3*_agent->config().compactionStepSize) {
+    auto bindVars = std::make_shared<VPackBuilder>();
+    bindVars->openObject();
+    bindVars->close();
+    
+    std::stringstream i_str;
+    i_str << std::setw(20) << std::setfill('0')
+          << -3*_agent->config().compactionStepSize + cind;
+    
+    std::string const aql(
+      std::string("FOR c IN compact FILTER c._key < \"")
+      + i_str.str() + "\" REMOVE c IN compact");
+    
+    arangodb::aql::Query query(
+      false, _vocbase, aql.c_str(), aql.size(), bindVars, nullptr,
+      arangodb::aql::PART_MAIN);
+    
+    auto queryResult = query.execute(QueryRegistryFeature::QUERY_REGISTRY);
+    
+    if (queryResult.code != TRI_ERROR_NO_ERROR) {
+      THROW_ARANGO_EXCEPTION_MESSAGE(queryResult.code, queryResult.details);
+    }
+    
+    if (queryResult.code != TRI_ERROR_NO_ERROR) {
+      THROW_ARANGO_EXCEPTION_MESSAGE(queryResult.code, queryResult.details);
+    }
+    
+  }
+  return true;
+  
+}
 
 bool State::persistReadDB (arangodb::consensus::index_t cind) {
   
@@ -450,14 +483,14 @@
     if (res != TRI_ERROR_NO_ERROR) {
       THROW_ARANGO_EXCEPTION(res);
     }
-  
+    
     auto result = trx.insert("compact", store.slice(), _options);
     res = trx.finish(result.code);
-
+    
     return (res == TRI_ERROR_NO_ERROR); 
-
-  }
-
+    
+  }
+  
   LOG_TOPIC (ERR, Logger::AGENCY) << "Failed to persist read DB for compaction!";
   return false;
 
