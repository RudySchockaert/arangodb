--- conflicted
+++ resolved
@@ -175,13 +175,8 @@
 }
 
 Node& Node::root() {
-<<<<<<< HEAD
-  Node *par = _parent, *tmp;
-  while (par != nullptr) {
-=======
   Node *par = _parent, *tmp = 0;
   while (par != 0) {
->>>>>>> c3678ea8
     tmp = par;
     par = par->_parent;
   }
