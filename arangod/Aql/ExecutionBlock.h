--- conflicted
+++ resolved
@@ -760,7 +760,6 @@
             delete _trx;
             THROW_ARANGO_EXCEPTION(res);
           }
-
         }
 
 ////////////////////////////////////////////////////////////////////////////////
@@ -1045,56 +1044,6 @@
         }
 
 ////////////////////////////////////////////////////////////////////////////////
-<<<<<<< HEAD
-/// @brief getOne
-////////////////////////////////////////////////////////////////////////////////
-
-        AqlItemBlock* getOne () {
-          if (_done) {
-            return nullptr;
-          }
-
-          if (_buffer.empty()) {
-            if (! ExecutionBlock::getBlock(1, DefaultBatchSize)) {
-              _done = true;
-              return nullptr;
-            }
-            _pos = 0;           // this is in the first block
-          } 
-            
-          // if we make it here, then _buffer.front() exists
-          AqlItemBlock* cur = _buffer.front();
-
-          // copy stuff from the incoming block . . .
-          auto res = new AqlItemBlock(1, _varOverview->nrRegs[_depth]);
-          TRI_ASSERT(cur->getNrRegs() <= res->getNrRegs());
-          for (RegisterId i = 0; i < cur->getNrRegs(); i++) {
-            res->setValue(0, i, cur->getValue(_pos, i).clone());
-            res->setDocumentCollection(i, cur->getDocumentCollection(i));
-          }
-          
-          // get the thing we are looping over
-          triagens::basics::Json inVariable = cur->getValue(_pos, _inVarRegId)._json;
-          
-          // add the new register value and corresponding doc. collection
-          res->setValue(0, cur->getNrRegs(), 
-              AqlValue(new basics::Json(inVariable.at(_pos).json())));
-          // deep copy of the inVariable.at(_pos) with correct memory
-          // requirements
-          res->setDocumentCollection(cur->getNrRegs(), _trx->documentCollection());
-
-          // advance read position in the current block
-          if (++_pos == cur->size() ) {
-            delete cur;
-            _buffer.pop_front();
-            _pos = 0;
-          }
-          return res;
-        }
-
-////////////////////////////////////////////////////////////////////////////////
-=======
->>>>>>> 8e8898d3
 /// @brief getSome
 ////////////////////////////////////////////////////////////////////////////////
 
