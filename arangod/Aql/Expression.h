////////////////////////////////////////////////////////////////////////////////
/// DISCLAIMER
///
/// Copyright 2014-2016 ArangoDB GmbH, Cologne, Germany
/// Copyright 2004-2014 triAGENS GmbH, Cologne, Germany
///
/// Licensed under the Apache License, Version 2.0 (the "License");
/// you may not use this file except in compliance with the License.
/// You may obtain a copy of the License at
///
///     http://www.apache.org/licenses/LICENSE-2.0
///
/// Unless required by applicable law or agreed to in writing, software
/// distributed under the License is distributed on an "AS IS" BASIS,
/// WITHOUT WARRANTIES OR CONDITIONS OF ANY KIND, either express or implied.
/// See the License for the specific language governing permissions and
/// limitations under the License.
///
/// Copyright holder is ArangoDB GmbH, Cologne, Germany
///
/// @author Max Neunhoeffer
////////////////////////////////////////////////////////////////////////////////

#ifndef ARANGOD_AQL_EXPRESSION_H
#define ARANGOD_AQL_EXPRESSION_H 1

#include "Basics/Common.h"
#include "Aql/AstNode.h"
#include "Aql/Range.h"
#include "Aql/Variable.h"
#include "Aql/types.h"

#include <velocypack/Builder.h>
#include <velocypack/Slice.h>

namespace arangodb {
class Transaction;

namespace basics {
class StringBuffer;
}

namespace aql {

class AqlItemBlock;
struct AqlValue;
class Ast;
class AttributeAccessor;
class Executor;
class ExpressionContext;
struct V8Expression;

/// @brief AqlExpression, used in execution plans and execution blocks
class Expression {
  enum ExpressionType : uint32_t { UNPROCESSED, JSON, V8, SIMPLE, ATTRIBUTE };

 public:
  Expression(Expression const&) = delete;
  Expression& operator=(Expression const&) = delete;
  Expression() = delete;

  /// @brief constructor, using an AST start node
  Expression(Ast*, AstNode*);

  /// @brief constructor, using VPack
  Expression(Ast*, arangodb::velocypack::Slice const&);

  ~Expression();
 
  /// @brief replace the root node
  inline void replaceNode (AstNode* node) {
    _node = node;
  }

  /// @brief get the underlying AST node
  inline AstNode const* node() const { return _node; }

  /// @brief get the underlying AST node
  inline AstNode* nodeForModification() const { return _node; }

  /// @brief whether or not the expression can throw an exception
  inline bool canThrow() {
    if (_type == UNPROCESSED) {
      analyzeExpression();
    }
    return _canThrow;
  }

  /// @brief whether or not the expression can safely run on a DB server
  inline bool canRunOnDBServer() {
    if (_type == UNPROCESSED) {
      analyzeExpression();
    }
    return _canRunOnDBServer;
  }

  /// @brief whether or not the expression is deterministic
  inline bool isDeterministic() {
    if (_type == UNPROCESSED) {
      analyzeExpression();
    }
    return _isDeterministic;
  }

  /// @brief clone the expression, needed to clone execution plans
  Expression* clone() {
    // We do not need to copy the _ast, since it is managed by the
    // query object and the memory management of the ASTs
    return new Expression(_ast, _node);
  }

  /// @brief return all variables used in the expression
  void variables(std::unordered_set<Variable const*>&) const;

  /// @brief return a VelocyPack representation of the expression
  void toVelocyPack(arangodb::velocypack::Builder& builder, bool verbose) const {
    _node->toVelocyPack(builder, verbose);
  }

  /// @brief execute the expression
  AqlValue execute(arangodb::Transaction* trx, ExpressionContext* ctx,
                   bool& mustDestroy);

  /// @brief execute the expression
  /// DEPRECATED
  AqlValue execute(arangodb::Transaction* trx, AqlItemBlock const*, size_t,
                   std::vector<Variable const*> const&,
                   std::vector<RegisterId> const&, bool& mustDestroy);

  /// @brief check whether this is a JSON expression
  inline bool isJson() {
    if (_type == UNPROCESSED) {
      analyzeExpression();
    }
    return _type == JSON;
  }

  /// @brief check whether this is a V8 expression
  inline bool isV8() {
    if (_type == UNPROCESSED) {
      analyzeExpression();
    }
    return _type == V8;
  }

  /// @brief get expression type as string
  std::string typeString() {
    if (_type == UNPROCESSED) {
      analyzeExpression();
    }

    switch (_type) {
      case JSON:
        return "json";
      case SIMPLE:
        return "simple";
      case ATTRIBUTE:
        return "attribute";
      case V8:
        return "v8";
      case UNPROCESSED: {
      }
    }
    TRI_ASSERT(false);
    return "unknown";
  }

  /// @brief check whether this is an attribute access of any degree (e.g. a.b,
  /// a.b.c, ...)
  bool isAttributeAccess() const;

  /// @brief check whether this is only a reference access
  bool isReference() const;

  /// @brief check whether this is a constant node
  bool isConstant() const;

  /// @brief stringify an expression
  /// note that currently stringification is only supported for certain node
  /// types
  void stringify(arangodb::basics::StringBuffer*) const;

  /// @brief stringify an expression, if it is not too long
  /// if the stringified version becomes too long, this method will throw
  /// note that currently stringification is only supported for certain node
  /// types
  void stringifyIfNotTooLong(arangodb::basics::StringBuffer*) const;

  /// @brief replace variables in the expression with other variables
  void replaceVariables(std::unordered_map<VariableId, Variable const*> const&);

  /// @brief replace a variable reference in the expression with another
  /// expression (e.g. inserting c = `a + b` into expression `c + 1` so the
  /// latter
  /// becomes `a + b + 1`
  void replaceVariableReference(Variable const*, AstNode const*);

  /// @brief invalidates an expression
  /// this only has an effect for V8-based functions, which need to be created,
  /// used and destroyed in the same context. when a V8 function is used across
  /// multiple V8 contexts, it must be invalidated in between
  void invalidate();

  void setVariable(Variable const* variable, arangodb::velocypack::Slice value) {
    _variables.emplace(variable, value);
  }

  void clearVariable(Variable const* variable) { _variables.erase(variable); }

 private:

  /// @brief find a value in an array
  bool findInArray(AqlValue const&, AqlValue const&,
                   arangodb::Transaction*,
                   AstNode const*) const;

  /// @brief analyze the expression (determine its type etc.)
  void analyzeExpression();

  /// @brief build the expression (if appropriate, compile it into
  /// executable code)
  void buildExpression(arangodb::Transaction*);

  /// @brief execute an expression of type SIMPLE
  AqlValue executeSimpleExpression(AstNode const*,
                                   arangodb::Transaction*,
                                   bool& mustDestroy, bool);

  /// @brief execute an expression of type SIMPLE with ATTRIBUTE ACCESS
  AqlValue executeSimpleExpressionAttributeAccess(
      AstNode const*, arangodb::Transaction*, bool& mustDestroy);

  /// @brief execute an expression of type SIMPLE with INDEXED ACCESS
  AqlValue executeSimpleExpressionIndexedAccess(
      AstNode const*, arangodb::Transaction*,
      bool& mustDestroy);

  /// @brief execute an expression of type SIMPLE with ARRAY
  AqlValue executeSimpleExpressionArray(AstNode const*,
                                        arangodb::Transaction*,
                                        bool& mustDestroy);

  /// @brief execute an expression of type SIMPLE with OBJECT
  AqlValue executeSimpleExpressionObject(AstNode const*,
                                         arangodb::Transaction*,
                                         bool& mustDestroy);

  /// @brief execute an expression of type SIMPLE with VALUE
  AqlValue executeSimpleExpressionValue(AstNode const*, bool& mustDestroy);

  /// @brief execute an expression of type SIMPLE with REFERENCE
  AqlValue executeSimpleExpressionReference(AstNode const*,
                                            arangodb::Transaction*,
                                            bool& mustDestroy,
                                            bool);

  /// @brief execute an expression of type SIMPLE with FCALL
  AqlValue executeSimpleExpressionFCall(AstNode const*,
                                        arangodb::Transaction*,
                                        bool& mustDestroy);

  /// @brief execute an expression of type SIMPLE with RANGE
  AqlValue executeSimpleExpressionRange(AstNode const*,
                                        arangodb::Transaction*,
                                        bool& mustDestroy);

  /// @brief execute an expression of type SIMPLE with NOT
<<<<<<< HEAD
  AqlValue executeSimpleExpressionNot(AstNode const*, arangodb::AqlTransaction*,
                                       AqlItemBlock const*, size_t,
                                       std::vector<Variable const*> const&,
                                       std::vector<RegisterId> const&,
                                       bool& mustDestroy);
  
  /// @brief execute an expression of type SIMPLE with +
  AqlValue executeSimpleExpressionPlus(AstNode const*, arangodb::AqlTransaction*,
                                       AqlItemBlock const*, size_t,
                                       std::vector<Variable const*> const&,
                                       std::vector<RegisterId> const&,
                                       bool& mustDestroy);
  
  /// @brief execute an expression of type SIMPLE with -
  AqlValue executeSimpleExpressionMinus(AstNode const*, arangodb::AqlTransaction*,
                                        AqlItemBlock const*, size_t,
                                        std::vector<Variable const*> const&,
                                        std::vector<RegisterId> const&,
                                        bool& mustDestroy);
=======
  AqlValue executeSimpleExpressionNot(AstNode const*, arangodb::Transaction*,
                                      bool& mustDestroy);
>>>>>>> 9c9b3a93

  /// @brief execute an expression of type SIMPLE with AND or OR
  AqlValue executeSimpleExpressionAndOr(AstNode const*,
                                        arangodb::Transaction*,
                                        bool& mustDestroy);

  /// @brief execute an expression of type SIMPLE with NARY AND or OR
  AqlValue executeSimpleExpressionNaryAndOr(AstNode const*,
                                            arangodb::Transaction*,
                                            bool& mustDestroy);

  /// @brief execute an expression of type SIMPLE with COMPARISON
  AqlValue executeSimpleExpressionComparison(
      AstNode const*, arangodb::Transaction*,
      bool& mustDestroy);
  
  /// @brief execute an expression of type SIMPLE with ARRAY COMPARISON
  AqlValue executeSimpleExpressionArrayComparison(
      AstNode const*, arangodb::Transaction*,
      bool& mustDestroy);

  /// @brief execute an expression of type SIMPLE with TERNARY
  AqlValue executeSimpleExpressionTernary(AstNode const*,
                                          arangodb::Transaction*,
                                          bool& mustDestroy);

  /// @brief execute an expression of type SIMPLE with EXPANSION
  AqlValue executeSimpleExpressionExpansion(AstNode const*,
                                            arangodb::Transaction*,
                                            bool& mustDestroy);

  /// @brief execute an expression of type SIMPLE with EXPANSION
  AqlValue executeSimpleExpressionIterator(AstNode const*,
                                           arangodb::Transaction*,
                                           bool& mustDestroy);

  /// @brief execute an expression of type SIMPLE with BINARY_* (+, -, * , /, %)
  AqlValue executeSimpleExpressionArithmetic(
      AstNode const*, arangodb::Transaction*, 
      bool& mustDestroy);

 private:
  /// @brief the AST
  Ast* _ast;

  /// @brief the V8 executor
  Executor* _executor;

  /// @brief the AST node that contains the expression to execute
  AstNode* _node;

  /// @brief a v8 function that will be executed for the expression
  /// if the expression is a constant, it will be stored as plain JSON instead
  union {
    V8Expression* _func;

    uint8_t* _data;

    AttributeAccessor* _accessor;
  };

  /// @brief type of expression
  ExpressionType _type;

  /// @brief whether or not the expression may throw a runtime exception
  bool _canThrow;

  /// @brief whether or not the expression can be run safely on a DB server
  bool _canRunOnDBServer;

  /// @brief whether or not the expression is deterministic
  bool _isDeterministic;

  /// @brief whether or not the top-level attributes of the expression were
  /// determined
  bool _hasDeterminedAttributes;

  /// @brief whether or not the expression has been built/compiled
  bool _built;

  /// @brief the top-level attributes used in the expression, grouped
  /// by variable name
  std::unordered_map<Variable const*, std::unordered_set<std::string>>
      _attributes;

  /// @brief variables only temporarily valid during execution
  std::unordered_map<Variable const*, arangodb::velocypack::Slice> _variables;

  ExpressionContext* _expressionContext;
};

}  // namespace arangodb::aql
}  // namespace arangodb

#endif<|MERGE_RESOLUTION|>--- conflicted
+++ resolved
@@ -265,30 +265,16 @@
                                         bool& mustDestroy);
 
   /// @brief execute an expression of type SIMPLE with NOT
-<<<<<<< HEAD
-  AqlValue executeSimpleExpressionNot(AstNode const*, arangodb::AqlTransaction*,
-                                       AqlItemBlock const*, size_t,
-                                       std::vector<Variable const*> const&,
-                                       std::vector<RegisterId> const&,
+  AqlValue executeSimpleExpressionNot(AstNode const*, arangodb::Transaction*,
                                        bool& mustDestroy);
   
   /// @brief execute an expression of type SIMPLE with +
-  AqlValue executeSimpleExpressionPlus(AstNode const*, arangodb::AqlTransaction*,
-                                       AqlItemBlock const*, size_t,
-                                       std::vector<Variable const*> const&,
-                                       std::vector<RegisterId> const&,
+  AqlValue executeSimpleExpressionPlus(AstNode const*, arangodb::Transaction*,
                                        bool& mustDestroy);
   
   /// @brief execute an expression of type SIMPLE with -
-  AqlValue executeSimpleExpressionMinus(AstNode const*, arangodb::AqlTransaction*,
-                                        AqlItemBlock const*, size_t,
-                                        std::vector<Variable const*> const&,
-                                        std::vector<RegisterId> const&,
-                                        bool& mustDestroy);
-=======
-  AqlValue executeSimpleExpressionNot(AstNode const*, arangodb::Transaction*,
-                                      bool& mustDestroy);
->>>>>>> 9c9b3a93
+  AqlValue executeSimpleExpressionMinus(AstNode const*, arangodb::Transaction*,
+                                        bool& mustDestroy);
 
   /// @brief execute an expression of type SIMPLE with AND or OR
   AqlValue executeSimpleExpressionAndOr(AstNode const*,
