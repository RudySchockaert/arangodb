////////////////////////////////////////////////////////////////////////////////
/// DISCLAIMER
///
/// Copyright 2014-2016 ArangoDB GmbH, Cologne, Germany
/// Copyright 2004-2014 triAGENS GmbH, Cologne, Germany
///
/// Licensed under the Apache License, Version 2.0 (the "License");
/// you may not use this file except in compliance with the License.
/// You may obtain a copy of the License at
///
///     http://www.apache.org/licenses/LICENSE-2.0
///
/// Unless required by applicable law or agreed to in writing, software
/// distributed under the License is distributed on an "AS IS" BASIS,
/// WITHOUT WARRANTIES OR CONDITIONS OF ANY KIND, either express or implied.
/// See the License for the specific language governing permissions and
/// limitations under the License.
///
/// Copyright holder is ArangoDB GmbH, Cologne, Germany
///
/// @author Jan Steemann
////////////////////////////////////////////////////////////////////////////////

#ifndef ARANGOD_AQL_FUNCTIONS_H
#define ARANGOD_AQL_FUNCTIONS_H 1

#include "Basics/Common.h"
#include "Aql/AqlValue.h"
#include "Utils/AqlTransaction.h"

#include <functional>

namespace arangodb {
namespace aql {

class Query;

typedef std::function<bool()> ExecutionCondition;

typedef std::vector<AqlValue> VPackFunctionParameters;

typedef std::function<AqlValue(arangodb::aql::Query*, arangodb::AqlTransaction*,
<<<<<<< HEAD
                                VPackFunctionParameters const&)>
=======
                                VPackFunctionParameters const&, bool&)>
>>>>>>> b04ec219
    FunctionImplementation;

struct Functions {
  //////////////////////////////////////////////////////////////////////////////
  /// @brief called before a query starts
  /// has the chance to set up any thread-local storage
  //////////////////////////////////////////////////////////////////////////////

  static void InitializeThreadContext();

  //////////////////////////////////////////////////////////////////////////////
  /// @brief called when a query ends
  /// its responsibility is to clear any thread-local storage
  //////////////////////////////////////////////////////////////////////////////

  static void DestroyThreadContext();

  static AqlValue IsNull(arangodb::aql::Query*, arangodb::AqlTransaction*,
<<<<<<< HEAD
                          VPackFunctionParameters const&);
  static AqlValue IsBool(arangodb::aql::Query*, arangodb::AqlTransaction*,
                          VPackFunctionParameters const&);
  static AqlValue IsNumber(arangodb::aql::Query*, arangodb::AqlTransaction*,
                            VPackFunctionParameters const&);
  static AqlValue IsString(arangodb::aql::Query*, arangodb::AqlTransaction*,
                            VPackFunctionParameters const&);
  static AqlValue IsArray(arangodb::aql::Query*, arangodb::AqlTransaction*,
                           VPackFunctionParameters const&);
  static AqlValue IsObject(arangodb::aql::Query*, arangodb::AqlTransaction*,
                            VPackFunctionParameters const&);
  static AqlValue ToNumber(arangodb::aql::Query*, arangodb::AqlTransaction*,
                            VPackFunctionParameters const&);
  static AqlValue ToString(arangodb::aql::Query*, arangodb::AqlTransaction*,
                            VPackFunctionParameters const&);
  static AqlValue ToBool(arangodb::aql::Query*, arangodb::AqlTransaction*,
                          VPackFunctionParameters const&);
  static AqlValue ToArray(arangodb::aql::Query*, arangodb::AqlTransaction*,
                           VPackFunctionParameters const&);
  static AqlValue Length(arangodb::aql::Query*, arangodb::AqlTransaction*,
                          VPackFunctionParameters const&);
  static AqlValue First(arangodb::aql::Query*, arangodb::AqlTransaction*,
                         VPackFunctionParameters const&);
  static AqlValue Last(arangodb::aql::Query*, arangodb::AqlTransaction*,
                        VPackFunctionParameters const&);
  static AqlValue Nth(arangodb::aql::Query*, arangodb::AqlTransaction*,
                       VPackFunctionParameters const&);
  static AqlValue Concat(arangodb::aql::Query*, arangodb::AqlTransaction*,
                          VPackFunctionParameters const&);
  static AqlValue Like(arangodb::aql::Query*, arangodb::AqlTransaction*,
                        VPackFunctionParameters const&);
  static AqlValue Passthru(arangodb::aql::Query*, arangodb::AqlTransaction*,
                            VPackFunctionParameters const&);
  static AqlValue Unset(arangodb::aql::Query*, arangodb::AqlTransaction*,
                         VPackFunctionParameters const&);
  static AqlValue UnsetRecursive(arangodb::aql::Query*,
                                  arangodb::AqlTransaction*,
                                  VPackFunctionParameters const&);
  static AqlValue Keep(arangodb::aql::Query*, arangodb::AqlTransaction*,
                        VPackFunctionParameters const&);
  static AqlValue Merge(arangodb::aql::Query*, arangodb::AqlTransaction*,
                         VPackFunctionParameters const&);
  static AqlValue MergeRecursive(arangodb::aql::Query*,
                                  arangodb::AqlTransaction*,
                                  VPackFunctionParameters const&);
  static AqlValue Has(arangodb::aql::Query*, arangodb::AqlTransaction*,
                       VPackFunctionParameters const&);
  static AqlValue Attributes(arangodb::aql::Query*, arangodb::AqlTransaction*,
                              VPackFunctionParameters const&);
  static AqlValue Values(arangodb::aql::Query*, arangodb::AqlTransaction*,
                          VPackFunctionParameters const&);
  static AqlValue Min(arangodb::aql::Query*, arangodb::AqlTransaction*,
                       VPackFunctionParameters const&);
  static AqlValue Max(arangodb::aql::Query*, arangodb::AqlTransaction*,
                       VPackFunctionParameters const&);
  static AqlValue Sum(arangodb::aql::Query*, arangodb::AqlTransaction*,
                       VPackFunctionParameters const&);
  static AqlValue Average(arangodb::aql::Query*, arangodb::AqlTransaction*,
                           VPackFunctionParameters const&);
  static AqlValue Md5(arangodb::aql::Query*, arangodb::AqlTransaction*,
                       VPackFunctionParameters const&);
  static AqlValue Sha1(arangodb::aql::Query*, arangodb::AqlTransaction*,
                        VPackFunctionParameters const&);
  static AqlValue Unique(arangodb::aql::Query*, arangodb::AqlTransaction*,
                          VPackFunctionParameters const&);
  static AqlValue SortedUnique(arangodb::aql::Query*,
                                arangodb::AqlTransaction*,
                                VPackFunctionParameters const&);
  static AqlValue Union(arangodb::aql::Query*, arangodb::AqlTransaction*,
                         VPackFunctionParameters const&);
  static AqlValue UnionDistinct(arangodb::aql::Query*,
                                 arangodb::AqlTransaction*,
                                 VPackFunctionParameters const&);
  static AqlValue Intersection(arangodb::aql::Query*,
                                arangodb::AqlTransaction*,
                                VPackFunctionParameters const&);
  static AqlValue Neighbors(arangodb::aql::Query*, arangodb::AqlTransaction*,
                             VPackFunctionParameters const&);
  static AqlValue Near(arangodb::aql::Query*, arangodb::AqlTransaction*,
                        VPackFunctionParameters const&);
  static AqlValue Within(arangodb::aql::Query*, arangodb::AqlTransaction*,
                          VPackFunctionParameters const&);
  static AqlValue Flatten(arangodb::aql::Query*, arangodb::AqlTransaction*,
                           VPackFunctionParameters const&);
  static AqlValue Zip(arangodb::aql::Query*, arangodb::AqlTransaction*,
                       VPackFunctionParameters const&);
  static AqlValue ParseIdentifier(arangodb::aql::Query*,
                                   arangodb::AqlTransaction*,
                                   VPackFunctionParameters const&);
  static AqlValue Minus(arangodb::aql::Query*, arangodb::AqlTransaction*,
                         VPackFunctionParameters const&);
  static AqlValue Document(arangodb::aql::Query*, arangodb::AqlTransaction*,
                            VPackFunctionParameters const&);
  static AqlValue Edges(arangodb::aql::Query*, arangodb::AqlTransaction*,
                         VPackFunctionParameters const&);
  static AqlValue Round(arangodb::aql::Query*, arangodb::AqlTransaction*,
                         VPackFunctionParameters const&);
  static AqlValue Abs(arangodb::aql::Query*, arangodb::AqlTransaction*,
                       VPackFunctionParameters const&);
  static AqlValue Ceil(arangodb::aql::Query*, arangodb::AqlTransaction*,
                        VPackFunctionParameters const&);
  static AqlValue Floor(arangodb::aql::Query*, arangodb::AqlTransaction*,
                         VPackFunctionParameters const&);
  static AqlValue Sqrt(arangodb::aql::Query*, arangodb::AqlTransaction*,
                        VPackFunctionParameters const&);
  static AqlValue Pow(arangodb::aql::Query*, arangodb::AqlTransaction*,
                       VPackFunctionParameters const&);
  static AqlValue Rand(arangodb::aql::Query*, arangodb::AqlTransaction*,
                        VPackFunctionParameters const&);
  static AqlValue FirstDocument(arangodb::aql::Query*,
                                 arangodb::AqlTransaction*,
                                 VPackFunctionParameters const&);
  static AqlValue FirstList(arangodb::aql::Query*, arangodb::AqlTransaction*,
                             VPackFunctionParameters const&);
  static AqlValue Push(arangodb::aql::Query*, arangodb::AqlTransaction*,
                        VPackFunctionParameters const&);
  static AqlValue Pop(arangodb::aql::Query*, arangodb::AqlTransaction*,
                       VPackFunctionParameters const&);
  static AqlValue Append(arangodb::aql::Query*, arangodb::AqlTransaction*,
                          VPackFunctionParameters const&);
  static AqlValue Unshift(arangodb::aql::Query*, arangodb::AqlTransaction*,
                           VPackFunctionParameters const&);
  static AqlValue Shift(arangodb::aql::Query*, arangodb::AqlTransaction*,
                         VPackFunctionParameters const&);
  static AqlValue RemoveValue(arangodb::aql::Query*, arangodb::AqlTransaction*,
                               VPackFunctionParameters const&);
  static AqlValue RemoveValues(arangodb::aql::Query*,
                                arangodb::AqlTransaction*,
                                VPackFunctionParameters const&);
  static AqlValue RemoveNth(arangodb::aql::Query*, arangodb::AqlTransaction*,
                             VPackFunctionParameters const&);
  static AqlValue NotNull(arangodb::aql::Query*, arangodb::AqlTransaction*,
                           VPackFunctionParameters const&);
  static AqlValue CurrentDatabase(arangodb::aql::Query*,
                                   arangodb::AqlTransaction*,
                                   VPackFunctionParameters const&);
  static AqlValue CollectionCount(arangodb::aql::Query*,
                                   arangodb::AqlTransaction*,
                                   VPackFunctionParameters const&);
  static AqlValue VarianceSample(arangodb::aql::Query*,
                                  arangodb::AqlTransaction*,
                                  VPackFunctionParameters const&);
  static AqlValue VariancePopulation(arangodb::aql::Query*,
                                      arangodb::AqlTransaction*,
                                      VPackFunctionParameters const&);
  static AqlValue StdDevSample(arangodb::aql::Query*,
                                arangodb::AqlTransaction*,
                                VPackFunctionParameters const&);
  static AqlValue StdDevPopulation(arangodb::aql::Query*,
                                    arangodb::AqlTransaction*,
                                    VPackFunctionParameters const&);
  static AqlValue Median(arangodb::aql::Query*, arangodb::AqlTransaction*,
                          VPackFunctionParameters const&);
  static AqlValue Percentile(arangodb::aql::Query*, arangodb::AqlTransaction*,
                              VPackFunctionParameters const&);
  static AqlValue Range(arangodb::aql::Query*, arangodb::AqlTransaction*,
                         VPackFunctionParameters const&);
  static AqlValue Position(arangodb::aql::Query*, arangodb::AqlTransaction*,
                            VPackFunctionParameters const&);
  static AqlValue Fulltext(arangodb::aql::Query*, arangodb::AqlTransaction*,
                            VPackFunctionParameters const&);
=======
                         VPackFunctionParameters const&, bool&);
  static AqlValue IsBool(arangodb::aql::Query*, arangodb::AqlTransaction*,
                          VPackFunctionParameters const&, bool&);
  static AqlValue IsNumber(arangodb::aql::Query*, arangodb::AqlTransaction*,
                            VPackFunctionParameters const&, bool&);
  static AqlValue IsString(arangodb::aql::Query*, arangodb::AqlTransaction*,
                            VPackFunctionParameters const&, bool&);
  static AqlValue IsArray(arangodb::aql::Query*, arangodb::AqlTransaction*,
                           VPackFunctionParameters const&, bool&);
  static AqlValue IsObject(arangodb::aql::Query*, arangodb::AqlTransaction*,
                            VPackFunctionParameters const&, bool&);
  static AqlValue ToNumber(arangodb::aql::Query*, arangodb::AqlTransaction*,
                            VPackFunctionParameters const&, bool&);
  static AqlValue ToString(arangodb::aql::Query*, arangodb::AqlTransaction*,
                            VPackFunctionParameters const&, bool&);
  static AqlValue ToBool(arangodb::aql::Query*, arangodb::AqlTransaction*,
                          VPackFunctionParameters const&, bool&);
  static AqlValue ToArray(arangodb::aql::Query*, arangodb::AqlTransaction*,
                           VPackFunctionParameters const&, bool&);
  static AqlValue Length(arangodb::aql::Query*, arangodb::AqlTransaction*,
                          VPackFunctionParameters const&, bool&);
  static AqlValue First(arangodb::aql::Query*, arangodb::AqlTransaction*,
                         VPackFunctionParameters const&, bool&);
  static AqlValue Last(arangodb::aql::Query*, arangodb::AqlTransaction*,
                        VPackFunctionParameters const&, bool&);
  static AqlValue Nth(arangodb::aql::Query*, arangodb::AqlTransaction*,
                       VPackFunctionParameters const&, bool&);
  static AqlValue Concat(arangodb::aql::Query*, arangodb::AqlTransaction*,
                          VPackFunctionParameters const&, bool&);
  static AqlValue Like(arangodb::aql::Query*, arangodb::AqlTransaction*,
                        VPackFunctionParameters const&, bool&);
  static AqlValue Passthru(arangodb::aql::Query*, arangodb::AqlTransaction*,
                            VPackFunctionParameters const&, bool&);
  static AqlValue Unset(arangodb::aql::Query*, arangodb::AqlTransaction*,
                         VPackFunctionParameters const&, bool&);
  static AqlValue UnsetRecursive(arangodb::aql::Query*,
                                  arangodb::AqlTransaction*,
                                  VPackFunctionParameters const&, bool&);
  static AqlValue Keep(arangodb::aql::Query*, arangodb::AqlTransaction*,
                        VPackFunctionParameters const&, bool&);
  static AqlValue Merge(arangodb::aql::Query*, arangodb::AqlTransaction*,
                         VPackFunctionParameters const&, bool&);
  static AqlValue MergeRecursive(arangodb::aql::Query*,
                                  arangodb::AqlTransaction*,
                                  VPackFunctionParameters const&, bool&);
  static AqlValue Has(arangodb::aql::Query*, arangodb::AqlTransaction*,
                       VPackFunctionParameters const&, bool&);
  static AqlValue Attributes(arangodb::aql::Query*, arangodb::AqlTransaction*,
                              VPackFunctionParameters const&, bool&);
  static AqlValue Values(arangodb::aql::Query*, arangodb::AqlTransaction*,
                          VPackFunctionParameters const&, bool&);
  static AqlValue Min(arangodb::aql::Query*, arangodb::AqlTransaction*,
                       VPackFunctionParameters const&, bool&);
  static AqlValue Max(arangodb::aql::Query*, arangodb::AqlTransaction*,
                       VPackFunctionParameters const&, bool&);
  static AqlValue Sum(arangodb::aql::Query*, arangodb::AqlTransaction*,
                       VPackFunctionParameters const&, bool&);
  static AqlValue Average(arangodb::aql::Query*, arangodb::AqlTransaction*,
                           VPackFunctionParameters const&, bool&);
  static AqlValue Md5(arangodb::aql::Query*, arangodb::AqlTransaction*,
                       VPackFunctionParameters const&, bool&);
  static AqlValue Sha1(arangodb::aql::Query*, arangodb::AqlTransaction*,
                        VPackFunctionParameters const&, bool&);
  static AqlValue Unique(arangodb::aql::Query*, arangodb::AqlTransaction*,
                          VPackFunctionParameters const&, bool&);
  static AqlValue SortedUnique(arangodb::aql::Query*,
                                arangodb::AqlTransaction*,
                                VPackFunctionParameters const&, bool&);
  static AqlValue Union(arangodb::aql::Query*, arangodb::AqlTransaction*,
                         VPackFunctionParameters const&, bool&);
  static AqlValue UnionDistinct(arangodb::aql::Query*,
                                 arangodb::AqlTransaction*,
                                 VPackFunctionParameters const&, bool&);
  static AqlValue Intersection(arangodb::aql::Query*,
                                arangodb::AqlTransaction*,
                                VPackFunctionParameters const&, bool&);
  static AqlValue Neighbors(arangodb::aql::Query*, arangodb::AqlTransaction*,
                             VPackFunctionParameters const&, bool&);
  static AqlValue Near(arangodb::aql::Query*, arangodb::AqlTransaction*,
                        VPackFunctionParameters const&, bool&);
  static AqlValue Within(arangodb::aql::Query*, arangodb::AqlTransaction*,
                          VPackFunctionParameters const&, bool&);
  static AqlValue Flatten(arangodb::aql::Query*, arangodb::AqlTransaction*,
                           VPackFunctionParameters const&, bool&);
  static AqlValue Zip(arangodb::aql::Query*, arangodb::AqlTransaction*,
                       VPackFunctionParameters const&, bool&);
  static AqlValue ParseIdentifier(arangodb::aql::Query*,
                                   arangodb::AqlTransaction*,
                                   VPackFunctionParameters const&, bool&);
  static AqlValue Minus(arangodb::aql::Query*, arangodb::AqlTransaction*,
                         VPackFunctionParameters const&, bool&);
  static AqlValue Document(arangodb::aql::Query*, arangodb::AqlTransaction*,
                            VPackFunctionParameters const&, bool&);
  static AqlValue Edges(arangodb::aql::Query*, arangodb::AqlTransaction*,
                         VPackFunctionParameters const&, bool&);
  static AqlValue Round(arangodb::aql::Query*, arangodb::AqlTransaction*,
                         VPackFunctionParameters const&, bool&);
  static AqlValue Abs(arangodb::aql::Query*, arangodb::AqlTransaction*,
                       VPackFunctionParameters const&, bool&);
  static AqlValue Ceil(arangodb::aql::Query*, arangodb::AqlTransaction*,
                        VPackFunctionParameters const&, bool&);
  static AqlValue Floor(arangodb::aql::Query*, arangodb::AqlTransaction*,
                         VPackFunctionParameters const&, bool&);
  static AqlValue Sqrt(arangodb::aql::Query*, arangodb::AqlTransaction*,
                        VPackFunctionParameters const&, bool&);
  static AqlValue Pow(arangodb::aql::Query*, arangodb::AqlTransaction*,
                       VPackFunctionParameters const&, bool&);
  static AqlValue Rand(arangodb::aql::Query*, arangodb::AqlTransaction*,
                        VPackFunctionParameters const&, bool&);
  static AqlValue FirstDocument(arangodb::aql::Query*,
                                 arangodb::AqlTransaction*,
                                 VPackFunctionParameters const&, bool&);
  static AqlValue FirstList(arangodb::aql::Query*, arangodb::AqlTransaction*,
                             VPackFunctionParameters const&, bool&);
  static AqlValue Push(arangodb::aql::Query*, arangodb::AqlTransaction*,
                        VPackFunctionParameters const&, bool&);
  static AqlValue Pop(arangodb::aql::Query*, arangodb::AqlTransaction*,
                       VPackFunctionParameters const&, bool&);
  static AqlValue Append(arangodb::aql::Query*, arangodb::AqlTransaction*,
                          VPackFunctionParameters const&, bool&);
  static AqlValue Unshift(arangodb::aql::Query*, arangodb::AqlTransaction*,
                           VPackFunctionParameters const&, bool&);
  static AqlValue Shift(arangodb::aql::Query*, arangodb::AqlTransaction*,
                         VPackFunctionParameters const&, bool&);
  static AqlValue RemoveValue(arangodb::aql::Query*, arangodb::AqlTransaction*,
                               VPackFunctionParameters const&, bool&);
  static AqlValue RemoveValues(arangodb::aql::Query*,
                                arangodb::AqlTransaction*,
                                VPackFunctionParameters const&, bool&);
  static AqlValue RemoveNth(arangodb::aql::Query*, arangodb::AqlTransaction*,
                             VPackFunctionParameters const&, bool&);
  static AqlValue NotNull(arangodb::aql::Query*, arangodb::AqlTransaction*,
                           VPackFunctionParameters const&, bool&);
  static AqlValue CurrentDatabase(arangodb::aql::Query*,
                                   arangodb::AqlTransaction*,
                                   VPackFunctionParameters const&, bool&);
  static AqlValue CollectionCount(arangodb::aql::Query*,
                                   arangodb::AqlTransaction*,
                                   VPackFunctionParameters const&, bool&);
  static AqlValue VarianceSample(arangodb::aql::Query*,
                                  arangodb::AqlTransaction*,
                                  VPackFunctionParameters const&, bool&);
  static AqlValue VariancePopulation(arangodb::aql::Query*,
                                      arangodb::AqlTransaction*,
                                      VPackFunctionParameters const&, bool&);
  static AqlValue StdDevSample(arangodb::aql::Query*,
                                arangodb::AqlTransaction*,
                                VPackFunctionParameters const&, bool&);
  static AqlValue StdDevPopulation(arangodb::aql::Query*,
                                    arangodb::AqlTransaction*,
                                    VPackFunctionParameters const&, bool&);
  static AqlValue Median(arangodb::aql::Query*, arangodb::AqlTransaction*,
                          VPackFunctionParameters const&, bool&);
  static AqlValue Percentile(arangodb::aql::Query*, arangodb::AqlTransaction*,
                              VPackFunctionParameters const&, bool&);
  static AqlValue Range(arangodb::aql::Query*, arangodb::AqlTransaction*,
                         VPackFunctionParameters const&, bool&);
  static AqlValue Position(arangodb::aql::Query*, arangodb::AqlTransaction*,
                            VPackFunctionParameters const&, bool&);
  static AqlValue Fulltext(arangodb::aql::Query*, arangodb::AqlTransaction*,
                            VPackFunctionParameters const&, bool&);
>>>>>>> b04ec219
  static AqlValue IsSameCollection(arangodb::aql::Query*,
                                    arangodb::AqlTransaction*,
                                    VPackFunctionParameters const&, bool&);
};
}
}

#endif<|MERGE_RESOLUTION|>--- conflicted
+++ resolved
@@ -40,11 +40,7 @@
 typedef std::vector<AqlValue> VPackFunctionParameters;
 
 typedef std::function<AqlValue(arangodb::aql::Query*, arangodb::AqlTransaction*,
-<<<<<<< HEAD
-                                VPackFunctionParameters const&)>
-=======
                                 VPackFunctionParameters const&, bool&)>
->>>>>>> b04ec219
     FunctionImplementation;
 
 struct Functions {
@@ -63,169 +59,6 @@
   static void DestroyThreadContext();
 
   static AqlValue IsNull(arangodb::aql::Query*, arangodb::AqlTransaction*,
-<<<<<<< HEAD
-                          VPackFunctionParameters const&);
-  static AqlValue IsBool(arangodb::aql::Query*, arangodb::AqlTransaction*,
-                          VPackFunctionParameters const&);
-  static AqlValue IsNumber(arangodb::aql::Query*, arangodb::AqlTransaction*,
-                            VPackFunctionParameters const&);
-  static AqlValue IsString(arangodb::aql::Query*, arangodb::AqlTransaction*,
-                            VPackFunctionParameters const&);
-  static AqlValue IsArray(arangodb::aql::Query*, arangodb::AqlTransaction*,
-                           VPackFunctionParameters const&);
-  static AqlValue IsObject(arangodb::aql::Query*, arangodb::AqlTransaction*,
-                            VPackFunctionParameters const&);
-  static AqlValue ToNumber(arangodb::aql::Query*, arangodb::AqlTransaction*,
-                            VPackFunctionParameters const&);
-  static AqlValue ToString(arangodb::aql::Query*, arangodb::AqlTransaction*,
-                            VPackFunctionParameters const&);
-  static AqlValue ToBool(arangodb::aql::Query*, arangodb::AqlTransaction*,
-                          VPackFunctionParameters const&);
-  static AqlValue ToArray(arangodb::aql::Query*, arangodb::AqlTransaction*,
-                           VPackFunctionParameters const&);
-  static AqlValue Length(arangodb::aql::Query*, arangodb::AqlTransaction*,
-                          VPackFunctionParameters const&);
-  static AqlValue First(arangodb::aql::Query*, arangodb::AqlTransaction*,
-                         VPackFunctionParameters const&);
-  static AqlValue Last(arangodb::aql::Query*, arangodb::AqlTransaction*,
-                        VPackFunctionParameters const&);
-  static AqlValue Nth(arangodb::aql::Query*, arangodb::AqlTransaction*,
-                       VPackFunctionParameters const&);
-  static AqlValue Concat(arangodb::aql::Query*, arangodb::AqlTransaction*,
-                          VPackFunctionParameters const&);
-  static AqlValue Like(arangodb::aql::Query*, arangodb::AqlTransaction*,
-                        VPackFunctionParameters const&);
-  static AqlValue Passthru(arangodb::aql::Query*, arangodb::AqlTransaction*,
-                            VPackFunctionParameters const&);
-  static AqlValue Unset(arangodb::aql::Query*, arangodb::AqlTransaction*,
-                         VPackFunctionParameters const&);
-  static AqlValue UnsetRecursive(arangodb::aql::Query*,
-                                  arangodb::AqlTransaction*,
-                                  VPackFunctionParameters const&);
-  static AqlValue Keep(arangodb::aql::Query*, arangodb::AqlTransaction*,
-                        VPackFunctionParameters const&);
-  static AqlValue Merge(arangodb::aql::Query*, arangodb::AqlTransaction*,
-                         VPackFunctionParameters const&);
-  static AqlValue MergeRecursive(arangodb::aql::Query*,
-                                  arangodb::AqlTransaction*,
-                                  VPackFunctionParameters const&);
-  static AqlValue Has(arangodb::aql::Query*, arangodb::AqlTransaction*,
-                       VPackFunctionParameters const&);
-  static AqlValue Attributes(arangodb::aql::Query*, arangodb::AqlTransaction*,
-                              VPackFunctionParameters const&);
-  static AqlValue Values(arangodb::aql::Query*, arangodb::AqlTransaction*,
-                          VPackFunctionParameters const&);
-  static AqlValue Min(arangodb::aql::Query*, arangodb::AqlTransaction*,
-                       VPackFunctionParameters const&);
-  static AqlValue Max(arangodb::aql::Query*, arangodb::AqlTransaction*,
-                       VPackFunctionParameters const&);
-  static AqlValue Sum(arangodb::aql::Query*, arangodb::AqlTransaction*,
-                       VPackFunctionParameters const&);
-  static AqlValue Average(arangodb::aql::Query*, arangodb::AqlTransaction*,
-                           VPackFunctionParameters const&);
-  static AqlValue Md5(arangodb::aql::Query*, arangodb::AqlTransaction*,
-                       VPackFunctionParameters const&);
-  static AqlValue Sha1(arangodb::aql::Query*, arangodb::AqlTransaction*,
-                        VPackFunctionParameters const&);
-  static AqlValue Unique(arangodb::aql::Query*, arangodb::AqlTransaction*,
-                          VPackFunctionParameters const&);
-  static AqlValue SortedUnique(arangodb::aql::Query*,
-                                arangodb::AqlTransaction*,
-                                VPackFunctionParameters const&);
-  static AqlValue Union(arangodb::aql::Query*, arangodb::AqlTransaction*,
-                         VPackFunctionParameters const&);
-  static AqlValue UnionDistinct(arangodb::aql::Query*,
-                                 arangodb::AqlTransaction*,
-                                 VPackFunctionParameters const&);
-  static AqlValue Intersection(arangodb::aql::Query*,
-                                arangodb::AqlTransaction*,
-                                VPackFunctionParameters const&);
-  static AqlValue Neighbors(arangodb::aql::Query*, arangodb::AqlTransaction*,
-                             VPackFunctionParameters const&);
-  static AqlValue Near(arangodb::aql::Query*, arangodb::AqlTransaction*,
-                        VPackFunctionParameters const&);
-  static AqlValue Within(arangodb::aql::Query*, arangodb::AqlTransaction*,
-                          VPackFunctionParameters const&);
-  static AqlValue Flatten(arangodb::aql::Query*, arangodb::AqlTransaction*,
-                           VPackFunctionParameters const&);
-  static AqlValue Zip(arangodb::aql::Query*, arangodb::AqlTransaction*,
-                       VPackFunctionParameters const&);
-  static AqlValue ParseIdentifier(arangodb::aql::Query*,
-                                   arangodb::AqlTransaction*,
-                                   VPackFunctionParameters const&);
-  static AqlValue Minus(arangodb::aql::Query*, arangodb::AqlTransaction*,
-                         VPackFunctionParameters const&);
-  static AqlValue Document(arangodb::aql::Query*, arangodb::AqlTransaction*,
-                            VPackFunctionParameters const&);
-  static AqlValue Edges(arangodb::aql::Query*, arangodb::AqlTransaction*,
-                         VPackFunctionParameters const&);
-  static AqlValue Round(arangodb::aql::Query*, arangodb::AqlTransaction*,
-                         VPackFunctionParameters const&);
-  static AqlValue Abs(arangodb::aql::Query*, arangodb::AqlTransaction*,
-                       VPackFunctionParameters const&);
-  static AqlValue Ceil(arangodb::aql::Query*, arangodb::AqlTransaction*,
-                        VPackFunctionParameters const&);
-  static AqlValue Floor(arangodb::aql::Query*, arangodb::AqlTransaction*,
-                         VPackFunctionParameters const&);
-  static AqlValue Sqrt(arangodb::aql::Query*, arangodb::AqlTransaction*,
-                        VPackFunctionParameters const&);
-  static AqlValue Pow(arangodb::aql::Query*, arangodb::AqlTransaction*,
-                       VPackFunctionParameters const&);
-  static AqlValue Rand(arangodb::aql::Query*, arangodb::AqlTransaction*,
-                        VPackFunctionParameters const&);
-  static AqlValue FirstDocument(arangodb::aql::Query*,
-                                 arangodb::AqlTransaction*,
-                                 VPackFunctionParameters const&);
-  static AqlValue FirstList(arangodb::aql::Query*, arangodb::AqlTransaction*,
-                             VPackFunctionParameters const&);
-  static AqlValue Push(arangodb::aql::Query*, arangodb::AqlTransaction*,
-                        VPackFunctionParameters const&);
-  static AqlValue Pop(arangodb::aql::Query*, arangodb::AqlTransaction*,
-                       VPackFunctionParameters const&);
-  static AqlValue Append(arangodb::aql::Query*, arangodb::AqlTransaction*,
-                          VPackFunctionParameters const&);
-  static AqlValue Unshift(arangodb::aql::Query*, arangodb::AqlTransaction*,
-                           VPackFunctionParameters const&);
-  static AqlValue Shift(arangodb::aql::Query*, arangodb::AqlTransaction*,
-                         VPackFunctionParameters const&);
-  static AqlValue RemoveValue(arangodb::aql::Query*, arangodb::AqlTransaction*,
-                               VPackFunctionParameters const&);
-  static AqlValue RemoveValues(arangodb::aql::Query*,
-                                arangodb::AqlTransaction*,
-                                VPackFunctionParameters const&);
-  static AqlValue RemoveNth(arangodb::aql::Query*, arangodb::AqlTransaction*,
-                             VPackFunctionParameters const&);
-  static AqlValue NotNull(arangodb::aql::Query*, arangodb::AqlTransaction*,
-                           VPackFunctionParameters const&);
-  static AqlValue CurrentDatabase(arangodb::aql::Query*,
-                                   arangodb::AqlTransaction*,
-                                   VPackFunctionParameters const&);
-  static AqlValue CollectionCount(arangodb::aql::Query*,
-                                   arangodb::AqlTransaction*,
-                                   VPackFunctionParameters const&);
-  static AqlValue VarianceSample(arangodb::aql::Query*,
-                                  arangodb::AqlTransaction*,
-                                  VPackFunctionParameters const&);
-  static AqlValue VariancePopulation(arangodb::aql::Query*,
-                                      arangodb::AqlTransaction*,
-                                      VPackFunctionParameters const&);
-  static AqlValue StdDevSample(arangodb::aql::Query*,
-                                arangodb::AqlTransaction*,
-                                VPackFunctionParameters const&);
-  static AqlValue StdDevPopulation(arangodb::aql::Query*,
-                                    arangodb::AqlTransaction*,
-                                    VPackFunctionParameters const&);
-  static AqlValue Median(arangodb::aql::Query*, arangodb::AqlTransaction*,
-                          VPackFunctionParameters const&);
-  static AqlValue Percentile(arangodb::aql::Query*, arangodb::AqlTransaction*,
-                              VPackFunctionParameters const&);
-  static AqlValue Range(arangodb::aql::Query*, arangodb::AqlTransaction*,
-                         VPackFunctionParameters const&);
-  static AqlValue Position(arangodb::aql::Query*, arangodb::AqlTransaction*,
-                            VPackFunctionParameters const&);
-  static AqlValue Fulltext(arangodb::aql::Query*, arangodb::AqlTransaction*,
-                            VPackFunctionParameters const&);
-=======
                          VPackFunctionParameters const&, bool&);
   static AqlValue IsBool(arangodb::aql::Query*, arangodb::AqlTransaction*,
                           VPackFunctionParameters const&, bool&);
@@ -387,10 +220,9 @@
                             VPackFunctionParameters const&, bool&);
   static AqlValue Fulltext(arangodb::aql::Query*, arangodb::AqlTransaction*,
                             VPackFunctionParameters const&, bool&);
->>>>>>> b04ec219
   static AqlValue IsSameCollection(arangodb::aql::Query*,
-                                    arangodb::AqlTransaction*,
-                                    VPackFunctionParameters const&, bool&);
+                                   arangodb::AqlTransaction*,
+                                   VPackFunctionParameters const&, bool&);
 };
 }
 }
