--- conflicted
+++ resolved
@@ -29,12 +29,8 @@
 #include "Basics/Common.h"
 #include "Aql/ExecutionPlan.h"
 #include "Basics/MutexLocker.h"
-<<<<<<< HEAD
-
 #include <velocypack/velocypack-aliases.h>
 #include <deque>
-=======
->>>>>>> 50947dfa
 
 namespace triagens {
   namespace aql {
