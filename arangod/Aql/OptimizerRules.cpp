--- conflicted
+++ resolved
@@ -230,12 +230,6 @@
                 << "\n";
               _out.push_back(newPlan);
             }
-<<<<<<< HEAD
-=======
-            newPlan->replaceNode(newPlan->getNodeById(node->id()), newNode);
-            std::cout << newPlan->root()->toJson(TRI_UNKNOWN_MEM_ZONE, true).toString() << "\n";
-            _out.push_back(newPlan);
->>>>>>> 51c89c68
           }
         }
       }
