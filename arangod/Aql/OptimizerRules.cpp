////////////////////////////////////////////////////////////////////////////////
/// @brief rules for the query optimizer
///
/// @file arangod/Aql/OptimizerRules.cpp
///
/// DISCLAIMER
///
/// Copyright 2010-2014 triagens GmbH, Cologne, Germany
///
/// Licensed under the Apache License, Version 2.0 (the "License");
/// you may not use this file except in compliance with the License.
/// You may obtain a copy of the License at
///
///     http://www.apache.org/licenses/LICENSE-2.0
///
/// Unless required by applicable law or agreed to in writing, software
/// distributed under the License is distributed on an "AS IS" BASIS,
/// WITHOUT WARRANTIES OR CONDITIONS OF ANY KIND, either express or implied.
/// See the License for the specific language governing permissions and
/// limitations under the License.
///
/// Copyright holder is triAGENS GmbH, Cologne, Germany
///
/// @author Max Neunhoeffer
/// @author Copyright 2014, triagens GmbH, Cologne, Germany
////////////////////////////////////////////////////////////////////////////////

#include "Aql/OptimizerRules.h"
#include "Aql/ExecutionEngine.h"
#include "Aql/ExecutionNode.h"
#include "Aql/Variable.h"
#include "Aql/types.h"

using namespace triagens::aql;
using Json = triagens::basics::Json;
using EN   = triagens::aql::ExecutionNode;

//#if 0
#define ENTER_BLOCK try { (void) 0;
#define LEAVE_BLOCK } catch (...) { std::cout << "caught an exception in " << __FUNCTION__ << ", " << __FILE__ << ":" << __LINE__ << "!\n"; throw; }
//#else
//#define ENTER_BLOCK
//#define LEAVE_BLOCK
//#endif

// -----------------------------------------------------------------------------
// --SECTION--                                           rules for the optimizer
// -----------------------------------------------------------------------------

////////////////////////////////////////////////////////////////////////////////
/// @brief remove redundant sorts
/// this rule modifies the plan in place:
/// - sorts that are covered by earlier sorts will be removed
////////////////////////////////////////////////////////////////////////////////

int triagens::aql::removeRedundantSortsRule (Optimizer* opt, 
                                             ExecutionPlan* plan,
                                             Optimizer::Rule const* rule) { 
  std::vector<ExecutionNode*> nodes = plan->findNodesOfType(EN::SORT, true);
  std::unordered_set<ExecutionNode*> toUnlink;

  triagens::basics::StringBuffer buffer(TRI_UNKNOWN_MEM_ZONE);
 
  for (auto n : nodes) {
    if (toUnlink.find(n) != toUnlink.end()) {
      // encountered a sort node that we already deleted
      continue;
    }

    auto const sortNode = static_cast<SortNode*>(n);

    auto sortInfo = sortNode->getSortInformation(plan, &buffer);

    if (sortInfo.isValid && ! sortInfo.criteria.empty()) {
      // we found a sort that we can understand
    
      std::vector<ExecutionNode*> stack;
      for (auto dep : sortNode->getDependencies()) {
        stack.push_back(dep);
      }

      int nodesRelyingOnSort = 0;

      while (! stack.empty()) {
        auto current = stack.back();
        stack.pop_back();

        if (current->getType() == EN::SORT) {
          // we found another sort. now check if they are compatible!
    
          auto other = static_cast<SortNode*>(current)->getSortInformation(plan, &buffer);

          switch (sortInfo.isCoveredBy(other)) {
            case SortInformation::unequal: {
              // different sort criteria
              if (nodesRelyingOnSort == 0) {
                // a sort directly followed by another sort: now remove one of them

                if (other.canThrow || ! other.isDeterministic) {
                  // if the sort can throw or is non-deterministic, we must not remove it
                  break;
                }

                if (sortNode->isStable()) {
                  // we should not optimize predecessors of a stable sort (used in a COLLECT node)
                  // the stable sort is for a reason, and removing any predecessors sorts might
                  // change the result
                  break;
                }

                // remove sort that is a direct predecessor of a sort
                toUnlink.insert(current);
              }
              break;
            }

            case SortInformation::otherLessAccurate: {
              toUnlink.insert(current);
              break;
            }

            case SortInformation::ourselvesLessAccurate: {
              // the sort at the start of the pipeline makes the sort at the end
              // superfluous, so we'll remove it
              toUnlink.insert(n);
              break;
            }
            
            case SortInformation::allEqual: {
              // the sort at the end of the pipeline makes the sort at the start
              // superfluous, so we'll remove it
              toUnlink.insert(current);
              break;
            }
          }
        }
        else if (current->getType() == EN::FILTER) {
          // ok: a filter does not depend on sort order
        }
        else if (current->getType() == EN::CALCULATION) {
          // ok: a filter does not depend on sort order only if it does not throw
          if (current->canThrow()) {
            ++nodesRelyingOnSort;
          }
        }
        else if (current->getType() == EN::ENUMERATE_LIST ||
                 current->getType() == EN::ENUMERATE_COLLECTION) {
          // ok, but we cannot remove two different sorts if one of these node types is between them
          // example: in the following query, the one sort will be optimized away:
          //   FOR i IN [ { a: 1 }, { a: 2 } , { a: 3 } ] SORT i.a ASC SORT i.a DESC RETURN i
          // but in the following query, the sorts will stay:
          //   FOR i IN [ { a: 1 }, { a: 2 } , { a: 3 } ] SORT i.a ASC LET a = i.a SORT i.a DESC RETURN i
          ++nodesRelyingOnSort;
        }
        else {
          // abort at all other type of nodes. we cannot remove a sort beyond them
          // this include COLLECT and LIMIT
          break;
        }
                 
        auto deps = current->getDependencies();

        if (deps.size() != 1) {
          // node either has no or more than one dependency. we don't know what to do and must abort
          // note: this will also handle Singleton nodes
          break;
        }
      
        for (auto dep : deps) {
          stack.push_back(dep);
        }
      }
    }
  }
            
  if (! toUnlink.empty()) {
    plan->unlinkNodes(toUnlink);
    plan->findVarUsage();
  }
  
  opt->addPlan(plan, rule->level, ! toUnlink.empty());

  return TRI_ERROR_NO_ERROR;
}

////////////////////////////////////////////////////////////////////////////////
/// @brief remove all unnecessary filters
/// this rule modifies the plan in place:
/// - filters that are always true are removed completely
/// - filters that are always false will be replaced by a NoResults node
////////////////////////////////////////////////////////////////////////////////

int triagens::aql::removeUnnecessaryFiltersRule (Optimizer* opt, 
                                                 ExecutionPlan* plan, 
                                                 Optimizer::Rule const* rule) {
  bool modified = false;
  std::unordered_set<ExecutionNode*> toUnlink;
  // should we enter subqueries??
  std::vector<ExecutionNode*> nodes = plan->findNodesOfType(EN::FILTER, true);
  
  for (auto n : nodes) {
    // filter nodes always have one input variable
    auto varsUsedHere = n->getVariablesUsedHere();
    TRI_ASSERT(varsUsedHere.size() == 1);

    // now check who introduced our variable
    auto variable = varsUsedHere[0];
    auto setter = plan->getVarSetBy(variable->id);

    if (setter == nullptr || 
        setter->getType() != EN::CALCULATION) {
      // filter variable was not introduced by a calculation. 
      continue;
    }

    // filter variable was introduced a CalculationNode. now check the expression
    auto s = static_cast<CalculationNode*>(setter);
    auto root = s->expression()->node();

    TRI_ASSERT(root != nullptr);

    if (root->canThrow() || ! root->isDeterministic()) {
      // we better not tamper with this filter
      continue;
    }

    // filter expression is constant and thus cannot throw
    // we can now evaluate it safely
    TRI_ASSERT(! s->expression()->canThrow());

    if (root->isTrue()) {
      // filter is always true
      // remove filter node and merge with following node
      toUnlink.insert(n);
      modified = true;
    }
    else if (root->isFalse()) {
      // filter is always false
      // now insert a NoResults node below it
      auto noResults = new NoResultsNode(plan, plan->nextId());
      plan->registerNode(noResults);
      plan->replaceNode(n, noResults);
      modified = true;
    }
  }
  
  if (! toUnlink.empty()) {
    plan->unlinkNodes(toUnlink);
    plan->findVarUsage();
  }
  
  opt->addPlan(plan, rule->level, modified);

  return TRI_ERROR_NO_ERROR;
}

////////////////////////////////////////////////////////////////////////////////
/// @brief remove INTO of a COLLECT if not used
////////////////////////////////////////////////////////////////////////////////

int triagens::aql::removeCollectIntoRule (Optimizer* opt, 
                                          ExecutionPlan* plan, 
                                          Optimizer::Rule const* rule) {
  bool modified = false;
  std::unordered_set<ExecutionNode*> toUnlink;
  // should we enter subqueries??
  std::vector<ExecutionNode*> nodes = plan->findNodesOfType(EN::AGGREGATE, true);
  
  for (auto n : nodes) {
    auto collectNode = static_cast<AggregateNode*>(n);
    TRI_ASSERT(collectNode != nullptr);

    auto outVariable = collectNode->outVariable();

    if (outVariable == nullptr) {
      // no out variable. nothing to do
      continue;
    }

    auto varsUsedLater = n->getVarsUsedLater();
    if (varsUsedLater.find(outVariable) != varsUsedLater.end()) {
      // outVariable is used later
      continue;
    }

    // outVariable is not used later. remove it!
    collectNode->clearOutVariable();
    modified = true;
  }
  
  if (modified) {
    plan->findVarUsage();
  }
  
  opt->addPlan(plan, rule->level, modified);

  return TRI_ERROR_NO_ERROR;
}

////////////////////////////////////////////////////////////////////////////////
/// @brief move calculations up in the plan
/// this rule modifies the plan in place
/// it aims to move up calculations as far up in the plan as possible, to 
/// avoid redundant calculations in inner loops
////////////////////////////////////////////////////////////////////////////////

int triagens::aql::moveCalculationsUpRule (Optimizer* opt, 
                                           ExecutionPlan* plan, 
                                           Optimizer::Rule const* rule) {
  std::vector<ExecutionNode*> nodes = plan->findNodesOfType(EN::CALCULATION, true);
  bool modified = false;
  
  for (auto n : nodes) {
    auto nn = static_cast<CalculationNode*>(n);
    if (nn->expression()->canThrow() || 
        ! nn->expression()->isDeterministic()) {
      // we will only move expressions up that cannot throw and that are deterministic
      continue;
    }

    auto const neededVars = n->getVariablesUsedHere();

    std::vector<ExecutionNode*> stack;
    for (auto dep : n->getDependencies()) {
      stack.push_back(dep);
    }

    while (! stack.empty()) {
      auto current = stack.back();
      stack.pop_back();

      bool found = false;

      auto&& varsSet = current->getVariablesSetHere();
      for (auto v : varsSet) {
        for (auto it = neededVars.begin(); it != neededVars.end(); ++it) {
          if ((*it)->id == v->id) {
            // shared variable, cannot move up any more
            found = true;
            break;
          }
        }
      }

      if (found) {
        // done with optimizing this calculation node
        break;
      }
        
      auto deps = current->getDependencies();
      if (deps.size() != 1) {
        // node either has no or more than one dependency. we don't know what to do and must abort
        // note: this will also handle Singleton nodes
        break;
      }
      
      for (auto dep : deps) {
        stack.push_back(dep);
      }

      // first, unlink the calculation from the plan
      plan->unlinkNode(n);
      // and re-insert into before the current node
      plan->insertDependency(current, n);
      modified = true;
    }

  }
  
  if (modified) {
    plan->findVarUsage();
  }
  
  opt->addPlan(plan, rule->level, modified);

  return TRI_ERROR_NO_ERROR;
}

////////////////////////////////////////////////////////////////////////////////
/// @brief split and-combined filters and break them into smaller parts
////////////////////////////////////////////////////////////////////////////////

int triagens::aql::splitFiltersRule (Optimizer* opt, 
                                     ExecutionPlan* plan,
                                     Optimizer::Rule const* rule) {
  std::vector<ExecutionNode*> nodes = plan->findNodesOfType(EN::FILTER, true);
  bool modified = false;
  
  for (auto n : nodes) {
    auto const&& inVar = n->getVariablesUsedHere();
    TRI_ASSERT(inVar.size() == 1);
    auto setter = plan->getVarSetBy(inVar[0]->id);

    if (setter == nullptr || setter->getType() != EN::CALCULATION) {
      continue;
    }

    auto cn = static_cast<CalculationNode*>(setter);
    auto const expression = cn->expression();

    if (expression->canThrow() || 
        ! expression->isDeterministic() ||
        expression->node()->type != NODE_TYPE_OPERATOR_BINARY_AND) {  
      continue;
    }

    std::vector<AstNode const*> stack;
    stack.push_back(expression->node());

    while (! stack.empty()) {
      auto current = stack.back();
      stack.pop_back();
    
      if (current->type == NODE_TYPE_OPERATOR_BINARY_AND) {
        stack.push_back(current->getMember(0));
        stack.push_back(current->getMember(1));
      }
      else {
        modified = true;
  
        ExecutionNode* calculationNode = nullptr;
        auto outVar = plan->getAst()->variables()->createTemporaryVariable();
        auto expression = new Expression(plan->getAst(), current);
        try {
          calculationNode = new CalculationNode(plan, plan->nextId(), expression, outVar);
        }
        catch (...) {
          delete expression;
          throw;
        }
        plan->registerNode(calculationNode);

        plan->insertDependency(n, calculationNode);

        auto filterNode = new FilterNode(plan, plan->nextId(), outVar);
        plan->registerNode(filterNode);

        plan->insertDependency(n, filterNode);
      }
    }

    if (modified) {
      plan->unlinkNode(n, false);
    }
  }
  
  if (modified) {
    plan->findVarUsage();
  }
  
  opt->addPlan(plan, rule->level, modified);

  return TRI_ERROR_NO_ERROR;
}

////////////////////////////////////////////////////////////////////////////////
/// @brief move filters up in the plan
/// this rule modifies the plan in place
/// filters are moved as far up in the plan as possible to make result sets
/// as small as possible as early as possible
/// filters are not pushed beyond limits
////////////////////////////////////////////////////////////////////////////////

int triagens::aql::moveFiltersUpRule (Optimizer* opt, 
                                      ExecutionPlan* plan,
                                      Optimizer::Rule const* rule) {
  std::vector<ExecutionNode*> nodes = plan->findNodesOfType(EN::FILTER, true);
  bool modified = false;
  
  for (auto n : nodes) {
    auto neededVars = n->getVariablesUsedHere();
    TRI_ASSERT(neededVars.size() == 1);

    std::vector<ExecutionNode*> stack;
    for (auto dep : n->getDependencies()) {
      stack.push_back(dep);
    }

    while (! stack.empty()) {
      auto current = stack.back();
      stack.pop_back();

      if (current->getType() == EN::LIMIT) {
        // cannot push a filter beyond a LIMIT node
        break;
      }

      if (current->canThrow()) {
        // must not move a filter beyond a node that can throw
        break;
      }

      if (current->getType() == EN::CALCULATION) {
        // must not move a filter beyond a node with a non-deterministic result
        auto calculation = static_cast<CalculationNode const*>(current);
        if (! calculation->expression()->isDeterministic()) {
          break;
        }
      }

      bool found = false;

      auto&& varsSet = current->getVariablesSetHere();
      for (auto v : varsSet) {
        for (auto it = neededVars.begin(); it != neededVars.end(); ++it) {
          if ((*it)->id == v->id) {
            // shared variable, cannot move up any more
            found = true;
            break;
          }
        }
      }

      if (found) {
        // done with optimizing this calculation node
        break;
      }
        
      auto deps = current->getDependencies();
      if (deps.size() != 1) {
        // node either has no or more than one dependency. we don't know what to do and must abort
        // note: this will also handle Singleton nodes
        break;
      }
      
      for (auto dep : deps) {
        stack.push_back(dep);
      }

      // first, unlink the filter from the plan
      plan->unlinkNode(n);
      // and re-insert into plan in front of the current node
      plan->insertDependency(current, n);
      modified = true;
    }

  }
  
  if (modified) {
    plan->findVarUsage();
  }
  
  opt->addPlan(plan, rule->level, modified);

  return TRI_ERROR_NO_ERROR;
}


class triagens::aql::RedundantCalculationsReplacer : public WalkerWorker<ExecutionNode> {

  public:

    RedundantCalculationsReplacer (std::unordered_map<VariableId, Variable const*> const& replacements)
      : _replacements(replacements) {
    }

    template<typename T>
    void replaceInVariable (ExecutionNode* en) {
      auto node = static_cast<T*>(en);
   
      node->_inVariable = Variable::replace(node->_inVariable, _replacements); 
    }

    void replaceInCalculation (ExecutionNode* en) {
      auto node = static_cast<CalculationNode*>(en);
      auto&& variables = node->expression()->variables();
          
      // check if the calculation uses any of the variables that we want to replace
      for (auto it = variables.begin(); it != variables.end(); ++it) {
        if (_replacements.find((*it)->id) != _replacements.end()) {
          // calculation uses a to-be-replaced variable
          node->expression()->replaceVariables(_replacements);
          return;
        }
      }
    }

    bool before (ExecutionNode* en) override final {
      switch (en->getType()) {
        case EN::ENUMERATE_LIST: {
          replaceInVariable<EnumerateListNode>(en);
          break;
        }
      
        case EN::RETURN: {
          replaceInVariable<ReturnNode>(en);
          break;
        }
  
        case EN::CALCULATION: {
          replaceInCalculation(en);
          break;
        }

        case EN::FILTER: {
          replaceInVariable<FilterNode>(en);
          break;
        }

        case EN::AGGREGATE: {
          auto node = static_cast<AggregateNode*>(en);
          for (auto variable : node->_aggregateVariables) {
            variable.second = Variable::replace(variable.second, _replacements);
          }
          break;
        }

        case EN::SORT: {
          auto node = static_cast<SortNode*>(en);
          for (auto variable : node->_elements) {
            variable.first = Variable::replace(variable.first, _replacements);
          }
          break;
        }

        default: {
          // ignore all other types of nodes
        }
      }

      // always continue
      return false;
    }
 
  private:
   
    std::unordered_map<VariableId, Variable const*> const& _replacements;
};

////////////////////////////////////////////////////////////////////////////////
/// @brief remove CalculationNode(s) that are repeatedly used in a query
/// (i.e. common expressions)
////////////////////////////////////////////////////////////////////////////////

int triagens::aql::removeRedundantCalculationsRule (Optimizer* opt, 
                                                    ExecutionPlan* plan,
                                                    Optimizer::Rule const* rule) {
  triagens::basics::StringBuffer buffer(TRI_UNKNOWN_MEM_ZONE);
  std::unordered_map<VariableId, Variable const*> replacements;

  std::vector<ExecutionNode*> nodes
    = plan->findNodesOfType(EN::CALCULATION, true);

  for (auto n : nodes) {
    auto nn = static_cast<CalculationNode*>(n);

    if (! nn->expression()->isDeterministic()) {
      // If this node is non-deterministic, we must not touch it!
      continue;
    }
    
    auto outvar = n->getVariablesSetHere();
    TRI_ASSERT(outvar.size() == 1);

    try {
      nn->expression()->stringify(&buffer);
    }
    catch (...) {
      // expression could not be stringified (maybe because not all node types
      // are supported). this is not an error, we just skip the optimization
      buffer.reset();
      continue;
    }
     
    std::string const referenceExpression(buffer.c_str(), buffer.length());
    buffer.reset();

    std::vector<ExecutionNode*> stack;
    for (auto dep : n->getDependencies()) {
      stack.push_back(dep);
    }

    while (! stack.empty()) {
      auto current = stack.back();
      stack.pop_back();

      if (current->getType() == EN::CALCULATION) {
        try {
          static_cast<CalculationNode*>(current)->expression()->stringify(&buffer);
        }
        catch (...) {
          // expression could not be stringified (maybe because not all node types
          // are supported). this is not an error, we just skip the optimization
          buffer.reset();
          continue;
        }
      
        std::string const compareExpression(buffer.c_str(), buffer.length());
        buffer.reset();
        
        if (compareExpression == referenceExpression) {
          // expressions are identical
          auto outvars = current->getVariablesSetHere();
          TRI_ASSERT(outvars.size() == 1);
          
          // check if target variable is already registered as a replacement
          // this covers the following case: 
          // - replacements is set to B => C
          // - we're now inserting a replacement A => B
          // the goal now is to enter a replacement A => C instead of A => B
          auto target = outvars[0];
          while (target != nullptr) {
            auto it = replacements.find(target->id);
            if (it != replacements.end()) {
              target = (*it).second;
            }
            else {
              break;
            }
          }
          replacements.emplace(std::make_pair(outvar[0]->id, target));
          
          // also check if the insertion enables further shortcuts
          // this covers the following case:
          // - replacements is set to A => B
          // - we have just inserted a replacement B => C
          // the goal now is to change the replacement A => B to A => C
          for (auto it = replacements.begin(); it != replacements.end(); ++it) {
            if ((*it).second == outvar[0]) {
              (*it).second = target;
            }
          }
        }
      }

      if (current->getType() == EN::AGGREGATE) {
        if (static_cast<AggregateNode*>(current)->hasOutVariable()) {
          // COLLECT ... INTO is evil (tm): it needs to keep all already defined variables
          // we need to abort optimization here
          break;
        }
      }

      auto deps = current->getDependencies();
      if (deps.size() != 1) {
        // node either has no or more than one dependency. we don't know what to do and must abort
        // note: this will also handle Singleton nodes
        break;
      }
      
      for (auto dep : deps) {
        stack.push_back(dep);
      }
    }
  }

  if (! replacements.empty()) {
    // finally replace the variables

    RedundantCalculationsReplacer finder(replacements);
    plan->root()->walk(&finder);
    plan->findVarUsage();

    opt->addPlan(plan, rule->level, true);
  }
  else {
    // no changes
    opt->addPlan(plan, rule->level, false);
  }


  return TRI_ERROR_NO_ERROR;
}

////////////////////////////////////////////////////////////////////////////////
/// @brief remove CalculationNodes and SubqueryNodes that are never needed
/// this modifies an existing plan in place
////////////////////////////////////////////////////////////////////////////////

int triagens::aql::removeUnnecessaryCalculationsRule (Optimizer* opt, 
                                                      ExecutionPlan* plan,
                                                      Optimizer::Rule const* rule) {
  std::vector<ExecutionNode::NodeType> const types = {
    EN::CALCULATION,
    EN::SUBQUERY
  };

  std::vector<ExecutionNode*> nodes = plan->findNodesOfType(types, true);
  std::unordered_set<ExecutionNode*> toUnlink;
  for (auto n : nodes) {
    if (n->getType() == EN::CALCULATION) {
      auto nn = static_cast<CalculationNode*>(n);

      if (nn->canThrow()) {
        // If this node can throw, we must not optimize it away!
        continue;
      }
    }
    else {
      auto nn = static_cast<SubqueryNode*>(n);
      if (nn->canThrow()) {
        // subqueries that can throw must not be optimized away
        continue;
      }
    }

    auto outvar = n->getVariablesSetHere();
    TRI_ASSERT(outvar.size() == 1);
    auto varsUsedLater = n->getVarsUsedLater();

    if (varsUsedLater.find(outvar[0]) == varsUsedLater.end()) {
      // The variable whose value is calculated here is not used at
      // all further down the pipeline! We remove the whole
      // calculation node, 
      toUnlink.insert(n);
    }
  }

  if (! toUnlink.empty()) {
    plan->unlinkNodes(toUnlink);
    plan->findVarUsage();
  }

  opt->addPlan(plan, rule->level, ! toUnlink.empty());

  return TRI_ERROR_NO_ERROR;
}

////////////////////////////////////////////////////////////////////////////////
/// @brief prefer IndexRange nodes over EnumerateCollection nodes
////////////////////////////////////////////////////////////////////////////////

class FilterToEnumCollFinder : public WalkerWorker<ExecutionNode> {
<<<<<<< HEAD
  RangeInfoMapVec* _rangeInfoMapVec;
  Optimizer* _opt;
=======
>>>>>>> f274de08
  ExecutionPlan* _plan;
  bool _canThrow; 
<<<<<<< HEAD
  Optimizer::RuleLevel _level;
  
  public:

    FilterToEnumCollFinder (Optimizer* opt,
                            ExecutionPlan* plan,
                            Variable const* var,
                            Optimizer::RuleLevel level) 
      : _rangeInfoMapVec(nullptr),
        _opt(opt),
        _plan(plan), 
        _canThrow(false),
        _level(level) {
=======
  bool _modified;
  std::unordered_set<VariableId> _varIds;
  RangesInfo* _ranges;
  
  public:

    FilterToEnumCollFinder (ExecutionPlan* plan,
                            Variable const* var) 
      : _plan(plan), 
        _canThrow(false),
        _modified(false),
        _varIds(),
        _ranges(new RangesInfo()) {

>>>>>>> f274de08
      _varIds.insert(var->id);
    };

    ~FilterToEnumCollFinder () {
      if (_rangeInfoMapVec != nullptr) {
        delete _rangeInfoMapVec;
      }
    }

    bool before (ExecutionNode* en) override final {
      _canThrow = (_canThrow || en->canThrow()); // can any node walked over throw?

      switch (en->getType()) {
        case EN::ENUMERATE_LIST:
          break;
        case EN::CALCULATION: {
          auto outvar = en->getVariablesSetHere();
          TRI_ASSERT(outvar.size() == 1);
          if (_varIds.find(outvar[0]->id) != _varIds.end()) {
            auto node = static_cast<CalculationNode*>(en);
            std::string attr;
            Variable const* enumCollVar = nullptr;
            // there is an implicit AND between FILTER statements
            if (_rangeInfoMapVec == nullptr) {
              _rangeInfoMapVec = buildRangeInfo(node->expression()->node(), enumCollVar, attr);
            } else {
              _rangeInfoMapVec = andCombineRangeInfoMapVecs(_rangeInfoMapVec,
                  buildRangeInfo(node->expression()->node(), enumCollVar, attr));
            }
          }
          break;
        }
        case EN::SUBQUERY:        
          break;
        case EN::FILTER: {
          std::vector<Variable const*> inVar = en->getVariablesUsedHere();
          TRI_ASSERT(inVar.size() == 1);
          _varIds.insert(inVar[0]->id);
          break;
        }
        case EN::AGGREGATE:
        case EN::SCATTER:
        case EN::DISTRIBUTE:
        case EN::GATHER:
        case EN::REMOTE:
          // in these cases we simply ignore the intermediate nodes, note
          // that we have taken care of nodes that could throw exceptions
          // above.
          break;
        case EN::SINGLETON:
        case EN::INSERT:
        case EN::REMOVE:
        case EN::REPLACE:
        case EN::UPDATE:
        case EN::RETURN:
        case EN::NORESULTS:
        case EN::ILLEGAL:
          // in all these cases something is seriously wrong and we better abort
          return true;
        case EN::LIMIT:           
          // if we meet a limit node between a filter and an enumerate
          // collection, we abort . . .
          return true;
        case EN::SORT:
        case EN::INDEX_RANGE:
          break;
        case EN::ENUMERATE_COLLECTION: {

          auto node = static_cast<EnumerateCollectionNode*>(en);
          auto var = node->getVariablesSetHere()[0];  // should only be 1
          if (_rangeInfoMapVec == nullptr) {
            break;
          }
          std::unordered_map<std::string, RangeInfo>* map
              = _rangeInfoMapVec->find(var->name, 0);        
              // check if we have any ranges with this var

          if (map != nullptr) {
            // Remove all variable bounds that are no longer defined here:
            std::unordered_set<Variable const*> varsDefined 
                = node->getVarsValid();
            // Take out the variable we define only here, because we are
            // not allowed to use it in a variable bound expression:
            std::vector<Variable const*> varsSetHere
                = node->getVariablesSetHere();
            for (auto v : varsSetHere) {
              varsDefined.erase(v);
            }
            size_t pos = 0;
            do {
              for (auto& x : *map) {
                auto worker = [&] (std::list<RangeInfoBound>& bounds) -> void {
                  for (auto it = bounds.begin(); it != bounds.end();
                       /* no hoisting */) {
                    AstNode const* a = it->getExpressionAst(_plan->getAst());
                    std::unordered_set<Variable*> varsUsed
                        = Ast::getReferencedVariables(a);
                    bool bad = false;
                    for (auto v : varsUsed) {
                      if (varsDefined.find(const_cast<Variable const*>(v))
                          == varsDefined.end()) {
                        bad = true;
                      }
                    }
                    if (bad) {
                      it = bounds.erase(it);
                      x.second.revokeEquality();  // just to be sure
                    }
                    else {
                      it++;
                    }
                  }
                };
                worker(x.second._lows);
                worker(x.second._highs);
              }
              map = _rangeInfoMapVec->find(var->name, ++pos);  
            } while (map !=nullptr);
            
            // Now remove empty conditions: 
            _rangeInfoMapVec->eraseEmptyOrUndefined(var->name);
            
            // if var->name is not mapped in every position of _rangeInfoMapVec
            // then we cannot use the index range node (we would return too few
            // results), for example
            // x.a == 1 || y.c == 2 || x.a == 3
            if (_rangeInfoMapVec->isMapped(var->name)) {

              std::vector<size_t> validPos = _rangeInfoMapVec->validPositions(var->name);

              // are any of the RangeInfoMaps in the vector valid? 

              if (! _canThrow) {
                if (validPos.empty()) { // ranges are not valid . . . 
                  auto newPlan = _plan->clone();
                  try {
                    auto parents = newPlan->getNodeById(node->id())->getParents();
                    for (auto x: parents) {
                      auto noRes = new NoResultsNode(newPlan, newPlan->nextId());
                      newPlan->registerNode(noRes);
                      newPlan->insertDependency(x, noRes);
                      _opt->addPlan(newPlan, _level, true);
                    }
                  }
                  catch (...) {
                    delete newPlan;
                    throw;
                  }
                }
                else {

                  std::vector<Index*> idxs;
                  std::vector<size_t> prefixes;
                  // {idxs.at(i)->_fields[0]..idxs.at(i)->_fields[prefixes.at(i)]}
                  // is a subset of <attrs>

<<<<<<< HEAD
                  // note: prefixes are only used for skiplist indexes
                  // for all other index types, the prefix value will always be 0
                  node->getIndexesForIndexRangeNode(
                      _rangeInfoMapVec->attributes(var->name), idxs, prefixes);
=======
            for (auto x: *map) {
              valid &= x.second.isValid(); 
              if (! valid) {
                break;
              }
              attrs.insert(x.first);
            }
               
            if (! _canThrow) {
              if (! valid) { // ranges are not valid . . . 
                auto parents = node->getParents();
                for (auto x : parents) {
                  auto noRes = new NoResultsNode(_plan, _plan->nextId());
                  _plan->registerNode(noRes);
                  _plan->insertDependency(x, noRes);
                }
                _modified = true;
              }
              else {
                std::vector<Index*> idxs;
                std::vector<size_t> prefixes;
                // {idxs.at(i)->_fields[0]..idxs.at(i)->_fields[prefixes.at(i)]}
                // is a subset of <attrs>

                // note: prefixes are only used for skiplist indexes
                // for all other index types, the prefix value will always be 0
                node->getIndexesForIndexRangeNode(attrs, idxs, prefixes);

                // make one new plan for every index in <idxs> that replaces the
                // enumerate collection node with a IndexRangeNode ... 
                
                for (size_t i = 0; i < idxs.size(); i++) {
                  std::vector<std::vector<RangeInfo>> rangeInfo;
                  rangeInfo.push_back(std::vector<RangeInfo>());
                  
                  // ranges must be valid and all comparisons == if hash
                  // index or == followed by a single <, >, >=, or <=
                  // if a skip index in the order of the fields of the
                  // index.
                  auto idx = idxs.at(i);
                  TRI_ASSERT(idx != nullptr);
               
                  if (idx->type == TRI_IDX_TYPE_PRIMARY_INDEX) {
                    bool handled = false;
                    auto range = map->find(std::string(TRI_VOC_ATTRIBUTE_ID));
                
                    if (range != map->end()) { 
                      if (! range->second.is1ValueRangeInfo()) {
                        rangeInfo.at(0).clear();   // not usable
                      }
                      else {
                        rangeInfo.at(0).push_back(range->second);
                        handled = true;
                      }
                    }
>>>>>>> f274de08

                  // make one new plan for every index in <idxs> that replaces the
                  // enumerate collection node with a IndexRangeNode ... 

                  for (size_t i = 0; i < idxs.size(); i++) {
                    IndexOrCondition indexOrCondition;
                    for (size_t k = 0; k < validPos.size(); k++) {
                      indexOrCondition.push_back(std::vector<RangeInfo>());
                    }

                    // ranges must be valid and all comparisons == if hash
                    // index or == followed by a single <, >, >=, or <=
                    // if a skip index in the order of the fields of the
                    // index.
                    auto idx = idxs.at(i);
                    TRI_ASSERT(idx != nullptr);

                    if (idx->type == TRI_IDX_TYPE_PRIMARY_INDEX) {
                      for (size_t k = 0; k < validPos.size(); k++) {
                        bool handled = false;

                        auto map = _rangeInfoMapVec->find(var->name, validPos[k]);
                        auto range = map->find(std::string(TRI_VOC_ATTRIBUTE_ID));

                        if (range != map->end()) { 
                          if (! range->second.is1ValueRangeInfo()) {
                            indexOrCondition.clear();   // not usable
                            break;
                          }
                          else {
                            indexOrCondition.at(k).push_back(range->second);
                            handled = true;
                          }
                        }

                        if (! handled) {
                          range = map->find(std::string(TRI_VOC_ATTRIBUTE_KEY));

                          if (range != map->end()) {
                            if (! range->second.is1ValueRangeInfo()) {
                              indexOrCondition.clear();   // not usable
                              break;
                            }
                            else {
                              indexOrCondition.at(k).push_back(range->second);
                            }
                          }
                        }
                      }
                    }
                    else if (idx->type == TRI_IDX_TYPE_HASH_INDEX) {
                      //each valid orCondition should match every field of the given index
                      for (size_t k = 0; k < validPos.size() && !indexOrCondition.empty(); k++) {
                        auto map = _rangeInfoMapVec->find(var->name, validPos[k]);
                        for (size_t j = 0; j < idx->fields.size(); j++) {
                          auto range = map->find(idx->fields[j]);

                          if (range == map->end() || ! range->second.is1ValueRangeInfo()) {
                            indexOrCondition.clear();   // not usable
                            break;
                          } else {
                            indexOrCondition.at(k).push_back(range->second);
                          }
                        }
                      }
                    }
                    else if (idx->type == TRI_IDX_TYPE_EDGE_INDEX) {
                      for (size_t k = 0; k < validPos.size(); k++) {
                        bool handled = false;
                        auto map = _rangeInfoMapVec->find(var->name, validPos[k]);
                        auto range = map->find(std::string(TRI_VOC_ATTRIBUTE_FROM));
                        if (range != map->end()) { 
                          if (! range->second.is1ValueRangeInfo()) {
                            indexOrCondition.clear();
                            break; // not usable
                          }
                          else {
                            indexOrCondition.at(k).push_back(range->second);
                            handled = true;
                          }
                        }

                        if (! handled) {
                          range = map->find(std::string(TRI_VOC_ATTRIBUTE_TO));

                          if (range != map->end()) {
                            if (! range->second.is1ValueRangeInfo()) {
                              indexOrCondition.clear();   // not usable
                              break;
                            }
                            else {
                              indexOrCondition.at(k).push_back(range->second);
                            }
                          }
                        }
                      }
                    }
                    else if (idx->type == TRI_IDX_TYPE_SKIPLIST_INDEX) {
                      for (size_t k = 0; k < validPos.size(); k++) {
                        auto map = _rangeInfoMapVec->find(var->name, validPos[k]);

                        size_t j = 0;
                        auto range = map->find(idx->fields[0]);
                        TRI_ASSERT(range != map->end());
                        indexOrCondition.at(k).push_back(range->second);
                        bool equality = range->second.is1ValueRangeInfo();
                        while (++j < prefixes.at(i) && equality) {
                          range = map->find(idx->fields[j]);
                          indexOrCondition.at(k).push_back(range->second);
                          equality = equality && range->second.is1ValueRangeInfo();
                        }
                      }
                    }

                    // check if there are all positions are non-empty
                    bool isEmpty = indexOrCondition.empty();
                    if (! isEmpty) {
                      for (size_t k = 0; k < validPos.size(); k++) {
                        if (indexOrCondition.at(k).empty()) {
                          isEmpty = true;
                          break;
                        }
                      }
                    }

                    if (! isEmpty) {
                      auto newPlan = _plan->clone();
                      if (newPlan == nullptr) {
                        THROW_ARANGO_EXCEPTION(TRI_ERROR_OUT_OF_MEMORY);
                      }

                      try {
                        ExecutionNode* newNode = new IndexRangeNode(newPlan,
                            newPlan->nextId(), node->vocbase(), 
                            node->collection(), node->outVariable(), idx,
                            indexOrCondition, false);
                        newPlan->registerNode(newNode);
                        newPlan->replaceNode(newPlan->getNodeById(node->id()), newNode);
                        // re-inject the new plan with the previous rule so it gets passed through
                        // use-index-range optimization again
                        // this allows to enable even more indexes
                        _opt->addPlan(newPlan, Optimizer::previousRule(_level), true);
                      }
                      catch (...) {
                        delete newPlan;
                        throw;
                      }
                    }
                  }
                }
              }
            }
            }
          }
          break;
        }
        return false;
    }

//////////////////////////////////////////////////////////////////////////////////////////////////

    void findVarAndAttr (AstNode const* node, 
                         Variable const*& enumCollVar,
                         std::string& attr) {
      
      if (node->type == NODE_TYPE_REFERENCE) {
        auto x = static_cast<Variable*>(node->getData());
        auto setter = _plan->getVarSetBy(x->id);
        if (setter != nullptr && 
            setter->getType() == EN::ENUMERATE_COLLECTION) {
          enumCollVar = x;
        }
        return;
      }
      
      if (node->type == NODE_TYPE_ATTRIBUTE_ACCESS) {
        findVarAndAttr(node->getMember(0), enumCollVar, attr);

        if (enumCollVar != nullptr) {
          char const* attributeName = node->getStringValue();
          attr.append(attributeName);
          attr.push_back('.');
        }
        return;
      }

      attr.clear();
      enumCollVar = nullptr;
      return;
    }

    RangeInfoMapVec* buildRangeInfo (AstNode const* node, 
                                     Variable const*& enumCollVar,
                                     std::string& attr) {
      
      if (node->type == NODE_TYPE_OPERATOR_BINARY_EQ) {
        auto lhs = node->getMember(0);
        auto rhs = node->getMember(1);
        std::unique_ptr<RangeInfoMap> rim(new RangeInfoMap());
        
        if (rhs->type == NODE_TYPE_ATTRIBUTE_ACCESS) {
          findVarAndAttr(rhs, enumCollVar, attr);
          if (enumCollVar != nullptr) {
            std::unordered_set<Variable*> varsUsed 
              = Ast::getReferencedVariables(lhs);
            if (varsUsed.find(const_cast<Variable*>(enumCollVar)) 
                == varsUsed.end()) {
              // Found a multiple attribute access of a variable and an
              // expression which does not involve that variable:
              
              rim->insert(enumCollVar->name, 
                          attr.substr(0, attr.size() - 1), 
                          RangeInfoBound(lhs, true), 
                          RangeInfoBound(lhs, true), 
                          true);

              enumCollVar = nullptr;
              attr.clear();
            }
          }
        }
        if (lhs->type == NODE_TYPE_ATTRIBUTE_ACCESS) {
          findVarAndAttr(lhs, enumCollVar, attr);
          if (enumCollVar != nullptr) {
            std::unordered_set<Variable*> varsUsed 
              = Ast::getReferencedVariables(rhs);
            if (varsUsed.find(const_cast<Variable*>(enumCollVar)) 
                == varsUsed.end()) {
              // Found a multiple attribute access of a variable and an
              // expression which does not involve that variable:
              rim->insert(enumCollVar->name, 
                          attr.substr(0, attr.size() - 1), 
                          RangeInfoBound(rhs, true), 
                          RangeInfoBound(rhs, true), 
                          true);
              enumCollVar = nullptr;
              attr.clear();
            }
          }
        }
        return new RangeInfoMapVec(rim.release());
      }

      if (node->type == NODE_TYPE_OPERATOR_BINARY_LT || 
          node->type == NODE_TYPE_OPERATOR_BINARY_GT ||
          node->type == NODE_TYPE_OPERATOR_BINARY_LE ||
          node->type == NODE_TYPE_OPERATOR_BINARY_GE) {
      
        std::unique_ptr<RangeInfoMap> rim(new RangeInfoMap());
        bool include = (node->type == NODE_TYPE_OPERATOR_BINARY_LE ||
                        node->type == NODE_TYPE_OPERATOR_BINARY_GE);
        
        auto lhs = node->getMember(0);
        auto rhs = node->getMember(1);

        if (rhs->type == NODE_TYPE_ATTRIBUTE_ACCESS) {
          // Attribute access on the right:
          // First find out whether there is a multiple attribute access
          // of a variable on the right:
          findVarAndAttr(rhs, enumCollVar, attr);
          if (enumCollVar != nullptr) {
            RangeInfoBound low;
            RangeInfoBound high;
          
            // Constant value on the left, so insert a constant condition:
            if (node->type == NODE_TYPE_OPERATOR_BINARY_GE ||
                node->type == NODE_TYPE_OPERATOR_BINARY_GT) {
              high.assign(lhs, include);
            } 
            else {
              low.assign(lhs, include);
            }
            
            rim->insert(enumCollVar->name, 
                        attr.substr(0, attr.size() - 1), 
                        low,
                        high,
                        false);

            enumCollVar = nullptr;
            attr.clear();
          }
        }

        if (lhs->type == NODE_TYPE_ATTRIBUTE_ACCESS) {
          // Attribute access on the left:
          // First find out whether there is a multiple attribute access
          // of a variable on the left:
          findVarAndAttr(lhs, enumCollVar, attr);
          if (enumCollVar != nullptr) {
            RangeInfoBound low;
            RangeInfoBound high;
          
            // Constant value on the right, so insert a constant condition:
            if (node->type == NODE_TYPE_OPERATOR_BINARY_GE ||
                node->type == NODE_TYPE_OPERATOR_BINARY_GT) {
              low.assign(rhs, include);
            } 
            else {
              high.assign(rhs, include);
            }

            rim->insert(enumCollVar->name, 
                        attr.substr(0, attr.size() - 1), 
                        low,
                        high,
                        false);

            enumCollVar = nullptr;
            attr.clear();
          }
        }
        return new RangeInfoMapVec(rim.release());
      }
      
      if (node->type == NODE_TYPE_OPERATOR_BINARY_AND) {
        // distribute AND into OR
        return andCombineRangeInfoMapVecs(buildRangeInfo(node->getMember(0), enumCollVar, attr),
                                          buildRangeInfo(node->getMember(1), enumCollVar, attr));
      }

      if (node->type == NODE_TYPE_OPERATOR_BINARY_IN) {
        auto lhs = node->getMember(0); // enumCollVar
        auto rhs = node->getMember(1); // value
        std::unique_ptr<RangeInfoMapVec> rimv(new RangeInfoMapVec());
        if (lhs->type == NODE_TYPE_ATTRIBUTE_ACCESS) { 
          findVarAndAttr(lhs, enumCollVar, attr);
          if (enumCollVar != nullptr) {
            std::unordered_set<Variable*> varsUsed 
              = Ast::getReferencedVariables(rhs);
            if (varsUsed.find(const_cast<Variable*>(enumCollVar)) 
                == varsUsed.end()) {
              // Found a multiple attribute access of a variable and an
              // expression which does not involve that variable:
              if (rhs->type == NODE_TYPE_LIST) {
                for (size_t i = 0; i < rhs->numMembers(); i++) {
                  RangeInfo ri(enumCollVar->name, 
                               attr.substr(0, attr.size() - 1), 
                               RangeInfoBound(rhs->getMember(i), true),
                               RangeInfoBound(rhs->getMember(i), true), 
                               true);
                  rimv->differenceRangeInfo(ri);
                  if (ri.isValid()) { 
                    rimv->emplace_back(new RangeInfoMap(ri));
                  }
                }
              } else { 
                RangeInfo ri(enumCollVar->name, 
                             attr.substr(0, attr.size() - 1), 
                             RangeInfoBound(rhs, true),
                             RangeInfoBound(rhs, true), 
                             true);
                rimv->differenceRangeInfo(ri);
                if (ri.isValid()) { 
                  rimv->emplace_back(new RangeInfoMap(ri));
                }
              }
              enumCollVar = nullptr;
              attr.clear();
            }
          }
        }
        return rimv.release();
      }

      if (node->type == NODE_TYPE_OPERATOR_BINARY_OR) {
        return orCombineRangeInfoMapVecs(buildRangeInfo(node->getMember(0), enumCollVar, attr),
          buildRangeInfo(node->getMember(1), enumCollVar, attr));
      }

      // default case
      attr.clear();
      enumCollVar = nullptr;
      return nullptr;
    }
};

////////////////////////////////////////////////////////////////////////////////
/// @brief useIndexRange, try to use an index for filtering
////////////////////////////////////////////////////////////////////////////////

int triagens::aql::useIndexRangeRule (Optimizer* opt, 
                                      ExecutionPlan* plan, 
                                      Optimizer::Rule const* rule) {
  
  std::vector<ExecutionNode*> nodes
    = plan->findNodesOfType(EN::FILTER, true);
  
  for (auto n : nodes) {
    auto nn = static_cast<FilterNode*>(n);
    auto invars = nn->getVariablesUsedHere();
    TRI_ASSERT(invars.size() == 1);
    FilterToEnumCollFinder finder(plan, invars[0]);
    nn->walk(&finder);
  }
<<<<<<< HEAD
  opt->addPlan(plan, rule->level, false);
=======

  opt->addPlan(plan, rule->level, modified);
>>>>>>> f274de08

  return TRI_ERROR_NO_ERROR;
}

////////////////////////////////////////////////////////////////////////////////
/// @brief analyse the sortnode and its calculation nodes
////////////////////////////////////////////////////////////////////////////////

class SortAnalysis {
  using ECN = triagens::aql::EnumerateCollectionNode;

  typedef std::pair<ECN::IndexMatchVec, IndexOrCondition> Range_IndexPair;

  struct sortNodeData {
    bool ASC;
    size_t calculationNodeID;
    std::string variableName;
    std::string attributevec;
  };

  std::vector<sortNodeData*> _sortNodeData;

public:
  size_t const sortNodeID;

////////////////////////////////////////////////////////////////////////////////
/// @brief constructor; fetches the referenced calculation nodes and builds 
///   _sortNodeData for later use.
////////////////////////////////////////////////////////////////////////////////

  SortAnalysis (SortNode* node)
    : sortNodeID(node->id()) {
    auto sortParams = node->getCalcNodePairs();

    for (size_t n = 0; n < sortParams.size(); n++) {
      auto d = new sortNodeData;
      try {
        d->ASC = sortParams[n].second;
        d->calculationNodeID = sortParams[n].first->id();

        if (sortParams[n].first->getType() == EN::CALCULATION) {
          auto cn = static_cast<triagens::aql::CalculationNode*>(sortParams[n].first);
          auto oneSortExpression = cn->expression();
          
          if (oneSortExpression->isAttributeAccess()) {
            auto simpleExpression = oneSortExpression->getMultipleAttributes();
            d->variableName = simpleExpression.first;
            d->attributevec = simpleExpression.second;
          }
        }
        _sortNodeData.push_back(d);
      }
      catch (...) {
        delete d;
        throw;
      }
    }
  }

  ~SortAnalysis () {
    for (auto x : _sortNodeData){
      delete x;
    }
  }

////////////////////////////////////////////////////////////////////////////////
/// @brief checks the whether we only have simple calculation nodes
////////////////////////////////////////////////////////////////////////////////

  bool isAnalyzeable () {
    if (_sortNodeData.size() == 0) {
      return false;
    }
    for (size_t j = 0; j < _sortNodeData.size(); j ++) {
      if (_sortNodeData[j]->variableName.length() == 0) {
        return false;
      }
    }

    return true;
  }

////////////////////////////////////////////////////////////////////////////////
/// @brief checks whether our calculation nodes reference variableName; 
/// @returns pair used for further processing with the indices.
////////////////////////////////////////////////////////////////////////////////

  Range_IndexPair getAttrsForVariableName (std::string &variableName) {
    ECN::IndexMatchVec v;
    IndexOrCondition rangeInfo;

    for (size_t j = 0; j < _sortNodeData.size(); j ++) {
      if (_sortNodeData[j]->variableName != variableName) {
        return std::make_pair(v, rangeInfo); // for now, no mixed support.
      }
    }
    // Collect the right data for the sorting:
    for (size_t j = 0; j < _sortNodeData.size(); j ++) {
      v.push_back(std::make_pair(_sortNodeData[j]->attributevec,
                                 _sortNodeData[j]->ASC));
    }
    // We only need one or-condition (because this is mandatory) which
    // refers to 0 of the attributes:
    rangeInfo.push_back(std::vector<RangeInfo>());
    return std::make_pair(v, rangeInfo);
  }

////////////////////////////////////////////////////////////////////////////////
/// @brief removes the sortNode and its referenced Calculationnodes from
/// the plan.
////////////////////////////////////////////////////////////////////////////////

  void removeSortNodeFromPlan (ExecutionPlan* newPlan) {
    newPlan->unlinkNode(newPlan->getNodeById(sortNodeID));
  }
};

class SortToIndexNode : public WalkerWorker<ExecutionNode> {
  using ECN = triagens::aql::EnumerateCollectionNode;

  ExecutionPlan*       _plan;
  SortAnalysis*        _sortNode;
  Optimizer::RuleLevel _level;
  bool                 _modified;


  public:

    SortToIndexNode (ExecutionPlan* plan,
                     SortAnalysis* Node,
                     Optimizer::RuleLevel level)
      : _plan(plan),
        _sortNode(Node),
        _level(level),
        _modified(false) {
    }

    bool modified () const {
      return _modified;
    }

////////////////////////////////////////////////////////////////////////////////
/// @brief check if an enumerate collection or index range node is part of an
/// outer loop - this is necessary to ensure that the overall query result
/// does not change by replacing a SortNode with an IndexRangeNode
/// Example:
/// FOR i IN [ 1, 2 ] FOR j IN collectionWithIndex SORT j.indexdedAttr RETURN j
/// this must not be optimized because removing the sort and using the index
/// would only guarantee the sortedness within each iteration of the outer for
/// loop but not for the total result
////////////////////////////////////////////////////////////////////////////////

    bool isInnerLoop (ExecutionNode const* node) const {
      while (node != nullptr) {
        auto deps = node->getDependencies();
        if (deps.size() != 1) {
          return false;
        }
        node = deps[0];
        TRI_ASSERT(node != nullptr);

        if (node->getType() == EN::ENUMERATE_COLLECTION ||
            node->getType() == EN::INDEX_RANGE ||
            node->getType() == EN::ENUMERATE_LIST) {
          // we are contained in an outer loop
          return true;

          // future potential optimization: check if the outer loop has 0 or 1 
          // iterations. in this case it is still possible to remove the sort
        }
      }

      return false;
    }

////////////////////////////////////////////////////////////////////////////////
/// @brief if the sort is already done by an indexrange, remove the sort.
////////////////////////////////////////////////////////////////////////////////

    bool handleIndexRangeNode (IndexRangeNode* node) {
      if (isInnerLoop(node)) {
        // index range contained in an outer loop. must not optimize away the sort!
        return true;
      }

      auto variableName = node->getVariablesSetHere()[0]->name;
      auto result = _sortNode->getAttrsForVariableName(variableName);

      auto const& match = node->MatchesIndex(result.first);
      if (match.doesMatch) {
        if (match.reverse) {
          node->reverse(true); 
        } 
        _sortNode->removeSortNodeFromPlan(_plan);
        _modified = true;
      }
      return true;
    }

////////////////////////////////////////////////////////////////////////////////
/// @brief check whether we can sort via an index.
////////////////////////////////////////////////////////////////////////////////

    bool handleEnumerateCollectionNode (EnumerateCollectionNode* node, 
                                        Optimizer::RuleLevel level) {
      if (isInnerLoop(node)) {
        // index range contained in an outer loop. must not optimize away the sort!
        return true;
      }

      auto variableName = node->getVariablesSetHere()[0]->name;
      auto result = _sortNode->getAttrsForVariableName(variableName);

      if (result.first.size() == 0) {
        return true; // we didn't find anything replaceable by indice
      }

      for (auto idx : node->getIndicesOrdered(result.first)) {
        // make one new plan for each index that replaces this
        // EnumerateCollectionNode with an IndexRangeNode

        // can only use the index if it is a skip list or (a hash and we
        // are checking equality)

        ExecutionNode* newNode = new IndexRangeNode(_plan,
                                                    _plan->nextId(),
                                                    node->vocbase(), 
                                                    node->collection(),
                                                    node->outVariable(),
                                                    idx.index,
                                                    result.second,
                                                    (idx.doesMatch && idx.reverse));
        _plan->registerNode(newNode);
        _plan->replaceNode(node, newNode);

        if (idx.doesMatch) { // if the index superseedes the sort, remove it.
          _sortNode->removeSortNodeFromPlan(_plan);
        }
        
        _modified = true;
      }
      
      return true;
    }

    bool enterSubquery (ExecutionNode*, ExecutionNode*) override final { 
      return false; 
    }

    bool before (ExecutionNode* en) override final {
      switch (en->getType()) {
      case EN::ENUMERATE_LIST:
      case EN::CALCULATION:
      case EN::SUBQUERY:
      case EN::FILTER:
        return false;                           // skip. we don't care.

      case EN::SINGLETON:
      case EN::AGGREGATE:
      case EN::INSERT:
      case EN::REMOVE:
      case EN::REPLACE:
      case EN::UPDATE:
      case EN::RETURN:
      case EN::NORESULTS:
      case EN::SCATTER:
      case EN::DISTRIBUTE:
      case EN::GATHER:
      case EN::REMOTE:
      case EN::ILLEGAL:
      case EN::LIMIT:                      // LIMIT is criterion to stop
        return true;  // abort.

      case EN::SORT:     // pulling two sorts together is done elsewhere.
        return en->id() != _sortNode->sortNodeID;    // ignore ourselves.

      case EN::INDEX_RANGE:
        return handleIndexRangeNode(static_cast<IndexRangeNode*>(en));

      case EN::ENUMERATE_COLLECTION:
        return handleEnumerateCollectionNode(static_cast<EnumerateCollectionNode*>(en), _level);
      }
      return true;
    }
};

int triagens::aql::useIndexForSortRule (Optimizer* opt, 
                                        ExecutionPlan* plan,
                                        Optimizer::Rule const* rule) {
  bool modified = false;
  std::vector<ExecutionNode*> nodes
    = plan->findNodesOfType(EN::SORT, true);
  for (auto n : nodes) {
    auto thisSortNode = static_cast<SortNode*>(n);
    SortAnalysis node(thisSortNode);
    if (node.isAnalyzeable() && ! n->getDependencies().empty()) {
      SortToIndexNode finder(plan, &node, rule->level);
      thisSortNode->getDependencies()[0]->walk(&finder);
      if (finder.modified()) {
        modified = true;
      }
    }
  }
    
  if (modified) {
    plan->findVarUsage();
  }
        
  opt->addPlan(plan,
               modified ? Optimizer::RuleLevel::pass5 : rule->level,
               modified);

  return TRI_ERROR_NO_ERROR;
}

// TODO: finish rule and test it
struct FilterCondition {
  std::string variableName;
  std::string attributeName;
  AstNode const* lowNode  = nullptr;
  AstNode const* highNode = nullptr;
  bool lowInclusive       = false;
  bool highInclusive      = false;
  
  FilterCondition () {
  }

  bool isFullyCoveredBy (RangeInfo const& other) {
    if (! other.isConstant()) {
      return false;
    }

    if (other._var != variableName ||
        other._attr != attributeName) {
      return false;
    }

    bool const lowDefined = (lowNode != nullptr);
    bool const highDefined = (highNode != nullptr);

    if (lowDefined != other._lowConst.isDefined()) {
      return false;
    }

    if (highDefined != other._highConst.isDefined()) {
      return false;
    }

    if (lowDefined) {
      if (other._lowConst.inclusive() != lowInclusive) {
        return false;
      }

      Json json(TRI_UNKNOWN_MEM_ZONE, lowNode->toJsonValue(TRI_UNKNOWN_MEM_ZONE));

      if (TRI_CompareValuesJson(other._lowConst.bound().json(), json.json()) != 0) {
        return false;
      } 
    }

    if (highDefined) {
      if (other._highConst.inclusive() != highInclusive) {
        return false;
      }

      Json json(TRI_UNKNOWN_MEM_ZONE, highNode->toJsonValue(TRI_UNKNOWN_MEM_ZONE));

      if (TRI_CompareValuesJson(other._highConst.bound().json(), json.json()) != 0) {
        return false;
      } 
    }

    return true;
  }

  bool analyze (AstNode const* node) {
    if (node->type == NODE_TYPE_OPERATOR_BINARY_EQ ||
        node->type == NODE_TYPE_OPERATOR_BINARY_LT ||
        node->type == NODE_TYPE_OPERATOR_BINARY_LE ||
        node->type == NODE_TYPE_OPERATOR_BINARY_GT ||
        node->type == NODE_TYPE_OPERATOR_BINARY_GE) {
      auto lhs = node->getMember(0);
      auto rhs = node->getMember(1);
      AstNodeType op = node->type;
      bool found = false;

      if (lhs->isConstant() && 
         rhs->type == NODE_TYPE_ATTRIBUTE_ACCESS) {
        found = true;
      }
      else if (rhs->isConstant() &&
               lhs->type == NODE_TYPE_ATTRIBUTE_ACCESS) {
        found = true;
        // reverse the nodes
        lhs = node->getMember(1);
        rhs = node->getMember(0);

        op = Ast::ReverseOperator(node->type);
      }

      if (found) {
        TRI_ASSERT(lhs->type == NODE_TYPE_VALUE);
        TRI_ASSERT(rhs->type == NODE_TYPE_ATTRIBUTE_ACCESS);

        std::function<void(AstNode const*, std::string&, std::string&)> buildName = 
          [&] (AstNode const* node, std::string& variableName, std::string& attributeName) -> void {
          if (node->type == NODE_TYPE_ATTRIBUTE_ACCESS) {
            buildName(node->getMember(0), variableName, attributeName);

            if (! attributeName.empty()) {
              attributeName.push_back('.');
            } 

            attributeName.append(node->getStringValue()); 
          }
          else if (node->type == NODE_TYPE_REFERENCE) { 
            auto variable = static_cast<Variable const*>(node->getData());
            variableName = variable->name;
          }
        }; 

        if (attributeName.empty()) {
          TRI_ASSERT(! variableName.empty());

          buildName(rhs, variableName, attributeName);
          if (op == NODE_TYPE_OPERATOR_BINARY_EQ ||
              op == NODE_TYPE_OPERATOR_BINARY_NE) {
            lowInclusive  = true;
            lowNode       = lhs;
            highInclusive = true;
            highNode      = lhs;
          }
          else if (op == NODE_TYPE_OPERATOR_BINARY_LT) {
            lowInclusive  = false;
            lowNode       = lhs;
          }
          else if (op == NODE_TYPE_OPERATOR_BINARY_LE) {
            lowInclusive  = true;
            lowNode       = lhs;
          } 
          else if (op == NODE_TYPE_OPERATOR_BINARY_GT) {
            highInclusive = false;
            highNode      = lhs;
          }
          else if (op == NODE_TYPE_OPERATOR_BINARY_GE) {
            highInclusive = true;
            highNode      = lhs;
          }

          return true;
        }
        else {
          // already have collected something, now check if the next condition
          // is for the same variable / attribute
          std::string compareVariableName;
          std::string compareAttributeName;
          buildName(rhs, compareVariableName, compareAttributeName);

          if (variableName == compareVariableName && 
              attributeName == compareAttributeName) {
            // same attribute
            // TODO
          }
        }

        // fall-through 
      }

      return false;
    }

    if (node->type == NODE_TYPE_OPERATOR_BINARY_AND) {
      auto lhs = node->getMember(0);
      auto rhs = node->getMember(1);

      return (analyze(lhs) && analyze(rhs));
    } 

    return false;
  }

};

////////////////////////////////////////////////////////////////////////////////
/// @brief try to remove filters which are covered by indexes
////////////////////////////////////////////////////////////////////////////////

int triagens::aql::removeFiltersCoveredByIndexRule (Optimizer* opt,
                                                    ExecutionPlan* plan,
                                                    Optimizer::Rule const* rule) {
  std::unordered_set<ExecutionNode*> toUnlink;
  std::vector<ExecutionNode*>&& nodes= plan->findNodesOfType(EN::FILTER, true); 
  
  for (auto n : nodes) {
    auto fn = static_cast<FilterNode*>(n);
    // find the node with the filter expression
    auto inVar = fn->getVariablesUsedHere();
    TRI_ASSERT(inVar.size() == 1);
    // auto outVar = cn->getVariablesSetHere();
          
    auto setter = plan->getVarSetBy(inVar[0]->id);
    if (setter == nullptr) {
      continue;
    }

    if (setter->getType() != EN::CALCULATION) {
      continue;
    }
   
    // check the filter condition 
    FilterCondition condition;
    if (! condition.analyze(static_cast<CalculationNode const*>(setter)->expression()->node())) {
      continue;
    }

    bool handled = false;
    auto current = n;
    while (current != nullptr) {
      if (current->getType() == EN::INDEX_RANGE) {
        // found an index range, now check if the expression is covered by the index
        auto const& ranges = static_cast<IndexRangeNode const*>(current)->ranges();

        // TODO: this is not prepared for OR conditions
        for (auto it : ranges) {
          for (auto it2 : it) {
            if (condition.isFullyCoveredBy(it2)) {
              toUnlink.insert(setter);
              toUnlink.insert(n);
              break;
            }
          } 

          if (handled) {
            break;
          }
        }
      }

      if (handled) {
        break;
      }

      auto deps = current->getDependencies();
      if (deps.size() != 1) {
        break;
      }

      current = deps[0];
    }
  }

  if (! toUnlink.empty()) {
    plan->unlinkNodes(toUnlink);
    plan->findVarUsage();
  }
  
  opt->addPlan(plan, rule->level, ! toUnlink.empty());

  return TRI_ERROR_NO_ERROR;
}

////////////////////////////////////////////////////////////////////////////////
/// @brief helper to compute lots of permutation tuples
/// a permutation tuple is represented as a single vector together with
/// another vector describing the boundaries of the tuples.
/// Example:
/// data:   0,1,2, 3,4, 5,6
/// starts: 0,     3,   5,      (indices of starts of sections)
/// means a tuple of 3 permutations of 3, 2 and 2 points respectively
/// This function computes the next permutation tuple among the 
/// lexicographically sorted list of all such tuples. It returns true
/// if it has successfully computed this and false if the tuple is already
/// the lexicographically largest one. If false is returned, the permutation
/// tuple is back to the beginning.
////////////////////////////////////////////////////////////////////////////////

static bool nextPermutationTuple (std::vector<size_t>& data,
                                  std::vector<size_t>& starts) {
  auto begin = data.begin();  // a random access iterator
  for (size_t i = starts.size(); i-- != 0; ) {
    std::vector<size_t>::iterator from = begin + starts[i];
    std::vector<size_t>::iterator to;
    if (i == starts.size() - 1) {
      to = data.end();
    }
    else {
      to = begin + starts[i + 1];
    }
    if (std::next_permutation(from, to)) {
      return true;
    }
  }
  return false;
}

////////////////////////////////////////////////////////////////////////////////
/// @brief interchange adjacent EnumerateCollectionNodes in all possible ways
////////////////////////////////////////////////////////////////////////////////

int triagens::aql::interchangeAdjacentEnumerationsRule (Optimizer* opt,
                                                        ExecutionPlan* plan,
                                                        Optimizer::Rule const* rule) {
  std::vector<ExecutionNode*>&& nodes
   = plan->findNodesOfType(EN::ENUMERATE_COLLECTION, 
                            true);
  std::unordered_set<ExecutionNode*> nodesSet;
  for (auto n : nodes) {
    TRI_ASSERT(nodesSet.find(n) == nodesSet.end());
    nodesSet.insert(n);
  }

  std::vector<ExecutionNode*> nodesToPermute;
  std::vector<size_t> permTuple;
  std::vector<size_t> starts;

  // We use that the order of the nodes is such that a node B that is among the
  // recursive dependencies of a node A is later in the vector.
  for (auto n : nodes) {

    if (nodesSet.find(n) != nodesSet.end()) {
      std::vector<ExecutionNode*> nn;
      nn.push_back(n);
      nodesSet.erase(n);

      // Now follow the dependencies as long as we see further such nodes:
      auto nwalker = n;
      while (true) {
        auto deps = nwalker->getDependencies();
        if (deps.size() == 0) {
          break;
        }
        if (deps[0]->getType() != 
            EN::ENUMERATE_COLLECTION) {
          break;
        }
        nwalker = deps[0];
        nn.push_back(nwalker);
        nodesSet.erase(nwalker);
      }
      if (nn.size() > 1) {
        // Move it into the permutation tuple:
        starts.push_back(permTuple.size());
        for (auto nnn : nn) {
          nodesToPermute.push_back(nnn);
          permTuple.push_back(permTuple.size());
        }
      }
    }
  }

  // Now we have collected all the runs of EnumerateCollectionNodes in the
  // plan, we need to compute all possible permutations of all of them,
  // independently. This is why we need to compute all permutation tuples.

  opt->addPlan(plan, rule->level, false);

  if (! starts.empty()) {
    nextPermutationTuple(permTuple, starts);  // will never return false
    bool ok = true;

    do {
      // Clone the plan:
      auto newPlan = plan->clone();

      try {   // get rid of plan if any of this fails
        // Find the nodes in the new plan corresponding to the ones in the
        // old plan that we want to permute:
        std::vector<ExecutionNode*> newNodes;
        for (size_t j = 0; j < nodesToPermute.size(); j++) {
          newNodes.push_back(newPlan->getNodeById(nodesToPermute[j]->id()));
        }

        // Now get going with the permutations:
        for (size_t i = 0; i < starts.size(); i++) {
          size_t lowBound = starts[i];
          size_t highBound = (i < starts.size()-1) 
                           ? starts[i+1]
                           : permTuple.size();
          // We need to remove the nodes 
          // newNodes[lowBound..highBound-1] in newPlan and replace
          // them by the same ones in a different order, given by
          // permTuple[lowBound..highBound-1].
          auto parents = newNodes[lowBound]->getParents();
          TRI_ASSERT(parents.size() == 1);
          auto parent = parents[0];  // needed for insertion later

          // Unlink all those nodes:
          for (size_t j = lowBound; j < highBound; j++) {
            newPlan->unlinkNode(newNodes[j]);
          }

          // And insert them in the new order:
          for (size_t j = highBound; j-- != lowBound; ) {
            newPlan->insertDependency(parent, newNodes[permTuple[j]]);
          }
        }

        // OK, the new plan is ready, let's report it:
        if (! opt->addPlan(newPlan, rule->level, true)) {
          // have enough plans. stop permutations
          ok = false;
          break;
        }
      }
      catch (...) {
        delete newPlan;
        throw;
      }

    } 
    while (ok && nextPermutationTuple(permTuple, starts));
  }

  return TRI_ERROR_NO_ERROR;
}

////////////////////////////////////////////////////////////////////////////////
/// @brief scatter operations in cluster
/// this rule inserts scatter, gather and remote nodes so operations on sharded
/// collections actually work
/// it will change plans in place
////////////////////////////////////////////////////////////////////////////////

int triagens::aql::scatterInClusterRule (Optimizer* opt,
                                         ExecutionPlan* plan,
                                         Optimizer::Rule const* rule) {
  bool wasModified = false;

  if (ExecutionEngine::isCoordinator()) {
    // we are a coordinator. now look in the plan for nodes of type
    // EnumerateCollectionNode and IndexRangeNode
    std::vector<ExecutionNode::NodeType> const types = { 
      ExecutionNode::ENUMERATE_COLLECTION, 
      ExecutionNode::INDEX_RANGE,
      ExecutionNode::INSERT,
      ExecutionNode::UPDATE,
      ExecutionNode::REPLACE,
      ExecutionNode::REMOVE
    }; 

    std::vector<ExecutionNode*> nodes = plan->findNodesOfType(types, true);

    for (auto& node: nodes) {
      // found a node we need to replace in the plan

      auto parents = node->getParents();
      auto deps = node->getDependencies();
      TRI_ASSERT(deps.size() == 1);
      bool const isRootNode = plan->isRoot(node);
      // don't do this if we are already distributing!
      if (deps[0]->getType() == ExecutionNode::REMOTE &&
          deps[0]->getDependencies()[0]->getType() == ExecutionNode::DISTRIBUTE){
        continue;
      }
      plan->unlinkNode(node, isRootNode);

      auto const nodeType = node->getType();

      // extract database and collection from plan node
      TRI_vocbase_t* vocbase = nullptr;
      Collection const* collection = nullptr;

      if (nodeType == ExecutionNode::ENUMERATE_COLLECTION) {
        vocbase = static_cast<EnumerateCollectionNode*>(node)->vocbase();
        collection = static_cast<EnumerateCollectionNode*>(node)->collection();
      }
      else if (nodeType == ExecutionNode::INDEX_RANGE) {
        vocbase = static_cast<IndexRangeNode*>(node)->vocbase();
        collection = static_cast<IndexRangeNode*>(node)->collection();
      }
      else if (nodeType == ExecutionNode::INSERT ||
               nodeType == ExecutionNode::UPDATE ||
               nodeType == ExecutionNode::REPLACE ||
               nodeType == ExecutionNode::REMOVE) {
        vocbase = static_cast<ModificationNode*>(node)->vocbase();
        collection = static_cast<ModificationNode*>(node)->collection();
      }
      else {
        TRI_ASSERT(false);
      }

      // insert a scatter node
      ExecutionNode* scatterNode = new ScatterNode(plan, plan->nextId(),
          vocbase, collection);
      plan->registerNode(scatterNode);
      scatterNode->addDependency(deps[0]);

      // insert a remote node
      ExecutionNode* remoteNode = new RemoteNode(plan, plan->nextId(), vocbase,
          collection, "", "", "");
      plan->registerNode(remoteNode);
      remoteNode->addDependency(scatterNode);
        
      // re-link with the remote node
      node->addDependency(remoteNode);

      // insert another remote node
      remoteNode = new RemoteNode(plan, plan->nextId(), vocbase, collection, "", "", "");
      plan->registerNode(remoteNode);
      remoteNode->addDependency(node);
      
      // insert a gather node 
      ExecutionNode* gatherNode = new GatherNode(plan, plan->nextId(), vocbase,
          collection);
      plan->registerNode(gatherNode);
      gatherNode->addDependency(remoteNode);

      // and now link the gather node with the rest of the plan
      if (parents.size() == 1) {
        parents[0]->replaceDependency(deps[0], gatherNode);
      }

      if (isRootNode) {
        // if we replaced the root node, set a new root node
        plan->root(gatherNode);
      }
      wasModified = true;
    }
  }
   
  opt->addPlan(plan, rule->level, wasModified);

  return TRI_ERROR_NO_ERROR;
}

////////////////////////////////////////////////////////////////////////////////
/// @brief distribute operations in cluster
///
/// this rule inserts distribute, remote nodes so operations on sharded
/// collections actually work, this differs from scatterInCluster in that every
/// incoming row is only set to one shard and not all as in scatterInCluster
///
/// it will change plans in place
////////////////////////////////////////////////////////////////////////////////

int triagens::aql::distributeInClusterRule (Optimizer* opt,
                                            ExecutionPlan* plan,
                                            Optimizer::Rule const* rule) {
  bool wasModified = false;

  if (ExecutionEngine::isCoordinator()) {
    // we are a coordinator, we replace the root if it is a modification node
    
    // only replace if it is the last node in the plan
    auto const& node = plan->root();
    auto const nodeType = node->getType();
    
    if (nodeType != ExecutionNode::INSERT  &&
        nodeType != ExecutionNode::REMOVE) {
      opt->addPlan(plan, rule->level, wasModified);
      return TRI_ERROR_NO_ERROR;
    }
    
    Collection const* collection = static_cast<ModificationNode*>(node)->collection();
    
    if (nodeType == ExecutionNode::REMOVE) {
      // check if collection shard keys are only _key
      std::vector<std::string> shardKeys = collection->shardKeys();
      if (shardKeys.size() != 1 || shardKeys[0] != TRI_VOC_ATTRIBUTE_KEY) {
        opt->addPlan(plan, rule->level, wasModified);
        return TRI_ERROR_NO_ERROR;
      }
    }

    auto deps = node->getDependencies();
    TRI_ASSERT(deps.size() == 1);

    // unlink the node
    plan->unlinkNode(node, true);

    // extract database from plan node
    TRI_vocbase_t* vocbase = static_cast<ModificationNode*>(node)->vocbase();

    // insert a distribute node
    TRI_ASSERT(node->getVariablesUsedHere().size() == 1);
    ExecutionNode* distNode = new DistributeNode(plan, plan->nextId(), 
        vocbase, collection, node->getVariablesUsedHere()[0]->id);
    plan->registerNode(distNode);
    distNode->addDependency(deps[0]);

    // insert a remote node
    ExecutionNode* remoteNode = new RemoteNode(plan, plan->nextId(), vocbase,
        collection, "", "", "");
    plan->registerNode(remoteNode);
    remoteNode->addDependency(distNode);
      
    // re-link with the remote node
    node->addDependency(remoteNode);

    // insert another remote node
    remoteNode = new RemoteNode(plan, plan->nextId(), vocbase, collection, "", "", "");
    plan->registerNode(remoteNode);
    remoteNode->addDependency(node);
    
    // insert a gather node 
    ExecutionNode* gatherNode = new GatherNode(plan, plan->nextId(), vocbase,
        collection);
    plan->registerNode(gatherNode);
    gatherNode->addDependency(remoteNode);

    // we replaced the root node, set a new root node
    plan->root(gatherNode);
    wasModified = true;
  }
   
  opt->addPlan(plan, rule->level, wasModified);
  return TRI_ERROR_NO_ERROR;
}

////////////////////////////////////////////////////////////////////////////////
/// @brief move filters up into the cluster distribution part of the plan
/// this rule modifies the plan in place
/// filters are moved as far up in the plan as possible to make result sets
/// as small as possible as early as possible
////////////////////////////////////////////////////////////////////////////////

int triagens::aql::distributeFilternCalcToClusterRule (Optimizer* opt, 
                                                       ExecutionPlan* plan,
                                                       Optimizer::Rule const* rule) {
  bool modified = false;

  std::vector<ExecutionNode*> nodes
    = plan->findNodesOfType(EN::GATHER, true);

  
  for (auto n : nodes) {
    auto remoteNodeList = n->getDependencies();
    TRI_ASSERT(remoteNodeList.size() > 0);
    auto rn = remoteNodeList[0];
    auto parents = n->getParents();
    if (parents.size() < 1) {
      continue;
    }
    while (1) {
      bool stopSearching = false;

      auto inspectNode = parents[0];

      switch (inspectNode->getType()) {
        case EN::ENUMERATE_LIST:
        case EN::SINGLETON:
        case EN::AGGREGATE:
        case EN::INSERT:
        case EN::REMOVE:
        case EN::REPLACE:
        case EN::UPDATE:
          parents = inspectNode->getParents();
          continue;
        case EN::SUBQUERY:
        case EN::RETURN:
        case EN::NORESULTS:
        case EN::SCATTER:
        case EN::DISTRIBUTE:
        case EN::GATHER:
        case EN::ILLEGAL:
          //do break
        case EN::REMOTE:
        case EN::LIMIT:
        case EN::SORT:
        case EN::INDEX_RANGE:
        case EN::ENUMERATE_COLLECTION:
          stopSearching = true;
          break;
        case EN::CALCULATION: {
          auto calc = static_cast<CalculationNode const*>(inspectNode);
          // check if the expression can be executed on a DB server safely
          if (! calc->expression()->canRunOnDBServer()) {
            stopSearching = true;
            break;
          }
          // intentionally fall through here
        }
        case EN::FILTER:
          // remember our cursor...
          parents = inspectNode->getParents();
          // then unlink the filter/calculator from the plan
          plan->unlinkNode(inspectNode);
          // and re-insert into plan in front of the remoteNode
          plan->insertDependency(rn, inspectNode);

          modified = true;
          //ready to rumble!
          break;
      }

      if (stopSearching) {
        break;
      }
    }
  }
  
  if (modified) {
    plan->findVarUsage();
  }
  
  opt->addPlan(plan, rule->level, modified);
  
  return TRI_ERROR_NO_ERROR;
}

////////////////////////////////////////////////////////////////////////////////
/// @brief move sorts up into the cluster distribution part of the plan
/// this rule modifies the plan in place
/// sorts are moved as far up in the plan as possible to make result sets
/// as small as possible as early as possible
/// 
/// filters are not pushed beyond limits
////////////////////////////////////////////////////////////////////////////////

int triagens::aql::distributeSortToClusterRule (Optimizer* opt, 
                                                ExecutionPlan* plan,
                                                Optimizer::Rule const* rule) {
  bool modified = false;

  std::vector<ExecutionNode*> nodes
    = plan->findNodesOfType(EN::GATHER, true);
  
  for (auto n : nodes) {
    auto remoteNodeList = n->getDependencies();
    auto gatherNode = static_cast<GatherNode*>(n);
    TRI_ASSERT(remoteNodeList.size() > 0);
    auto rn = remoteNodeList[0];
    auto parents = n->getParents();
    if (parents.size() < 1) {
      continue;
    }
    while (1) {
      bool stopSearching = false;

      auto inspectNode = parents[0];

      switch (inspectNode->getType()) {
        case EN::ENUMERATE_LIST:
        case EN::SINGLETON:
        case EN::AGGREGATE:
        case EN::INSERT:
        case EN::REMOVE:
        case EN::REPLACE:
        case EN::UPDATE:
        case EN::CALCULATION:
        case EN::FILTER:
        case EN::SUBQUERY:
        case EN::RETURN:
        case EN::NORESULTS:
        case EN::SCATTER:
        case EN::DISTRIBUTE:
        case EN::GATHER:
        case EN::ILLEGAL:
        case EN::REMOTE:
        case EN::LIMIT:
        case EN::INDEX_RANGE:
        case EN::ENUMERATE_COLLECTION:
          // For all these, we do not want to pull a SortNode further down
          // out to the DBservers, note that potential FilterNodes and
          // CalculationNodes that can be moved to the DBservers have 
          // already been moved over by the distribute-filtercalc-to-cluster
          // rule which is done first.
          stopSearching = true;
          break;
        case EN::SORT:
          auto thisSortNode = static_cast<SortNode*>(inspectNode);
      
          // remember our cursor...
          parents = inspectNode->getParents();
          // then unlink the filter/calculator from the plan
          plan->unlinkNode(inspectNode);
          // and re-insert into plan in front of the remoteNode
          plan->insertDependency(rn, inspectNode);
          gatherNode->setElements(thisSortNode->getElements());
          modified = true;
          //ready to rumble!
      }

      if (stopSearching) {
        break;
      }
    }
  }
  
  if (modified) {
    plan->findVarUsage();
  }
  
  opt->addPlan(plan, rule->level, modified);
  
  return TRI_ERROR_NO_ERROR;
}

////////////////////////////////////////////////////////////////////////////////
/// @brief try to get rid of a RemoteNode->ScatterNode combination which has
/// only a SingletonNode and possibly some CalculationNodes as dependencies
////////////////////////////////////////////////////////////////////////////////

int triagens::aql::removeUnnecessaryRemoteScatterRule (Optimizer* opt, 
                                                       ExecutionPlan* plan, 
                                                       Optimizer::Rule const* rule) {
  std::vector<ExecutionNode*> nodes
    = plan->findNodesOfType(EN::REMOTE, true);
  std::unordered_set<ExecutionNode*> toUnlink;

  for (auto n : nodes) {
    // check if the remote node is preceeded by a scatter node and any number of
    // calculation and singleton nodes. if yes, remove remote and scatter

    auto const& deps = n->getDependencies();
    if (deps.size() != 1) {
      continue;
    }

    if (deps[0]->getType() != EN::SCATTER) {
      continue;
    }

    bool canOptimize = true;
    auto node = deps[0];
    while (node != nullptr) {
      auto const& d = node->getDependencies();

      if (d.size() != 1) {
        break;
      }

      node = d[0];
      if (node->getType() != EN::SINGLETON && 
          node->getType() != EN::CALCULATION) {
        // found some other node type...
        // this disqualifies the optimization
        canOptimize = false;
        break;
      }

      if (node->getType() == EN::CALCULATION) {
        auto calc = static_cast<CalculationNode const*>(node);
        // check if the expression can be executed on a DB server safely
        if (! calc->expression()->canRunOnDBServer()) {
          canOptimize = false;
          break;
        }
      }
    }

    if (canOptimize) {
      toUnlink.insert(n);
      toUnlink.insert(deps[0]);
    }
  }

  if (! toUnlink.empty()) {
    plan->unlinkNodes(toUnlink);
    plan->findVarUsage();
  }
  
  opt->addPlan(plan, rule->level, ! toUnlink.empty());

  return TRI_ERROR_NO_ERROR;
}

////////////////////////////////////////////////////////////////////////////////
/// WalkerWorker for undistributeRemoveAfterEnumColl
////////////////////////////////////////////////////////////////////////////////

class RemoveToEnumCollFinder: public WalkerWorker<ExecutionNode> {
  ExecutionPlan* _plan;
  std::unordered_set<ExecutionNode*>& _toUnlink;
  bool _remove;
  bool _scatter;
  bool _gather;
  EnumerateCollectionNode* _enumColl;
  ExecutionNode* _setter;
  const Variable* _variable;
  ExecutionNode* _lastNode;
  
  public: 
    RemoveToEnumCollFinder (ExecutionPlan* plan,
                            std::unordered_set<ExecutionNode*>& toUnlink)
      : _plan(plan),
        _toUnlink(toUnlink),
        _remove(false),
        _scatter(false),
        _gather(false),
        _enumColl(nullptr),
        _setter(nullptr),
        _variable(nullptr), 
        _lastNode(nullptr){
    };

    ~RemoveToEnumCollFinder () {
    }

    bool before (ExecutionNode* en) override final {
      switch (en->getType()) {
        case EN::REMOVE: {
          TRI_ASSERT(_remove == false);
            
          // find the variable we are removing . . .
          auto rn = static_cast<RemoveNode*>(en);
          auto varsToRemove = rn->getVariablesUsedHere();

          // remove nodes always have one input variable
          TRI_ASSERT(varsToRemove.size() == 1);
          _setter = _plan->getVarSetBy(varsToRemove[0]->id);
          TRI_ASSERT(_setter != nullptr);
          auto enumColl = _setter;

          if (_setter->getType() == EN::CALCULATION) {
            // this should be an attribute access for _key
            auto cn = static_cast<CalculationNode*>(_setter);
            if (! cn->expression()->isAttributeAccess()) {
              break; // abort . . .
            }
            // check the variable is the same as the remove variable
            auto vars = cn->getVariablesSetHere();
            if (vars.size() != 1 || vars[0]->id != varsToRemove[0]->id) {
              break; // abort . . . 
            }
            // check the remove node's collection is sharded over _key
            std::vector<std::string> shardKeys = rn->collection()->shardKeys();
            if (shardKeys.size() != 1 || shardKeys[0] != TRI_VOC_ATTRIBUTE_KEY) {
              break; // abort . . .
            }

            // set the varsToRemove to the variable in the expression of this
            // node and also define enumColl
            varsToRemove = cn->getVariablesUsedHere();
            TRI_ASSERT(varsToRemove.size() == 1);
            enumColl = _plan->getVarSetBy(varsToRemove[0]->id);
            TRI_ASSERT(_setter != nullptr);
          } 
          
          if (enumColl->getType() != EN::ENUMERATE_COLLECTION) {
            break; // abort . . .
          }

          _enumColl = static_cast<EnumerateCollectionNode*>(enumColl);

          if (_enumColl->collection() != rn->collection()) {
            break; // abort . . . 
          }
           
          _variable = varsToRemove[0];    // the variable we'll remove
          _remove = true;
          _lastNode = en;
          return false; // continue . . .
        }
        case EN::REMOTE: {
          _toUnlink.insert(en);
          _lastNode = en;
          return false; // continue . . .
        }
        case EN::DISTRIBUTE:
        case EN::SCATTER: {
          if (_scatter) { // met more than one scatter node
            break;        // abort . . . 
          }
          _scatter = true;
          _toUnlink.insert(en);
          _lastNode = en;
          return false; // continue . . .
        }
        case EN::GATHER: {
          if (_gather) { // met more than one gather node
            break;       // abort . . . 
          }
          _gather = true;
          _toUnlink.insert(en);
          _lastNode = en;
          return false; // continue . . .
        }
        case EN::FILTER: { 
          _lastNode = en;
          return false; // continue . . .
        }
        case EN::CALCULATION: {
          TRI_ASSERT(_setter != nullptr);
          if (_setter->getType() == EN::CALCULATION && _setter->id() == en->id()) {
            _lastNode = en;
            return false; // continue . . .
          }
          if (_lastNode == nullptr || _lastNode->getType() != EN::FILTER) { 
            // doesn't match the last filter node
            break; // abort . . .
          }
          auto cn = static_cast<CalculationNode*>(en);
          auto fn = static_cast<FilterNode*>(_lastNode);
          
          // check these are a Calc-Filter pair
          if (cn->getVariablesSetHere()[0]->id != fn->getVariablesUsedHere()[0]->id) {
            break; // abort . . .
          }

          // check that we are filtering/calculating something with the variable
          // we are to remove
          auto varsUsedHere = cn->getVariablesUsedHere();
         
          if (varsUsedHere.size() != 1) {
            break; //abort . . .
          }
          if (varsUsedHere[0]->id != _variable->id) {
            break;
          }
          _lastNode = en;
          return false; // continue . . .
        }
        case EN::ENUMERATE_COLLECTION: {
          // check that we are enumerating the variable we are to remove
          // and that we have already seen a remove node
          TRI_ASSERT(_enumColl != nullptr);
          if (en->id() != _enumColl->id()) {
            break;
          }
          return true; // reached the end!
        }
        case EN::SINGLETON:
        case EN::ENUMERATE_LIST:
        case EN::SUBQUERY:        
        case EN::AGGREGATE:
        case EN::INSERT:
        case EN::REPLACE:
        case EN::UPDATE:
        case EN::RETURN:
        case EN::NORESULTS:
        case EN::ILLEGAL:
        case EN::LIMIT:           
        case EN::SORT:
        case EN::INDEX_RANGE: {
          // if we meet any of the above, then we abort . . .
        }
    }
    _toUnlink.clear();
    return true;
  }
};

////////////////////////////////////////////////////////////////////////////////
/// @brief recognises that a RemoveNode can be moved to the shards.
////////////////////////////////////////////////////////////////////////////////

int triagens::aql::undistributeRemoveAfterEnumCollRule (Optimizer* opt, 
                                                        ExecutionPlan* plan, 
                                                        Optimizer::Rule const* rule) {
  std::vector<ExecutionNode*> nodes
    = plan->findNodesOfType(EN::REMOVE, true);
  std::unordered_set<ExecutionNode*> toUnlink;

  for (auto n : nodes) {
    RemoveToEnumCollFinder finder(plan, toUnlink);
    n->walk(&finder);
  }

  bool modified = false;
  if (! toUnlink.empty()) {
    plan->unlinkNodes(toUnlink);
    plan->findVarUsage();
    modified = true;
  }
  
  opt->addPlan(plan, rule->level, modified);

  return TRI_ERROR_NO_ERROR;
}

////////////////////////////////////////////////////////////////////////////////
/// @brief auxilliary struct for finding common nodes in OR conditions
////////////////////////////////////////////////////////////////////////////////

struct CommonNodeFinder {
  std::vector<AstNode const*> possibleNodes;
  
  bool find (AstNode const*  node, 
             AstNodeType     condition,
             AstNode const*& commonNode,
             std::string&    commonName) {
  
    if (node->type == NODE_TYPE_OPERATOR_BINARY_OR) {
      return (find(node->getMember(0), condition, commonNode, commonName) 
           && find(node->getMember(1), condition, commonNode, commonName));
    }

    if (node->type == NODE_TYPE_VALUE) {
      possibleNodes.clear();
      return true;
    }
    
    if (node->type == condition 
        || (condition != NODE_TYPE_OPERATOR_BINARY_EQ 
            && ( node->type == NODE_TYPE_OPERATOR_BINARY_LE 
              || node->type == NODE_TYPE_OPERATOR_BINARY_LT
              || node->type == NODE_TYPE_OPERATOR_BINARY_GE 
              || node->type == NODE_TYPE_OPERATOR_BINARY_GT ))) {

      auto lhs = node->getMember(0);
      auto rhs = node->getMember(1);

      if (lhs->isConstant()) {
        commonNode = rhs;
        commonName = commonNode->toString();
        possibleNodes.clear();
        return true;
      }

      if (rhs->isConstant()) {
        commonNode = lhs;
        commonName = commonNode->toString();
        possibleNodes.clear();
        return true;
      }

      if (rhs->type == NODE_TYPE_FCALL || 
          rhs->type == NODE_TYPE_FCALL_USER ||
          rhs->type == NODE_TYPE_REFERENCE) {
        commonNode = lhs;
        commonName = commonNode->toString();
        possibleNodes.clear();
        return true;
      }

      if (lhs->type == NODE_TYPE_FCALL || 
          lhs->type == NODE_TYPE_FCALL_USER ||
          lhs->type == NODE_TYPE_REFERENCE) {
        commonNode = rhs;
        commonName = commonNode->toString();
        possibleNodes.clear();
        return true;
      }

      if (lhs->type == NODE_TYPE_ATTRIBUTE_ACCESS ||
          lhs->type == NODE_TYPE_INDEXED_ACCESS) {
        if (possibleNodes.size() == 2) {
          for (size_t i = 0; i < 2; i++) {
            if (lhs->toString() == possibleNodes[i]->toString()) {
              commonNode = possibleNodes[i];
              commonName = commonNode->toString();
              possibleNodes.clear();
              return true;
            }
          }
          // don't return, must consider the other side of the condition
        } 
        else {
          possibleNodes.push_back(lhs);
        }
      }
      if (rhs->type == NODE_TYPE_ATTRIBUTE_ACCESS ||
          rhs->type == NODE_TYPE_INDEXED_ACCESS) {
        if (possibleNodes.size() == 2) {
          for (size_t i = 0; i < 2; i++) {
            if (rhs->toString() == possibleNodes[i]->toString()) {
              commonNode = possibleNodes[i];
              commonName = commonNode->toString();
              possibleNodes.clear();
              return true;
            }
          }
          return false;
        } 
        else {
          possibleNodes.push_back(rhs);
          return true;
        }
      }
    }
    possibleNodes.clear();
    return (! commonName.empty());
  }
};

////////////////////////////////////////////////////////////////////////////////
/// @brief auxilliary struct for the OR-to-IN conversion
////////////////////////////////////////////////////////////////////////////////

struct OrToInConverter {

  std::vector<AstNode const*> valueNodes;
  CommonNodeFinder            finder;
  AstNode const*              commonNode = nullptr;
  std::string                 commonName;

  AstNode* buildInExpression (Ast* ast) {
    // the list of comparison values
    auto list = ast->createNodeList();
    for (auto x : valueNodes) {
      list->addMember(x);
    }

    // return a new IN operator node
    return ast->createNodeBinaryOperator(NODE_TYPE_OPERATOR_BINARY_IN,
                                         commonNode->clone(ast),
                                         list);
  }

  bool canConvertExpression (AstNode const* node) {
    if (finder.find(node, NODE_TYPE_OPERATOR_BINARY_EQ, commonNode, commonName)) {
      return canConvertExpressionWalker(node);
    }
    return false;
  }

  bool canConvertExpressionWalker (AstNode const* node) {
    if (node->type == NODE_TYPE_OPERATOR_BINARY_OR) {
      return (canConvertExpressionWalker(node->getMember(0)) &&
              canConvertExpressionWalker(node->getMember(1)));
    }

    if (node->type == NODE_TYPE_OPERATOR_BINARY_EQ) {
      auto lhs = node->getMember(0);
      auto rhs = node->getMember(1);

      if (canConvertExpressionWalker(rhs) && ! canConvertExpressionWalker(lhs)) {
        valueNodes.push_back(lhs);
        return true;
      } 
      
      if (canConvertExpressionWalker(lhs) && ! canConvertExpressionWalker(rhs)) {
        valueNodes.push_back(rhs);
        return true;
      } 
      // if canConvertExpressionWalker(lhs) and canConvertExpressionWalker(rhs), then one of
      // the equalities in the OR statement is of the form x == x
      // fall-through intentional
    }
    else if (node->type == NODE_TYPE_REFERENCE ||
             node->type == NODE_TYPE_ATTRIBUTE_ACCESS ||
             node->type == NODE_TYPE_INDEXED_ACCESS) {
      // get a string representation of the node for comparisons 
      return (node->toString() == commonName);
    } 

    return false;
  }
};

////////////////////////////////////////////////////////////////////////////////
/// @brief this rule replaces expressions of the type: 
///   x.val == 1 || x.val == 2 || x.val == 3
//  with
//    x.val IN [1,2,3]
//  when the OR conditions are present in the same FILTER node, and refer to the
//  same (single) attribute.
////////////////////////////////////////////////////////////////////////////////

int triagens::aql::replaceOrWithInRule (Optimizer* opt, 
                                        ExecutionPlan* plan, 
                                        Optimizer::Rule const* rule) {
  ENTER_BLOCK;
  std::vector<ExecutionNode*> nodes
    = plan->findNodesOfType(EN::FILTER, true);

  bool modified = false;
  for (auto n : nodes) {
    auto deps = n->getDependencies();
    TRI_ASSERT(deps.size() == 1);
    if (deps[0]->getType() != EN::CALCULATION) {
      continue;
    }

    auto fn = static_cast<FilterNode*>(n);
    auto cn = static_cast<CalculationNode*>(deps[0]);

    auto inVar  = fn->getVariablesUsedHere();
    auto outVar = cn->getVariablesSetHere();

    if (outVar.size() != 1 || outVar[0]->id != inVar[0]->id) {
      continue;
    }
    if (cn->expression()->node()->type != NODE_TYPE_OPERATOR_BINARY_OR) {
      continue;
    }

    OrToInConverter converter;
    if (converter.canConvertExpression(cn->expression()->node())) {
      Expression* expr = nullptr;
      ExecutionNode* newNode = nullptr;
      auto inNode = converter.buildInExpression(plan->getAst());

      try {
        expr = new Expression(plan->getAst(), inNode);
      }
      catch (...) {
        delete inNode;
        throw;
      }

      try {
        newNode = new CalculationNode(plan, plan->nextId(), expr, outVar[0]);
      }
      catch (...) {
        delete expr;
        throw;
      }

      plan->registerNode(newNode);
      plan->replaceNode(cn, newNode);
      modified = true;
    }
  }
 
  if (modified) {
    plan->findVarUsage();
  }
  opt->addPlan(plan, rule->level, modified);

  return TRI_ERROR_NO_ERROR;
  LEAVE_BLOCK;
}

struct RemoveRedundantOr {
  AstNode const*    bestValue = nullptr;
  AstNodeType       comparison;
  bool              inclusive;
  bool              isComparisonSet = false;
  CommonNodeFinder  finder;
  AstNode const*    commonNode = nullptr;
  std::string       commonName;

  AstNode* createReplacementNode (Ast* ast) {
    TRI_ASSERT(commonNode != nullptr);
    TRI_ASSERT(bestValue != nullptr);
    TRI_ASSERT(isComparisonSet == true);
    return ast->createNodeBinaryOperator(comparison, commonNode->clone(ast),
        bestValue);
  }

  bool isInclusiveBound (AstNodeType type) {
    return (type == NODE_TYPE_OPERATOR_BINARY_GE || type == NODE_TYPE_OPERATOR_BINARY_LE);
  }

  int isCompatibleBound (AstNodeType type, AstNode const* value) {
    if ((comparison == NODE_TYPE_OPERATOR_BINARY_LE
          || comparison == NODE_TYPE_OPERATOR_BINARY_LT) &&
        (type == NODE_TYPE_OPERATOR_BINARY_LE
         || type == NODE_TYPE_OPERATOR_BINARY_LT)) {
      return -1; //high bound
    } 
    else if ((comparison == NODE_TYPE_OPERATOR_BINARY_GE
          || comparison == NODE_TYPE_OPERATOR_BINARY_GT) &&
        (type == NODE_TYPE_OPERATOR_BINARY_GE 
         || type == NODE_TYPE_OPERATOR_BINARY_GT)) {
      return 1; //low bound
    }
    return 0; //incompatible bounds
  }

  // returns false if the existing value is better and true if the input value is
  // better
  bool compareBounds (AstNodeType type, AstNode const* value, int lowhigh) { 
    int cmp = CompareAstNodes(bestValue, value);

    if (cmp == 0 && (isInclusiveBound(comparison) != isInclusiveBound(type))) {
      return (isInclusiveBound(type) ? true : false);
    }
    return (cmp * lowhigh == 1);
  }

  bool hasRedundantCondition (AstNode const* node) {
    if (finder.find(node, NODE_TYPE_OPERATOR_BINARY_LT, commonNode, commonName)) {
      return hasRedundantConditionWalker(node);
    }
    return false;
  }

  bool hasRedundantConditionWalker (AstNode const* node) {
    AstNodeType type = node->type;

    if (type == NODE_TYPE_OPERATOR_BINARY_OR) {
      return (hasRedundantConditionWalker(node->getMember(0)) &&
              hasRedundantConditionWalker(node->getMember(1)));
    }
    
    if (type == NODE_TYPE_OPERATOR_BINARY_LE 
     || type == NODE_TYPE_OPERATOR_BINARY_LT
     || type == NODE_TYPE_OPERATOR_BINARY_GE 
     || type == NODE_TYPE_OPERATOR_BINARY_GT) {

      auto lhs = node->getMember(0);
      auto rhs = node->getMember(1);
      
      if (hasRedundantConditionWalker(rhs) 
          && ! hasRedundantConditionWalker(lhs)
          && lhs->isConstant()) {
        
        if (! isComparisonSet) {
          comparison = Ast::ReverseOperator(type);
          bestValue = lhs;
          isComparisonSet = true;
          return true;
        }

        int lowhigh = isCompatibleBound(Ast::ReverseOperator(type), lhs);
        if (lowhigh == 0) {
          return false;
        }

        if (compareBounds(type, lhs, lowhigh)) {
          comparison = Ast::ReverseOperator(type);
          bestValue = lhs;
        }
        return true;
      }
      if (hasRedundantConditionWalker(lhs) 
          && ! hasRedundantConditionWalker(rhs)
          && rhs->isConstant()) {
        if (! isComparisonSet) {
          comparison = type;
          bestValue = rhs;
          isComparisonSet = true;
          return true;
        }

        int lowhigh = isCompatibleBound(type, rhs);
        if (lowhigh == 0) {
          return false;
        }

        if (compareBounds(type, rhs, lowhigh)) {
            comparison = type;
            bestValue = rhs;
        }
        return true;
      }
      // if hasRedundantConditionWalker(lhs) and
      // hasRedundantConditionWalker(rhs), then one of the conditions in the OR
      // statement is of the form x == x fall-through intentional
    }
    else if (type == NODE_TYPE_REFERENCE ||
             type == NODE_TYPE_ATTRIBUTE_ACCESS ||
             type == NODE_TYPE_INDEXED_ACCESS) {
      // get a string representation of the node for comparisons 
      return (node->toString() == commonName);
    } 

    return false;
  }
};

int triagens::aql::removeRedundantOrRule (Optimizer* opt, 
                                          ExecutionPlan* plan, 
                                          Optimizer::Rule const* rule) {
  ENTER_BLOCK;
  std::vector<ExecutionNode*> nodes
    = plan->findNodesOfType(EN::FILTER, true);

  bool modified = false;
  for (auto n : nodes) {
    auto deps = n->getDependencies();
    TRI_ASSERT(deps.size() == 1);
    if (deps[0]->getType() != EN::CALCULATION) {
      continue;
    }

    auto fn = static_cast<FilterNode*>(n);
    auto cn = static_cast<CalculationNode*>(deps[0]);

    auto inVar  = fn->getVariablesUsedHere();
    auto outVar = cn->getVariablesSetHere();

    if (outVar.size() != 1 || outVar[0]->id != inVar[0]->id) {
      continue;
    }
    if (cn->expression()->node()->type != NODE_TYPE_OPERATOR_BINARY_OR) {
      continue;
    }

    RemoveRedundantOr remover;
    if (remover.hasRedundantCondition(cn->expression()->node())) {
      Expression* expr = nullptr;
      ExecutionNode* newNode = nullptr;
      auto astNode = remover.createReplacementNode(plan->getAst());

      expr = new Expression(plan->getAst(), astNode);

      try {
        newNode = new CalculationNode(plan, plan->nextId(), expr, outVar[0]);
      }
      catch (...) {
        delete expr;
        throw;
      }

      plan->registerNode(newNode);
      plan->replaceNode(cn, newNode);
      modified = true;
    }
  }
 
  if (modified) {
    plan->findVarUsage();
  }
  opt->addPlan(plan, rule->level, modified);

  return TRI_ERROR_NO_ERROR;
  LEAVE_BLOCK;
}

// Local Variables:
// mode: outline-minor
// outline-regexp: "^\\(/// @brief\\|/// {@inheritDoc}\\|/// @addtogroup\\|// --SECTION--\\|/// @\\}\\)"
// End:
<|MERGE_RESOLUTION|>--- conflicted
+++ resolved
@@ -821,15 +821,13 @@
 ////////////////////////////////////////////////////////////////////////////////
 
 class FilterToEnumCollFinder : public WalkerWorker<ExecutionNode> {
-<<<<<<< HEAD
   RangeInfoMapVec* _rangeInfoMapVec;
   Optimizer* _opt;
-=======
->>>>>>> f274de08
   ExecutionPlan* _plan;
+  std::unordered_set<VariableId> _varIds;
+  Optimizer::RuleLevel _level;
+  bool _modified;
   bool _canThrow; 
-<<<<<<< HEAD
-  Optimizer::RuleLevel _level;
   
   public:
 
@@ -840,24 +838,11 @@
       : _rangeInfoMapVec(nullptr),
         _opt(opt),
         _plan(plan), 
-        _canThrow(false),
-        _level(level) {
-=======
-  bool _modified;
-  std::unordered_set<VariableId> _varIds;
-  RangesInfo* _ranges;
-  
-  public:
-
-    FilterToEnumCollFinder (ExecutionPlan* plan,
-                            Variable const* var) 
-      : _plan(plan), 
-        _canThrow(false),
+        _varIds(),
+        _level(level),
         _modified(false),
-        _varIds(),
-        _ranges(new RangesInfo()) {
-
->>>>>>> f274de08
+        _canThrow(false) {
+  
       _varIds.insert(var->id);
     };
 
@@ -865,6 +850,10 @@
       if (_rangeInfoMapVec != nullptr) {
         delete _rangeInfoMapVec;
       }
+    }
+    
+    bool modified () const {
+      return _modified;
     }
 
     bool before (ExecutionNode* en) override final {
@@ -925,7 +914,6 @@
         case EN::INDEX_RANGE:
           break;
         case EN::ENUMERATE_COLLECTION: {
-
           auto node = static_cast<EnumerateCollectionNode*>(en);
           auto var = node->getVariablesSetHere()[0];  // should only be 1
           if (_rangeInfoMapVec == nullptr) {
@@ -992,20 +980,13 @@
 
               if (! _canThrow) {
                 if (validPos.empty()) { // ranges are not valid . . . 
-                  auto newPlan = _plan->clone();
-                  try {
-                    auto parents = newPlan->getNodeById(node->id())->getParents();
-                    for (auto x: parents) {
-                      auto noRes = new NoResultsNode(newPlan, newPlan->nextId());
-                      newPlan->registerNode(noRes);
-                      newPlan->insertDependency(x, noRes);
-                      _opt->addPlan(newPlan, _level, true);
-                    }
+                  auto parents = node->getParents();
+                  for (auto x : parents) {
+                    auto noRes = new NoResultsNode(_plan, _plan->nextId());
+                    _plan->registerNode(noRes);
+                    _plan->insertDependency(x, noRes);
                   }
-                  catch (...) {
-                    delete newPlan;
-                    throw;
-                  }
+                  _modified = true;
                 }
                 else {
 
@@ -1014,68 +995,10 @@
                   // {idxs.at(i)->_fields[0]..idxs.at(i)->_fields[prefixes.at(i)]}
                   // is a subset of <attrs>
 
-<<<<<<< HEAD
                   // note: prefixes are only used for skiplist indexes
                   // for all other index types, the prefix value will always be 0
                   node->getIndexesForIndexRangeNode(
                       _rangeInfoMapVec->attributes(var->name), idxs, prefixes);
-=======
-            for (auto x: *map) {
-              valid &= x.second.isValid(); 
-              if (! valid) {
-                break;
-              }
-              attrs.insert(x.first);
-            }
-               
-            if (! _canThrow) {
-              if (! valid) { // ranges are not valid . . . 
-                auto parents = node->getParents();
-                for (auto x : parents) {
-                  auto noRes = new NoResultsNode(_plan, _plan->nextId());
-                  _plan->registerNode(noRes);
-                  _plan->insertDependency(x, noRes);
-                }
-                _modified = true;
-              }
-              else {
-                std::vector<Index*> idxs;
-                std::vector<size_t> prefixes;
-                // {idxs.at(i)->_fields[0]..idxs.at(i)->_fields[prefixes.at(i)]}
-                // is a subset of <attrs>
-
-                // note: prefixes are only used for skiplist indexes
-                // for all other index types, the prefix value will always be 0
-                node->getIndexesForIndexRangeNode(attrs, idxs, prefixes);
-
-                // make one new plan for every index in <idxs> that replaces the
-                // enumerate collection node with a IndexRangeNode ... 
-                
-                for (size_t i = 0; i < idxs.size(); i++) {
-                  std::vector<std::vector<RangeInfo>> rangeInfo;
-                  rangeInfo.push_back(std::vector<RangeInfo>());
-                  
-                  // ranges must be valid and all comparisons == if hash
-                  // index or == followed by a single <, >, >=, or <=
-                  // if a skip index in the order of the fields of the
-                  // index.
-                  auto idx = idxs.at(i);
-                  TRI_ASSERT(idx != nullptr);
-               
-                  if (idx->type == TRI_IDX_TYPE_PRIMARY_INDEX) {
-                    bool handled = false;
-                    auto range = map->find(std::string(TRI_VOC_ATTRIBUTE_ID));
-                
-                    if (range != map->end()) { 
-                      if (! range->second.is1ValueRangeInfo()) {
-                        rangeInfo.at(0).clear();   // not usable
-                      }
-                      else {
-                        rangeInfo.at(0).push_back(range->second);
-                        handled = true;
-                      }
-                    }
->>>>>>> f274de08
 
                   // make one new plan for every index in <idxs> that replaces the
                   // enumerate collection node with a IndexRangeNode ... 
@@ -1136,7 +1059,8 @@
                           if (range == map->end() || ! range->second.is1ValueRangeInfo()) {
                             indexOrCondition.clear();   // not usable
                             break;
-                          } else {
+                          } 
+                          else {
                             indexOrCondition.at(k).push_back(range->second);
                           }
                         }
@@ -1202,37 +1126,23 @@
                     }
 
                     if (! isEmpty) {
-                      auto newPlan = _plan->clone();
-                      if (newPlan == nullptr) {
-                        THROW_ARANGO_EXCEPTION(TRI_ERROR_OUT_OF_MEMORY);
-                      }
-
-                      try {
-                        ExecutionNode* newNode = new IndexRangeNode(newPlan,
-                            newPlan->nextId(), node->vocbase(), 
-                            node->collection(), node->outVariable(), idx,
-                            indexOrCondition, false);
-                        newPlan->registerNode(newNode);
-                        newPlan->replaceNode(newPlan->getNodeById(node->id()), newNode);
-                        // re-inject the new plan with the previous rule so it gets passed through
-                        // use-index-range optimization again
-                        // this allows to enable even more indexes
-                        _opt->addPlan(newPlan, Optimizer::previousRule(_level), true);
-                      }
-                      catch (...) {
-                        delete newPlan;
-                        throw;
-                      }
+                      ExecutionNode* newNode = new IndexRangeNode(_plan, 
+                        _plan->nextId(), node->vocbase(), node->collection(), 
+                        node->outVariable(), idx, indexOrCondition, false);
+                      _plan->registerNode(newNode);
+                      _plan->replaceNode(_plan->getNodeById(node->id()), newNode);
+                      _modified = true;
                     }
                   }
                 }
               }
             }
-            }
-          }
-          break;
-        }
-        return false;
+          }
+        }
+        break;
+      }
+
+      return false;
     }
 
 //////////////////////////////////////////////////////////////////////////////////////////////////
@@ -1461,6 +1371,8 @@
                                       ExecutionPlan* plan, 
                                       Optimizer::Rule const* rule) {
   
+  bool modified = false;
+
   std::vector<ExecutionNode*> nodes
     = plan->findNodesOfType(EN::FILTER, true);
   
@@ -1468,15 +1380,14 @@
     auto nn = static_cast<FilterNode*>(n);
     auto invars = nn->getVariablesUsedHere();
     TRI_ASSERT(invars.size() == 1);
-    FilterToEnumCollFinder finder(plan, invars[0]);
+    FilterToEnumCollFinder finder(opt, plan, invars[0], rule->level);
     nn->walk(&finder);
-  }
-<<<<<<< HEAD
-  opt->addPlan(plan, rule->level, false);
-=======
-
+    if (finder.modified()) {
+      modified = true;
+    }
+  }
+  
   opt->addPlan(plan, rule->level, modified);
->>>>>>> f274de08
 
   return TRI_ERROR_NO_ERROR;
 }
