--- conflicted
+++ resolved
@@ -127,16 +127,9 @@
   char const* hdr = found ? hdrStr.c_str() : nullptr;
 
   // execute the handler using the dispatcher
-<<<<<<< HEAD
-  std::unique_ptr<Job> job = std::make_unique<HttpServerJob>(
-      this, handler, true);  // hander gets moved!!!
-
-  task->getAgent(messageId)->transferTo(job.get());
-=======
   std::unique_ptr<Job> job =
       std::make_unique<GeneralServerJob>(this, std::move(handler), true);
-  task->RequestStatisticsAgent::transferTo(job.get());
->>>>>>> obi-velocystream
+  task->getAgent(messageId)->transferTo(job.get());
 
   // register the job with the job manager
   if (jobId != nullptr) {
