--- conflicted
+++ resolved
@@ -557,17 +557,11 @@
   // not authenticated
   else {
     HttpResponse response(GeneralResponse::ResponseCode::UNAUTHORIZED);
-<<<<<<< HEAD
-=======
-    if (sendWwwAuthenticateHeader()) {
-      std::string realm =
-          "Bearer token_type=\"JWT\", realm=\"" +
-          _server->handlerFactory()->authenticationRealm(_request) + "\"";
-
-      response.setHeaderNC(StaticStrings::WwwAuthenticate, std::move(realm));
-    }
-
->>>>>>> 74719c76
+    std::string realm =
+      "Bearer token_type=\"JWT\", realm=\"ArangoDB\"";
+
+    response.setHeaderNC(StaticStrings::WwwAuthenticate, std::move(realm));
+
     clearRequest();
     handleResponse(&response);
   }
