////////////////////////////////////////////////////////////////////////////////
/// @brief primary index
///
/// @file
///
/// DISCLAIMER
///
/// Copyright 2014 ArangoDB GmbH, Cologne, Germany
/// Copyright 2004-2014 triAGENS GmbH, Cologne, Germany
///
/// Licensed under the Apache License, Version 2.0 (the "License");
/// you may not use this file except in compliance with the License.
/// You may obtain a copy of the License at
///
///     http://www.apache.org/licenses/LICENSE-2.0
///
/// Unless required by applicable law or agreed to in writing, software
/// distributed under the License is distributed on an "AS IS" BASIS,
/// WITHOUT WARRANTIES OR CONDITIONS OF ANY KIND, either express or implied.
/// See the License for the specific language governing permissions and
/// limitations under the License.
///
/// Copyright holder is ArangoDB GmbH, Cologne, Germany
///
/// @author Dr. Frank Celler
/// @author Copyright 2014, ArangoDB GmbH, Cologne, Germany
/// @author Copyright 2011-2013, triAGENS GmbH, Cologne, Germany
////////////////////////////////////////////////////////////////////////////////

#ifndef ARANGODB_INDEXES_PRIMARY_INDEX_H
#define ARANGODB_INDEXES_PRIMARY_INDEX_H 1

#include "Basics/Common.h"
#include "Basics/AssocUnique.h"
#include "Indexes/Index.h"
#include "Indexes/IndexIterator.h"
#include "VocBase/vocbase.h"
#include "VocBase/voc-types.h"

// -----------------------------------------------------------------------------
// --SECTION--                                                class PrimaryIndex
// -----------------------------------------------------------------------------

namespace triagens {
  namespace aql {
    class SortCondition;
  }
  namespace basics {
    struct AttributeName;
  }

  namespace arango {

    class PrimaryIndexIterator : public IndexIterator {
 
      public:

        PrimaryIndexIterator (PrimaryIndex const* index,
                              std::vector<char const*>& keys) 
          : _index(index),
            _keys(std::move(keys)),
            _position(0) {
        }

        ~PrimaryIndexIterator () {
        }

        TRI_doc_mptr_t* next () override;

        void reset () override;

      private:

        PrimaryIndex const*       _index;
        std::vector<char const*>  _keys;
        size_t                    _position;

    };

    class PrimaryIndex : public Index {

// -----------------------------------------------------------------------------
// --SECTION--                                        constructors / destructors
// -----------------------------------------------------------------------------

      public:

        PrimaryIndex () = delete;

        explicit PrimaryIndex (struct TRI_document_collection_t*);

        ~PrimaryIndex ();

// -----------------------------------------------------------------------------
// --SECTION--                                                      public types
// -----------------------------------------------------------------------------
        
      private:

        typedef triagens::basics::AssocUnique<char const,
                TRI_doc_mptr_t> TRI_PrimaryIndex_t;

// -----------------------------------------------------------------------------
// --SECTION--                                                    public methods
// -----------------------------------------------------------------------------

      public:
        
        IndexType type () const override final {
          return Index::TRI_IDX_TYPE_PRIMARY_INDEX;
        }

        bool isSorted () const override final {
          return false;
        }

        bool hasSelectivityEstimate () const override final {
          return true;
        }

        double selectivityEstimate () const override final {
          return 1.0;
        }

        bool dumpFields () const override final {
          return true;
        }
        
        size_t size () const;

        size_t memory () const override final;

        triagens::basics::Json toJson (TRI_memory_zone_t*, bool) const override final;
        triagens::basics::Json toJsonFigures (TRI_memory_zone_t*) const override final;
  
        int insert (TRI_doc_mptr_t const*, bool) override final;

        int remove (TRI_doc_mptr_t const*, bool) override final;

        TRI_doc_mptr_t* lookupKey (char const*) const;

////////////////////////////////////////////////////////////////////////////////
/// @brief looks up an element given a key
/// returns the index position into which a key would belong in the second
/// parameter. also returns the hash value for the object
////////////////////////////////////////////////////////////////////////////////

        TRI_doc_mptr_t* lookupKey (char const*, triagens::basics::BucketPosition&, uint64_t&) const;

////////////////////////////////////////////////////////////////////////////////
/// @brief a method to iterate over all elements in the index in
///        a random order. 
///        Returns nullptr if all documents have been returned.
///        Convention: step === 0 indicates a new start.
////////////////////////////////////////////////////////////////////////////////

        TRI_doc_mptr_t* lookupRandom (triagens::basics::BucketPosition& initialPosition,
                                      triagens::basics::BucketPosition& position,
                                      uint64_t& step,
                                      uint64_t& total);

////////////////////////////////////////////////////////////////////////////////
/// @brief a method to iterate over all elements in the index in
///        a sequential order. 
///        Returns nullptr if all documents have been returned.
///        Convention: position === 0 indicates a new start.
////////////////////////////////////////////////////////////////////////////////

        TRI_doc_mptr_t* lookupSequential (triagens::basics::BucketPosition& position,
                                          uint64_t& total);

////////////////////////////////////////////////////////////////////////////////
/// @brief a method to iterate over all elements in the index in
///        reversed sequential order. 
///        Returns nullptr if all documents have been returned.
///        Convention: position === UINT64_MAX indicates a new start.
////////////////////////////////////////////////////////////////////////////////

        TRI_doc_mptr_t* lookupSequentialReverse (triagens::basics::BucketPosition& position);

        int insertKey (TRI_doc_mptr_t*, void const**);

////////////////////////////////////////////////////////////////////////////////
/// @brief adds a key/element to the index
/// this is a special, optimized version that receives the target slot index
/// from a previous lookupKey call
////////////////////////////////////////////////////////////////////////////////

        int insertKey (struct TRI_doc_mptr_t*, triagens::basics::BucketPosition const&);

        TRI_doc_mptr_t* removeKey (char const*);

        int resize (size_t);

        static uint64_t calculateHash (char const*); 
        
        static uint64_t calculateHash (char const*, size_t);

        void invokeOnAllElements (std::function<void(TRI_doc_mptr_t*)>);

        bool supportsFilterCondition (triagens::aql::AstNode const*,
                                      triagens::aql::Variable const*,
                                      double&) const override;
        
        IndexIterator* iteratorForCondition (IndexIteratorContext*,
                                             triagens::aql::Ast*,
                                             triagens::aql::AstNode const*,
<<<<<<< HEAD
                                             triagens::aql::Variable const*,
                                             bool const) const override;
=======
                                             triagens::aql::Variable const*) const override;
        
        triagens::aql::AstNode* specializeCondition (triagens::aql::AstNode*,
                                                     triagens::aql::Variable const*) const override;
>>>>>>> 47e5138d

// -----------------------------------------------------------------------------
// --SECTION--                                                   private methods
// -----------------------------------------------------------------------------

      private:

////////////////////////////////////////////////////////////////////////////////
/// @brief create the iterator
////////////////////////////////////////////////////////////////////////////////

        IndexIterator* createIterator (IndexIteratorContext*,
                                       triagens::aql::AstNode const*,
                                       std::vector<triagens::aql::AstNode const*> const&) const;

// -----------------------------------------------------------------------------
// --SECTION--                                                 private variables
// -----------------------------------------------------------------------------

      private:

////////////////////////////////////////////////////////////////////////////////
/// @brief the actual index
////////////////////////////////////////////////////////////////////////////////

        TRI_PrimaryIndex_t* _primaryIndex;

    };

  }
}

#endif

// -----------------------------------------------------------------------------
// --SECTION--                                                       END-OF-FILE
// -----------------------------------------------------------------------------

// Local Variables:
// mode: outline-minor
// outline-regexp: "/// @brief\\|/// {@inheritDoc}\\|/// @page\\|// --SECTION--\\|/// @\\}"
// End:<|MERGE_RESOLUTION|>--- conflicted
+++ resolved
@@ -205,15 +205,11 @@
         IndexIterator* iteratorForCondition (IndexIteratorContext*,
                                              triagens::aql::Ast*,
                                              triagens::aql::AstNode const*,
-<<<<<<< HEAD
                                              triagens::aql::Variable const*,
                                              bool const) const override;
-=======
-                                             triagens::aql::Variable const*) const override;
         
         triagens::aql::AstNode* specializeCondition (triagens::aql::AstNode*,
                                                      triagens::aql::Variable const*) const override;
->>>>>>> 47e5138d
 
 // -----------------------------------------------------------------------------
 // --SECTION--                                                   private methods
