////////////////////////////////////////////////////////////////////////////////
/// DISCLAIMER
///
/// Copyright 2014-2016 ArangoDB GmbH, Cologne, Germany
/// Copyright 2004-2014 triAGENS GmbH, Cologne, Germany
///
/// Licensed under the Apache License, Version 2.0 (the "License");
/// you may not use this file except in compliance with the License.
/// You may obtain a copy of the License at
///
///     http://www.apache.org/licenses/LICENSE-2.0
///
/// Unless required by applicable law or agreed to in writing, software
/// distributed under the License is distributed on an "AS IS" BASIS,
/// WITHOUT WARRANTIES OR CONDITIONS OF ANY KIND, either express or implied.
/// See the License for the specific language governing permissions and
/// limitations under the License.
///
/// Copyright holder is ArangoDB GmbH, Cologne, Germany
///
/// @author Dr. Frank Celler
////////////////////////////////////////////////////////////////////////////////

#include "v8-vocbaseprivate.h"

#include <unicode/dtfmtsym.h>
#include <unicode/smpdtfmt.h>
#include <unicode/timezone.h>

#include <velocypack/Iterator.h>
#include <velocypack/Slice.h>
#include <velocypack/velocypack-aliases.h>

#include <v8.h>
#include <iostream>
#include <thread>

#include "ApplicationFeatures/ApplicationServer.h"
#include "ApplicationFeatures/HttpEndpointProvider.h"
#include "Aql/Query.h"
#include "Aql/QueryCache.h"
#include "Aql/QueryList.h"
#include "Aql/QueryRegistry.h"
#include "Basics/MutexLocker.h"
#include "Basics/ScopeGuard.h"
#include "Basics/StaticStrings.h"
#include "Basics/Timers.h"
#include "Basics/Utf8Helper.h"
#include "Basics/conversions.h"
#include "Basics/tri-strings.h"
#include "Cluster/ClusterComm.h"
#include "Cluster/ClusterInfo.h"
#include "Cluster/ClusterMethods.h"
#include "Cluster/ServerState.h"
#include "GeneralServer/GeneralServerFeature.h"
#include "ReadCache/GlobalRevisionCache.h"
#include "Rest/Version.h"
#include "RestServer/ConsoleThread.h"
#include "RestServer/DatabaseFeature.h"
#include "RestServer/VocbaseContext.h"
#include "Statistics/StatisticsFeature.h"
#include "StorageEngine/EngineSelectorFeature.h"
#include "StorageEngine/StorageEngine.h"
#include "Utils/ExplicitTransaction.h"
#include "Utils/V8TransactionContext.h"
#include "V8/JSLoader.h"
#include "V8/V8LineEditor.h"
#include "V8/v8-conv.h"
#include "V8/v8-utils.h"
#include "V8/v8-vpack.h"
#include "V8Server/V8DealerFeature.h"
#include "V8Server/v8-collection.h"
#include "V8Server/v8-replication.h"
#include "V8Server/v8-statistics.h"
#include "V8Server/v8-voccursor.h"
#include "V8Server/v8-vocindex.h"
#include "VocBase/LogicalCollection.h"
#include "VocBase/KeyGenerator.h"
#include "VocBase/modes.h"
#include "Wal/LogfileManager.h"

using namespace arangodb;
using namespace arangodb::basics;
using namespace arangodb::rest;

////////////////////////////////////////////////////////////////////////////////
/// @brief wrapped class for TRI_vocbase_t
///
/// Layout:
/// - SLOT_CLASS_TYPE
/// - SLOT_CLASS
////////////////////////////////////////////////////////////////////////////////

int32_t const WRP_VOCBASE_TYPE = 1;

////////////////////////////////////////////////////////////////////////////////
/// @brief wrapped class for LogicalCollection
///
/// Layout:
/// - SLOT_CLASS_TYPE
/// - SLOT_CLASS
/// - SLOT_COLLECTION
////////////////////////////////////////////////////////////////////////////////

int32_t const WRP_VOCBASE_COL_TYPE = 2;

struct CollectionDitchInfo {
  arangodb::DocumentDitch* ditch;
  TRI_collection_t* col;

  CollectionDitchInfo(arangodb::DocumentDitch* ditch,
                      TRI_collection_t* col)
      : ditch(ditch), col(col) {}
};

////////////////////////////////////////////////////////////////////////////////
/// @brief wraps a C++ into a v8::Object
////////////////////////////////////////////////////////////////////////////////

template <class T>
static v8::Handle<v8::Object> WrapClass(
    v8::Isolate* isolate, v8::Persistent<v8::ObjectTemplate>& classTempl,
    int32_t type, T* y) {
  v8::EscapableHandleScope scope(isolate);

  auto localClassTemplate =
      v8::Local<v8::ObjectTemplate>::New(isolate, classTempl);
  // create the new handle to return, and set its template type
  v8::Handle<v8::Object> result = localClassTemplate->NewInstance();

  if (result.IsEmpty()) {
    // error
    return scope.Escape<v8::Object>(result);
  }

  // set the c++ pointer for unwrapping later
  result->SetInternalField(SLOT_CLASS_TYPE, v8::Integer::New(isolate, type));
  result->SetInternalField(SLOT_CLASS, v8::External::New(isolate, y));

  return scope.Escape<v8::Object>(result);
}

////////////////////////////////////////////////////////////////////////////////
/// @brief executes a transaction
////////////////////////////////////////////////////////////////////////////////

static void JS_Transaction(v8::FunctionCallbackInfo<v8::Value> const& args) {
  TRI_V8_TRY_CATCH_BEGIN(isolate);
  v8::HandleScope scope(isolate);

  if (args.Length() != 1 || !args[0]->IsObject()) {
    TRI_V8_THROW_EXCEPTION_USAGE("TRANSACTION(<object>)");
  }

  TRI_vocbase_t* vocbase = GetContextVocBase(isolate);

  if (vocbase == nullptr) {
    TRI_V8_THROW_EXCEPTION(TRI_ERROR_ARANGO_DATABASE_NOT_FOUND);
  }

  // treat the argument as an object from now on
  v8::Handle<v8::Object> object = v8::Handle<v8::Object>::Cast(args[0]);

  // extract the properties from the object

  // "lockTimeout"
  double lockTimeout =
      (double)(TRI_TRANSACTION_DEFAULT_LOCK_TIMEOUT / 1000000ULL);

  if (object->Has(TRI_V8_ASCII_STRING("lockTimeout"))) {
    static std::string const timeoutError =
        "<lockTimeout> must be a valid numeric value";

    if (!object->Get(TRI_V8_ASCII_STRING("lockTimeout"))->IsNumber()) {
      TRI_V8_THROW_EXCEPTION_PARAMETER(timeoutError);
    }

    lockTimeout =
        TRI_ObjectToDouble(object->Get(TRI_V8_ASCII_STRING("lockTimeout")));

    if (lockTimeout < 0.0) {
      TRI_V8_THROW_EXCEPTION_PARAMETER(timeoutError);
    }
  }

  // "waitForSync"
  bool waitForSync = false;

  TRI_GET_GLOBALS();
  TRI_GET_GLOBAL_STRING(WaitForSyncKey);
  if (object->Has(WaitForSyncKey)) {
    if (!object->Get(WaitForSyncKey)->IsBoolean() &&
        !object->Get(WaitForSyncKey)->IsBooleanObject()) {
      TRI_V8_THROW_EXCEPTION_PARAMETER("<waitForSync> must be a boolean value");
    }

    waitForSync = TRI_ObjectToBoolean(WaitForSyncKey);
  }

  // "collections"
  static std::string const collectionError =
      "missing/invalid collections definition for transaction";

  if (!object->Has(TRI_V8_ASCII_STRING("collections")) ||
      !object->Get(TRI_V8_ASCII_STRING("collections"))->IsObject()) {
    TRI_V8_THROW_EXCEPTION_PARAMETER(collectionError);
  }

  // extract collections
  v8::Handle<v8::Object> collections = v8::Handle<v8::Object>::Cast(
      object->Get(TRI_V8_ASCII_STRING("collections")));

  if (collections.IsEmpty()) {
    TRI_V8_THROW_EXCEPTION_PARAMETER(collectionError);
  }

  bool isValid = true;
  std::vector<std::string> readCollections;
  std::vector<std::string> writeCollections;

  bool allowImplicitCollections = true;
  if (collections->Has(TRI_V8_ASCII_STRING("allowImplicit"))) {
    allowImplicitCollections = TRI_ObjectToBoolean(
        collections->Get(TRI_V8_ASCII_STRING("allowImplicit")));
  }

  // collections.read
  if (collections->Has(TRI_V8_ASCII_STRING("read"))) {
    if (collections->Get(TRI_V8_ASCII_STRING("read"))->IsArray()) {
      v8::Handle<v8::Array> names = v8::Handle<v8::Array>::Cast(
          collections->Get(TRI_V8_ASCII_STRING("read")));

      for (uint32_t i = 0; i < names->Length(); ++i) {
        v8::Handle<v8::Value> collection = names->Get(i);
        if (!collection->IsString()) {
          isValid = false;
          break;
        }

        readCollections.emplace_back(TRI_ObjectToString(collection));
      }
    } else if (collections->Get(TRI_V8_ASCII_STRING("read"))->IsString()) {
      readCollections.emplace_back(
          TRI_ObjectToString(collections->Get(TRI_V8_ASCII_STRING("read"))));
    } else {
      isValid = false;
    }
  }

  // collections.write
  if (collections->Has(TRI_V8_ASCII_STRING("write"))) {
    if (collections->Get(TRI_V8_ASCII_STRING("write"))->IsArray()) {
      v8::Handle<v8::Array> names = v8::Handle<v8::Array>::Cast(
          collections->Get(TRI_V8_ASCII_STRING("write")));

      for (uint32_t i = 0; i < names->Length(); ++i) {
        v8::Handle<v8::Value> collection = names->Get(i);
        if (!collection->IsString()) {
          isValid = false;
          break;
        }

        writeCollections.emplace_back(TRI_ObjectToString(collection));
      }
    } else if (collections->Get(TRI_V8_ASCII_STRING("write"))->IsString()) {
      writeCollections.emplace_back(
          TRI_ObjectToString(collections->Get(TRI_V8_ASCII_STRING("write"))));
    } else {
      isValid = false;
    }
  }

  if (!isValid) {
    TRI_V8_THROW_EXCEPTION_PARAMETER(collectionError);
  }

  // extract the "action" property
  static std::string const actionErrorPrototype =
      "missing/invalid action definition for transaction";
  std::string actionError = actionErrorPrototype;

  if (!object->Has(TRI_V8_ASCII_STRING("action"))) {
    TRI_V8_THROW_EXCEPTION_PARAMETER(actionError);
  }

  // function parameters
  v8::Handle<v8::Value> params;

  if (object->Has(TRI_V8_ASCII_STRING("params"))) {
    params =
        v8::Handle<v8::Array>::Cast(object->Get(TRI_V8_ASCII_STRING("params")));
  } else {
    params = v8::Undefined(isolate);
  }

  if (params.IsEmpty()) {
    TRI_V8_THROW_EXCEPTION(TRI_ERROR_INTERNAL);
  }

  bool embed = false;
  if (object->Has(TRI_V8_ASCII_STRING("embed"))) {
    v8::Handle<v8::Value> v =
        v8::Handle<v8::Object>::Cast(object->Get(TRI_V8_ASCII_STRING("embed")));
    embed = TRI_ObjectToBoolean(v);
  }

  v8::Handle<v8::Object> current = isolate->GetCurrentContext()->Global();

  // callback function
  v8::Handle<v8::Function> action;

  if (object->Get(TRI_V8_ASCII_STRING("action"))->IsFunction()) {
    action = v8::Handle<v8::Function>::Cast(
        object->Get(TRI_V8_ASCII_STRING("action")));
  } else if (object->Get(TRI_V8_ASCII_STRING("action"))->IsString()) {
    v8::TryCatch tryCatch;
    // get built-in Function constructor (see ECMA-262 5th edition 15.3.2)
    v8::Local<v8::Function> ctor = v8::Local<v8::Function>::Cast(
        current->Get(TRI_V8_ASCII_STRING("Function")));

    // Invoke Function constructor to create function with the given body and no
    // arguments
    std::string body = TRI_ObjectToString(
        object->Get(TRI_V8_ASCII_STRING("action"))->ToString());
    body = "return (" + body + ")(params);";
    v8::Handle<v8::Value> args[2] = {TRI_V8_ASCII_STRING("params"),
                                     TRI_V8_STD_STRING(body)};
    v8::Local<v8::Object> function = ctor->NewInstance(2, args);

    action = v8::Local<v8::Function>::Cast(function);
    if (tryCatch.HasCaught()) {
      actionError += " - ";
      actionError += *v8::String::Utf8Value(tryCatch.Message()->Get());
      actionError += " - ";
      actionError += *v8::String::Utf8Value(tryCatch.StackTrace());

      TRI_CreateErrorObject(isolate, TRI_ERROR_BAD_PARAMETER, actionError);
      tryCatch.ReThrow();
      return;
    }
  } else {
    TRI_V8_THROW_EXCEPTION_PARAMETER(actionError);
  }

  if (action.IsEmpty()) {
    TRI_V8_THROW_EXCEPTION_PARAMETER(actionError);
  }

  auto transactionContext =
      std::make_shared<V8TransactionContext>(vocbase, embed);

  // start actual transaction
  ExplicitTransaction trx(transactionContext, readCollections, writeCollections,
                          lockTimeout, waitForSync, allowImplicitCollections);

  int res = trx.begin();

  if (res != TRI_ERROR_NO_ERROR) {
    TRI_V8_THROW_EXCEPTION(res);
  }

  v8::Handle<v8::Value> result;
  try {
    v8::TryCatch tryCatch;
    v8::Handle<v8::Value> arguments = params;
    result = action->Call(current, 1, &arguments);

    if (tryCatch.HasCaught()) {
      trx.abort();

      if (tryCatch.CanContinue()) {
        tryCatch.ReThrow();
        return;
      } else {
        v8g->_canceled = true;
        TRI_V8_RETURN(result);
      }
    }
  } catch (arangodb::basics::Exception const& ex) {
    TRI_V8_THROW_EXCEPTION_MESSAGE(ex.code(), ex.what());
  } catch (std::bad_alloc const&) {
    TRI_V8_THROW_EXCEPTION(TRI_ERROR_OUT_OF_MEMORY);
  } catch (std::exception const& ex) {
    TRI_V8_THROW_EXCEPTION_MESSAGE(TRI_ERROR_INTERNAL, ex.what());
  } catch (...) {
    TRI_V8_THROW_EXCEPTION(TRI_ERROR_INTERNAL);
  }

  res = trx.commit();

  if (res != TRI_ERROR_NO_ERROR) {
    TRI_V8_THROW_EXCEPTION(res);
  }

  TRI_V8_RETURN(result);
  TRI_V8_TRY_CATCH_END
}

////////////////////////////////////////////////////////////////////////////////
/// @brief was docuBlock walPropertiesGet
////////////////////////////////////////////////////////////////////////////////

////////////////////////////////////////////////////////////////////////////////
/// @brief was docuBlock walPropertiesSet
////////////////////////////////////////////////////////////////////////////////

static void JS_PropertiesWal(v8::FunctionCallbackInfo<v8::Value> const& args) {
  TRI_V8_TRY_CATCH_BEGIN(isolate);
  v8::HandleScope scope(isolate);

  if (args.Length() > 1 || (args.Length() == 1 && !args[0]->IsObject())) {
    TRI_V8_THROW_EXCEPTION_USAGE("properties(<object>)");
  }

  auto l = arangodb::wal::LogfileManager::instance();

  if (args.Length() == 1) {
    // set the properties
    v8::Handle<v8::Object> object = v8::Handle<v8::Object>::Cast(args[0]);
    if (object->Has(TRI_V8_ASCII_STRING("allowOversizeEntries"))) {
      bool value = TRI_ObjectToBoolean(
          object->Get(TRI_V8_ASCII_STRING("allowOversizeEntries")));
      l->allowOversizeEntries(value);
    }

    if (object->Has(TRI_V8_ASCII_STRING("logfileSize"))) {
      uint32_t value = static_cast<uint32_t>(TRI_ObjectToUInt64(
          object->Get(TRI_V8_ASCII_STRING("logfileSize")), true));
      l->filesize(value);
    }

    if (object->Has(TRI_V8_ASCII_STRING("historicLogfiles"))) {
      uint32_t value = static_cast<uint32_t>(TRI_ObjectToUInt64(
          object->Get(TRI_V8_ASCII_STRING("historicLogfiles")), true));
      l->historicLogfiles(value);
    }

    if (object->Has(TRI_V8_ASCII_STRING("reserveLogfiles"))) {
      uint32_t value = static_cast<uint32_t>(TRI_ObjectToUInt64(
          object->Get(TRI_V8_ASCII_STRING("reserveLogfiles")), true));
      l->reserveLogfiles(value);
    }

    if (object->Has(TRI_V8_ASCII_STRING("throttleWait"))) {
      uint64_t value = TRI_ObjectToUInt64(
          object->Get(TRI_V8_ASCII_STRING("throttleWait")), true);
      l->maxThrottleWait(value);
    }

    if (object->Has(TRI_V8_ASCII_STRING("throttleWhenPending"))) {
      uint64_t value = TRI_ObjectToUInt64(
          object->Get(TRI_V8_ASCII_STRING("throttleWhenPending")), true);
      l->throttleWhenPending(value);
    }
  }

  v8::Handle<v8::Object> result = v8::Object::New(isolate);
  result->Set(TRI_V8_ASCII_STRING("allowOversizeEntries"),
              v8::Boolean::New(isolate, l->allowOversizeEntries()));
  result->Set(TRI_V8_ASCII_STRING("logfileSize"),
              v8::Number::New(isolate, l->filesize()));
  result->Set(TRI_V8_ASCII_STRING("historicLogfiles"),
              v8::Number::New(isolate, l->historicLogfiles()));
  result->Set(TRI_V8_ASCII_STRING("reserveLogfiles"),
              v8::Number::New(isolate, l->reserveLogfiles()));
  result->Set(TRI_V8_ASCII_STRING("syncInterval"),
              v8::Number::New(isolate, (double)l->syncInterval()));
  result->Set(TRI_V8_ASCII_STRING("throttleWait"),
              v8::Number::New(isolate, (double)l->maxThrottleWait()));
  result->Set(TRI_V8_ASCII_STRING("throttleWhenPending"),
              v8::Number::New(isolate, (double)l->throttleWhenPending()));

  TRI_V8_RETURN(result);
  TRI_V8_TRY_CATCH_END
}

////////////////////////////////////////////////////////////////////////////////
/// @brief was docuBlock walFlush
////////////////////////////////////////////////////////////////////////////////

static void JS_FlushWal(v8::FunctionCallbackInfo<v8::Value> const& args) {
  TRI_V8_TRY_CATCH_BEGIN(isolate);
  v8::HandleScope scope(isolate);

  bool waitForSync = false;
  bool waitForCollector = false;
  bool writeShutdownFile = false;

  if (args.Length() > 0) {
    if (args[0]->IsObject()) {
      v8::Handle<v8::Object> obj = args[0]->ToObject();
      if (obj->Has(TRI_V8_ASCII_STRING("waitForSync"))) {
        waitForSync =
            TRI_ObjectToBoolean(obj->Get(TRI_V8_ASCII_STRING("waitForSync")));
      }
      if (obj->Has(TRI_V8_ASCII_STRING("waitForCollector"))) {
        waitForCollector = TRI_ObjectToBoolean(
            obj->Get(TRI_V8_ASCII_STRING("waitForCollector")));
      }
      if (obj->Has(TRI_V8_ASCII_STRING("writeShutdownFile"))) {
        writeShutdownFile = TRI_ObjectToBoolean(
            obj->Get(TRI_V8_ASCII_STRING("writeShutdownFile")));
      }
    } else {
      waitForSync = TRI_ObjectToBoolean(args[0]);

      if (args.Length() > 1) {
        waitForCollector = TRI_ObjectToBoolean(args[1]);

        if (args.Length() > 2) {
          writeShutdownFile = TRI_ObjectToBoolean(args[2]);
        }
      }
    }
  }

  int res;

  if (ServerState::instance()->isCoordinator()) {
    res = flushWalOnAllDBServers(waitForSync, waitForCollector);

    if (res != TRI_ERROR_NO_ERROR) {
      TRI_V8_THROW_EXCEPTION(res);
    }
    TRI_V8_RETURN_TRUE();
  }

  res = arangodb::wal::LogfileManager::instance()->flush(
      waitForSync, waitForCollector, writeShutdownFile);

  if (res != TRI_ERROR_NO_ERROR) {
    TRI_V8_THROW_EXCEPTION(res);
  }

  TRI_V8_RETURN_TRUE();
  TRI_V8_TRY_CATCH_END
}

////////////////////////////////////////////////////////////////////////////////
/// @brief wait for WAL collector to finish operations for the specified
/// collection
////////////////////////////////////////////////////////////////////////////////

static void JS_WaitCollectorWal(
    v8::FunctionCallbackInfo<v8::Value> const& args) {
  TRI_V8_TRY_CATCH_BEGIN(isolate);
  v8::HandleScope scope(isolate);

  if (ServerState::instance()->isCoordinator()) {
    TRI_V8_THROW_EXCEPTION(TRI_ERROR_NOT_IMPLEMENTED);
  }

  TRI_vocbase_t* vocbase = GetContextVocBase(isolate);

  if (vocbase == nullptr) {
    TRI_V8_THROW_EXCEPTION(TRI_ERROR_ARANGO_DATABASE_NOT_FOUND);
  }

  if (args.Length() < 1) {
    TRI_V8_THROW_EXCEPTION_USAGE(
        "WAL_WAITCOLLECTOR(<collection-id>, <timeout>)");
  }

  std::string const name = TRI_ObjectToString(args[0]);

  arangodb::LogicalCollection* col = vocbase->lookupCollection(name);

  if (col == nullptr) {
    TRI_V8_THROW_EXCEPTION(TRI_ERROR_ARANGO_COLLECTION_NOT_FOUND);
  }

  double timeout = 30.0;
  if (args.Length() > 1) {
    timeout = TRI_ObjectToDouble(args[1]);
  }

  int res = arangodb::wal::LogfileManager::instance()->waitForCollectorQueue(
      col->cid(), timeout);

  if (res != TRI_ERROR_NO_ERROR) {
    TRI_V8_THROW_EXCEPTION(res);
  }

  TRI_V8_RETURN_TRUE();
  TRI_V8_TRY_CATCH_END
}

////////////////////////////////////////////////////////////////////////////////
/// @brief get information about the currently running transactions
////////////////////////////////////////////////////////////////////////////////

static void JS_TransactionsWal(
    v8::FunctionCallbackInfo<v8::Value> const& args) {
  TRI_V8_TRY_CATCH_BEGIN(isolate);
  v8::HandleScope scope(isolate);

  auto const& info =
      arangodb::wal::LogfileManager::instance()->runningTransactions();

  v8::Handle<v8::Object> result = v8::Object::New(isolate);

  result->ForceSet(
      TRI_V8_ASCII_STRING("runningTransactions"),
      v8::Number::New(isolate, static_cast<double>(std::get<0>(info))));

  // lastCollectedId
  {
    auto value = std::get<1>(info);
    if (value == UINT64_MAX) {
      result->ForceSet(TRI_V8_ASCII_STRING("minLastCollected"),
                       v8::Null(isolate));
    } else {
      result->ForceSet(TRI_V8_ASCII_STRING("minLastCollected"),
                       V8TickId(isolate, static_cast<TRI_voc_tick_t>(value)));
    }
  }

  // lastSealedId
  {
    auto value = std::get<2>(info);
    if (value == UINT64_MAX) {
      result->ForceSet(TRI_V8_ASCII_STRING("minLastSealed"), v8::Null(isolate));
    } else {
      result->ForceSet(TRI_V8_ASCII_STRING("minLastSealed"),
                       V8TickId(isolate, static_cast<TRI_voc_tick_t>(value)));
    }
  }

  TRI_V8_RETURN(result);
  TRI_V8_TRY_CATCH_END
}

////////////////////////////////////////////////////////////////////////////////
/// @brief normalize UTF 16 strings
////////////////////////////////////////////////////////////////////////////////

static void JS_NormalizeString(
    v8::FunctionCallbackInfo<v8::Value> const& args) {
  TRI_V8_TRY_CATCH_BEGIN(isolate);
  v8::HandleScope scope(isolate);

  if (args.Length() != 1) {
    TRI_V8_THROW_EXCEPTION_USAGE("NORMALIZE_STRING(<string>)");
  }

  TRI_normalize_V8_Obj(args, args[0]);
  TRI_V8_TRY_CATCH_END
}

////////////////////////////////////////////////////////////////////////////////
/// @brief enables or disables native backtrace
////////////////////////////////////////////////////////////////////////////////

static void JS_EnableNativeBacktraces(
    v8::FunctionCallbackInfo<v8::Value> const& args) {
  TRI_V8_TRY_CATCH_BEGIN(isolate);
  v8::HandleScope scope(isolate);

  if (args.Length() != 1) {
    TRI_V8_THROW_EXCEPTION_USAGE("ENABLE_NATIVE_BACKTRACES(<value>)");
  }

  arangodb::basics::Exception::SetVerbose(TRI_ObjectToBoolean(args[0]));

  TRI_V8_RETURN_UNDEFINED();
  TRI_V8_TRY_CATCH_END
}

extern V8LineEditor* theConsole;

////////////////////////////////////////////////////////////////////////////////
/// @brief starts a debugging console
////////////////////////////////////////////////////////////////////////////////

static void JS_Debug(v8::FunctionCallbackInfo<v8::Value> const& args) {
  TRI_V8_TRY_CATCH_BEGIN(isolate);

  v8::Local<v8::String> name(TRI_V8_ASCII_STRING("debug loop"));
  v8::Local<v8::String> debug(TRI_V8_ASCII_STRING("debug"));

  v8::Local<v8::Object> callerScope;
  if (args.Length() >= 1) {
    TRI_AddGlobalVariableVocbase(isolate, isolate->GetCurrentContext(), debug,
                                 args[0]);
  }

  MUTEX_LOCKER(mutexLocker, ConsoleThread::serverConsoleMutex);
  V8LineEditor* console = ConsoleThread::serverConsole;

  if (console != nullptr) {
    while (true) {
      bool eof;
      std::string input = console->prompt("debug> ", "debug", eof);

      if (eof) {
        break;
      }

      if (input.empty()) {
        continue;
      }

      console->addHistory(input);

      {
        v8::HandleScope scope(isolate);
        v8::TryCatch tryCatch;

        TRI_ExecuteJavaScriptString(isolate, isolate->GetCurrentContext(),
                                    TRI_V8_STRING(input.c_str()), name, true);

        if (tryCatch.HasCaught()) {
          std::cout << TRI_StringifyV8Exception(isolate, &tryCatch);
        }
      }
    }
  }

  TRI_V8_RETURN_UNDEFINED();
  TRI_V8_TRY_CATCH_END
}

////////////////////////////////////////////////////////////////////////////////
/// @brief compare two UTF 16 strings
////////////////////////////////////////////////////////////////////////////////

static void JS_CompareString(v8::FunctionCallbackInfo<v8::Value> const& args) {
  TRI_V8_TRY_CATCH_BEGIN(isolate);
  v8::HandleScope scope(isolate);

  if (args.Length() != 2) {
    TRI_V8_THROW_EXCEPTION_USAGE(
        "COMPARE_STRING(<left string>, <right string>)");
  }

  v8::String::Value left(args[0]);
  v8::String::Value right(args[1]);

  // ..........................................................................
  // Take note here: we are assuming that the ICU type UChar is two bytes.
  // There is no guarantee that this will be the case on all platforms and
  // compilers.
  // ..........................................................................
  int result = Utf8Helper::DefaultUtf8Helper.compareUtf16(
      *left, left.length(), *right, right.length());

  TRI_V8_RETURN(v8::Integer::New(isolate, result));
  TRI_V8_TRY_CATCH_END
}

////////////////////////////////////////////////////////////////////////////////
/// @brief get list of timezones
////////////////////////////////////////////////////////////////////////////////

static void JS_GetIcuTimezones(
    v8::FunctionCallbackInfo<v8::Value> const& args) {
  TRI_V8_TRY_CATCH_BEGIN(isolate);
  v8::HandleScope scope(isolate);

  if (args.Length() != 0) {
    TRI_V8_THROW_EXCEPTION_USAGE("TIMEZONES()");
  }

  v8::Handle<v8::Array> result = v8::Array::New(isolate);

  UErrorCode status = U_ZERO_ERROR;

  StringEnumeration* timeZones = TimeZone::createEnumeration();
  if (timeZones) {
    int32_t idsCount = timeZones->count(status);

    for (int32_t i = 0; i < idsCount && U_ZERO_ERROR == status; ++i) {
      int32_t resultLength;
      char const* str = timeZones->next(&resultLength, status);
      result->Set((uint32_t)i, TRI_V8_PAIR_STRING(str, resultLength));
    }

    delete timeZones;
  }

  TRI_V8_RETURN(result);
  TRI_V8_TRY_CATCH_END
}

////////////////////////////////////////////////////////////////////////////////
/// @brief get list of locales
////////////////////////////////////////////////////////////////////////////////

static void JS_GetIcuLocales(v8::FunctionCallbackInfo<v8::Value> const& args) {
  TRI_V8_TRY_CATCH_BEGIN(isolate);
  v8::HandleScope scope(isolate);

  if (args.Length() != 0) {
    TRI_V8_THROW_EXCEPTION_USAGE("LOCALES()");
  }

  v8::Handle<v8::Array> result = v8::Array::New(isolate);

  int32_t count = 0;
  const Locale* locales = Locale::getAvailableLocales(count);
  if (locales) {
    for (int32_t i = 0; i < count; ++i) {
      const Locale* l = locales + i;
      char const* str = l->getBaseName();

      result->Set((uint32_t)i, TRI_V8_STRING(str));
    }
  }

  TRI_V8_RETURN(result);
  TRI_V8_TRY_CATCH_END
}

////////////////////////////////////////////////////////////////////////////////
/// @brief format datetime
////////////////////////////////////////////////////////////////////////////////

static void JS_FormatDatetime(v8::FunctionCallbackInfo<v8::Value> const& args) {
  TRI_V8_TRY_CATCH_BEGIN(isolate);
  v8::HandleScope scope(isolate);

  if (args.Length() < 2) {
    TRI_V8_THROW_EXCEPTION_USAGE(
        "FORMAT_DATETIME(<datetime in sec>, <pattern>, [<timezone>, "
        "[<locale>]])");
  }

  int64_t datetime = TRI_ObjectToInt64(args[0]);
  v8::String::Value pattern(args[1]);

  TimeZone* tz = 0;
  if (args.Length() > 2) {
    v8::String::Value value(args[2]);

    // ..........................................................................
    // Take note here: we are assuming that the ICU type UChar is two bytes.
    // There is no guarantee that this will be the case on all platforms and
    // compilers.
    // ..........................................................................

    UnicodeString ts((const UChar*)*value, value.length());
    tz = TimeZone::createTimeZone(ts);
  } else {
    tz = TimeZone::createDefault();
  }

  Locale locale;
  if (args.Length() > 3) {
    std::string name = TRI_ObjectToString(args[3]);
    locale = Locale::createFromName(name.c_str());
  } else {
    // use language of default collator
    std::string name = Utf8Helper::DefaultUtf8Helper.getCollatorLanguage();
    locale = Locale::createFromName(name.c_str());
  }

  UnicodeString formattedString;
  UErrorCode status = U_ZERO_ERROR;
  UnicodeString aPattern((const UChar*)*pattern, pattern.length());
  DateFormatSymbols* ds = new DateFormatSymbols(locale, status);
  SimpleDateFormat* s = new SimpleDateFormat(aPattern, ds, status);
  s->setTimeZone(*tz);
  s->format((UDate)(datetime * 1000), formattedString);

  std::string resultString;
  formattedString.toUTF8String(resultString);
  delete s;
  delete tz;

  TRI_V8_RETURN_STD_STRING(resultString);
  TRI_V8_TRY_CATCH_END
}

////////////////////////////////////////////////////////////////////////////////
/// @brief parse datetime
////////////////////////////////////////////////////////////////////////////////

static void JS_ParseDatetime(v8::FunctionCallbackInfo<v8::Value> const& args) {
  TRI_V8_TRY_CATCH_BEGIN(isolate);
  v8::HandleScope scope(isolate);

  if (args.Length() < 2) {
    TRI_V8_THROW_EXCEPTION_USAGE(
        "PARSE_DATETIME(<datetime string>, <pattern>, [<timezone>, "
        "[<locale>]])");
  }

  v8::String::Value datetimeString(args[0]);
  v8::String::Value pattern(args[1]);

  TimeZone* tz = 0;
  if (args.Length() > 2) {
    v8::String::Value value(args[2]);

    // ..........................................................................
    // Take note here: we are assuming that the ICU type UChar is two bytes.
    // There is no guarantee that this will be the case on all platforms and
    // compilers.
    // ..........................................................................

    UnicodeString ts((const UChar*)*value, value.length());
    tz = TimeZone::createTimeZone(ts);
  } else {
    tz = TimeZone::createDefault();
  }

  Locale locale;
  if (args.Length() > 3) {
    std::string name = TRI_ObjectToString(args[3]);
    locale = Locale::createFromName(name.c_str());
  } else {
    // use language of default collator
    std::string name = Utf8Helper::DefaultUtf8Helper.getCollatorLanguage();
    locale = Locale::createFromName(name.c_str());
  }

  UnicodeString formattedString((const UChar*)*datetimeString,
                                datetimeString.length());
  UErrorCode status = U_ZERO_ERROR;
  UnicodeString aPattern((const UChar*)*pattern, pattern.length());
  DateFormatSymbols* ds = new DateFormatSymbols(locale, status);
  SimpleDateFormat* s = new SimpleDateFormat(aPattern, ds, status);
  s->setTimeZone(*tz);

  UDate udate = s->parse(formattedString, status);

  delete s;
  delete tz;

  TRI_V8_RETURN(v8::Number::New(isolate, udate / 1000));
  TRI_V8_TRY_CATCH_END
}

////////////////////////////////////////////////////////////////////////////////
/// @brief reloads the authentication info from collection _users
////////////////////////////////////////////////////////////////////////////////

static void JS_ReloadAuth(v8::FunctionCallbackInfo<v8::Value> const& args) {
  TRI_V8_TRY_CATCH_BEGIN(isolate);
  v8::HandleScope scope(isolate);

  TRI_vocbase_t* vocbase = GetContextVocBase(isolate);

  if (vocbase == nullptr) {
    TRI_V8_THROW_EXCEPTION(TRI_ERROR_ARANGO_DATABASE_NOT_FOUND);
  }

  if (args.Length() != 0) {
    TRI_V8_THROW_EXCEPTION_USAGE("RELOAD_AUTH()");
  }

  GeneralServerFeature::AUTH_INFO.outdate();

  TRI_V8_RETURN_TRUE();
  TRI_V8_TRY_CATCH_END
}

////////////////////////////////////////////////////////////////////////////////
/// @brief parses an AQL query
////////////////////////////////////////////////////////////////////////////////

static void JS_ParseAql(v8::FunctionCallbackInfo<v8::Value> const& args) {
  TRI_V8_TRY_CATCH_BEGIN(isolate);
  v8::HandleScope scope(isolate);

  TRI_vocbase_t* vocbase = GetContextVocBase(isolate);

  if (vocbase == nullptr) {
    TRI_V8_THROW_EXCEPTION(TRI_ERROR_ARANGO_DATABASE_NOT_FOUND);
  }

  if (args.Length() != 1) {
    TRI_V8_THROW_EXCEPTION_USAGE("AQL_PARSE(<querystring>)");
  }

  // get the query string
  if (!args[0]->IsString()) {
    TRI_V8_THROW_TYPE_ERROR("expecting string for <querystring>");
  }

  std::string const queryString(TRI_ObjectToString(args[0]));

  arangodb::aql::Query query(true, vocbase, queryString.c_str(),
                             queryString.size(), nullptr, nullptr,
                             arangodb::aql::PART_MAIN);

  auto parseResult = query.parse();

  if (parseResult.code != TRI_ERROR_NO_ERROR) {
    TRI_V8_THROW_EXCEPTION_FULL(parseResult.code, parseResult.details);
  }

  v8::Handle<v8::Object> result = v8::Object::New(isolate);
  result->Set(TRI_V8_ASCII_STRING("parsed"), v8::True(isolate));

  {
    v8::Handle<v8::Array> collections = v8::Array::New(isolate);
    result->Set(TRI_V8_ASCII_STRING("collections"), collections);
    uint32_t i = 0;
    for (auto& elem : parseResult.collectionNames) {
      collections->Set(i++, TRI_V8_STD_STRING((elem)));
    }
  }

  {
    v8::Handle<v8::Array> bindVars = v8::Array::New(isolate);
    uint32_t i = 0;
    for (auto const& elem : parseResult.bindParameters) {
      bindVars->Set(i++, TRI_V8_STD_STRING((elem)));
    }
    result->Set(TRI_V8_ASCII_STRING("parameters"), bindVars);
  }

  result->Set(TRI_V8_ASCII_STRING("ast"),
              TRI_VPackToV8(isolate, parseResult.result->slice()));

  if (parseResult.warnings == nullptr) {
    result->Set(TRI_V8_ASCII_STRING("warnings"), v8::Array::New(isolate));
  } else {
    result->Set(TRI_V8_ASCII_STRING("warnings"),
                TRI_VPackToV8(isolate, parseResult.warnings->slice()));
  }

  TRI_V8_RETURN(result);
  TRI_V8_TRY_CATCH_END
}

////////////////////////////////////////////////////////////////////////////////
/// @brief registers a warning for the currently running AQL query
/// this function is called from aql.js
////////////////////////////////////////////////////////////////////////////////

static void JS_WarningAql(v8::FunctionCallbackInfo<v8::Value> const& args) {
  TRI_V8_TRY_CATCH_BEGIN(isolate);
  v8::HandleScope scope(isolate);

  if (args.Length() != 2) {
    TRI_V8_THROW_EXCEPTION_USAGE("AQL_WARNING(<code>, <message>)");
  }

  // get the query string
  if (!args[1]->IsString()) {
    TRI_V8_THROW_TYPE_ERROR("expecting string for <message>");
  }

  TRI_GET_GLOBALS();

  if (v8g->_query != nullptr) {
    // only register the error if we have a query...
    // note: we may not have a query if the AQL functions are called without
    // a query, e.g. during tests
    int code = static_cast<int>(TRI_ObjectToInt64(args[0]));
    std::string const message = TRI_ObjectToString(args[1]);

    auto query = static_cast<arangodb::aql::Query*>(v8g->_query);
    query->registerWarning(code, message.c_str());
  }

  TRI_V8_RETURN_UNDEFINED();
  TRI_V8_TRY_CATCH_END
}

////////////////////////////////////////////////////////////////////////////////
/// @brief explains an AQL query
////////////////////////////////////////////////////////////////////////////////

static void JS_ExplainAql(v8::FunctionCallbackInfo<v8::Value> const& args) {
  TRI_V8_TRY_CATCH_BEGIN(isolate);
  v8::HandleScope scope(isolate);

  TRI_vocbase_t* vocbase = GetContextVocBase(isolate);

  if (vocbase == nullptr) {
    TRI_V8_THROW_EXCEPTION(TRI_ERROR_ARANGO_DATABASE_NOT_FOUND);
  }

  if (args.Length() < 1 || args.Length() > 3) {
    TRI_V8_THROW_EXCEPTION_USAGE(
        "AQL_EXPLAIN(<querystring>, <bindvalues>, <options>)");
  }

  // get the query string
  if (!args[0]->IsString()) {
    TRI_V8_THROW_TYPE_ERROR("expecting string for <querystring>");
  }

  std::string const queryString(TRI_ObjectToString(args[0]));

  // bind parameters
  std::shared_ptr<VPackBuilder> bindVars;

  if (args.Length() > 1) {
    if (!args[1]->IsUndefined() && !args[1]->IsNull() && !args[1]->IsObject()) {
      TRI_V8_THROW_TYPE_ERROR("expecting object for <bindvalues>");
    }
    if (args[1]->IsObject()) {
      bindVars.reset(new VPackBuilder);

      int res = TRI_V8ToVPack(isolate, *(bindVars.get()), args[1], false);

      if (res != TRI_ERROR_NO_ERROR) {
        TRI_V8_THROW_EXCEPTION(res);
      }
    }
  }

  auto options = std::make_shared<VPackBuilder>();

  if (args.Length() > 2) {
    // handle options
    if (!args[2]->IsObject()) {
      TRI_V8_THROW_TYPE_ERROR("expecting object for <options>");
    }
    int res = TRI_V8ToVPack(isolate, *options, args[2], false);
    if (res != TRI_ERROR_NO_ERROR) {
      TRI_V8_THROW_EXCEPTION(res);
    }
  }

  // bind parameters will be freed by the query later
  arangodb::aql::Query query(true, vocbase, queryString.c_str(),
                             queryString.size(), bindVars, options,
                             arangodb::aql::PART_MAIN);

  auto queryResult = query.explain();

  if (queryResult.code != TRI_ERROR_NO_ERROR) {
    TRI_V8_THROW_EXCEPTION_FULL(queryResult.code, queryResult.details);
  }

  v8::Handle<v8::Object> result = v8::Object::New(isolate);
  if (queryResult.result != nullptr) {
    if (query.allPlans()) {
      result->Set(TRI_V8_ASCII_STRING("plans"),
                  TRI_VPackToV8(isolate, queryResult.result->slice()));
    } else {
      result->Set(TRI_V8_ASCII_STRING("plan"),
                  TRI_VPackToV8(isolate, queryResult.result->slice()));
      result->Set(TRI_V8_ASCII_STRING("cacheable"),
                  v8::Boolean::New(isolate, queryResult.cached));
    }

    if (queryResult.warnings == nullptr) {
      result->Set(TRI_V8_ASCII_STRING("warnings"), v8::Array::New(isolate));
    } else {
      result->Set(TRI_V8_ASCII_STRING("warnings"),
                  TRI_VPackToV8(isolate, queryResult.warnings->slice()));
    }
    if (queryResult.stats != nullptr) {
      VPackSlice stats = queryResult.stats->slice();
      if (stats.isNone()) {
        result->Set(TRI_V8_STRING("stats"), v8::Object::New(isolate));
      } else {
        result->Set(TRI_V8_STRING("stats"), TRI_VPackToV8(isolate, stats));
      }
    } else {
      result->Set(TRI_V8_STRING("stats"), v8::Object::New(isolate));
    }
  }

  TRI_V8_RETURN(result);
  TRI_V8_TRY_CATCH_END
}

////////////////////////////////////////////////////////////////////////////////
/// @brief executes an AQL query
////////////////////////////////////////////////////////////////////////////////

static void JS_ExecuteAqlJson(v8::FunctionCallbackInfo<v8::Value> const& args) {
  TRI_V8_TRY_CATCH_BEGIN(isolate);
  v8::HandleScope scope(isolate);

  TRI_vocbase_t* vocbase = GetContextVocBase(isolate);

  if (vocbase == nullptr) {
    TRI_V8_THROW_EXCEPTION(TRI_ERROR_ARANGO_DATABASE_NOT_FOUND);
  }

  if (args.Length() < 1 || args.Length() > 2) {
    TRI_V8_THROW_EXCEPTION_USAGE("AQL_EXECUTEJSON(<queryjson>, <options>)");
  }

  if (!args[0]->IsObject()) {
    TRI_V8_THROW_TYPE_ERROR("expecting object for <queryjson>");
  }

  auto queryBuilder = std::make_shared<VPackBuilder>();
  int res = TRI_V8ToVPack(isolate, *queryBuilder, args[0], false);
  if (res != TRI_ERROR_NO_ERROR) {
    TRI_V8_THROW_EXCEPTION(res);
  }

  auto options = std::make_shared<VPackBuilder>();

  if (args.Length() > 1) {
    // we have options! yikes!
    if (!args[1]->IsUndefined() && !args[1]->IsObject()) {
      TRI_V8_THROW_TYPE_ERROR("expecting object for <options>");
    }

    res = TRI_V8ToVPack(isolate, *options, args[1], false);
    if (res != TRI_ERROR_NO_ERROR) {
      TRI_V8_THROW_EXCEPTION(res);
    }
  }

  TRI_GET_GLOBALS();
  arangodb::aql::Query query(true, vocbase, queryBuilder, options,
                             arangodb::aql::PART_MAIN);

  auto queryResult = query.execute(
      static_cast<arangodb::aql::QueryRegistry*>(v8g->_queryRegistry));

  if (queryResult.code != TRI_ERROR_NO_ERROR) {
    TRI_V8_THROW_EXCEPTION_FULL(queryResult.code, queryResult.details);
  }

  // return the array value as it is. this is a performance optimization
  v8::Handle<v8::Object> result = v8::Object::New(isolate);
  if (queryResult.result != nullptr) {
    result->ForceSet(TRI_V8_ASCII_STRING("json"),
                     TRI_VPackToV8(isolate, queryResult.result->slice(),
                                   queryResult.context->getVPackOptions()));
  }
  if (queryResult.stats != nullptr) {
    VPackSlice stats = queryResult.stats->slice();
    if (!stats.isNone()) {
      result->ForceSet(TRI_V8_ASCII_STRING("stats"),
                       TRI_VPackToV8(isolate, stats));
    }
  }
  if (queryResult.profile != nullptr) {
    result->ForceSet(TRI_V8_ASCII_STRING("profile"),
                     TRI_VPackToV8(isolate, queryResult.profile->slice()));
  }
  if (queryResult.warnings == nullptr) {
    result->ForceSet(TRI_V8_ASCII_STRING("warnings"), v8::Array::New(isolate));
  } else {
    result->ForceSet(TRI_V8_ASCII_STRING("warnings"),
                     TRI_VPackToV8(isolate, queryResult.warnings->slice()));
  }
  result->ForceSet(TRI_V8_ASCII_STRING("cached"),
                   v8::Boolean::New(isolate, queryResult.cached));

  TRI_V8_RETURN(result);
  TRI_V8_TRY_CATCH_END
}

////////////////////////////////////////////////////////////////////////////////
/// @brief executes an AQL query
////////////////////////////////////////////////////////////////////////////////

static void JS_ExecuteAql(v8::FunctionCallbackInfo<v8::Value> const& args) {
  TRI_V8_TRY_CATCH_BEGIN(isolate);
  v8::HandleScope scope(isolate);

  TRI_vocbase_t* vocbase = GetContextVocBase(isolate);

  if (vocbase == nullptr) {
    TRI_V8_THROW_EXCEPTION(TRI_ERROR_ARANGO_DATABASE_NOT_FOUND);
  }

  if (args.Length() < 1 || args.Length() > 3) {
    TRI_V8_THROW_EXCEPTION_USAGE(
        "AQL_EXECUTE(<querystring>, <bindvalues>, <options>)");
  }

  // get the query string
  if (!args[0]->IsString()) {
    TRI_V8_THROW_TYPE_ERROR("expecting string for <querystring>");
  }

  std::string const queryString(TRI_ObjectToString(args[0]));

  // bind parameters
  std::shared_ptr<VPackBuilder> bindVars;

  // options
  auto options = std::make_shared<VPackBuilder>();

  if (args.Length() > 1) {
    if (!args[1]->IsUndefined() && !args[1]->IsNull() && !args[1]->IsObject()) {
      TRI_V8_THROW_TYPE_ERROR("expecting object for <bindvalues>");
    }
    if (args[1]->IsObject()) {
      bindVars.reset(new VPackBuilder);
      int res = TRI_V8ToVPack(isolate, *(bindVars.get()), args[1], false);

      if (res != TRI_ERROR_NO_ERROR) {
        TRI_V8_THROW_EXCEPTION(res);
      }
    }
  }

  if (args.Length() > 2) {
    // we have options! yikes!
    if (!args[2]->IsObject()) {
      TRI_V8_THROW_TYPE_ERROR("expecting object for <options>");
    }

    int res = TRI_V8ToVPack(isolate, *options, args[2], false);
    if (res != TRI_ERROR_NO_ERROR) {
      TRI_V8_THROW_EXCEPTION(res);
    }
  }

  // bind parameters will be freed by the query later
  TRI_GET_GLOBALS();
  arangodb::aql::Query query(true, vocbase, queryString.c_str(),
                             queryString.size(), bindVars, options,
                             arangodb::aql::PART_MAIN);

  auto queryResult = query.executeV8(
      isolate, static_cast<arangodb::aql::QueryRegistry*>(v8g->_queryRegistry));

  if (queryResult.code != TRI_ERROR_NO_ERROR) {
    if (queryResult.code == TRI_ERROR_REQUEST_CANCELED) {
      TRI_GET_GLOBALS();
      v8g->_canceled = true;
      TRI_V8_THROW_EXCEPTION(TRI_ERROR_REQUEST_CANCELED);
    }

    TRI_V8_THROW_EXCEPTION_FULL(queryResult.code, queryResult.details);
  }

  // return the array value as it is. this is a performance optimization
  v8::Handle<v8::Object> result = v8::Object::New(isolate);

  result->ForceSet(TRI_V8_ASCII_STRING("json"), queryResult.result);

  if (queryResult.stats != nullptr) {
    VPackSlice stats = queryResult.stats->slice();
    if (!stats.isNone()) {
      result->ForceSet(TRI_V8_ASCII_STRING("stats"),
                       TRI_VPackToV8(isolate, stats));
    }
  }
  if (queryResult.profile != nullptr) {
    result->ForceSet(TRI_V8_ASCII_STRING("profile"),
                     TRI_VPackToV8(isolate, queryResult.profile->slice()));
  }
  if (queryResult.warnings == nullptr) {
    result->ForceSet(TRI_V8_ASCII_STRING("warnings"), v8::Array::New(isolate));
  } else {
    result->ForceSet(TRI_V8_ASCII_STRING("warnings"),
                     TRI_VPackToV8(isolate, queryResult.warnings->slice()));
  }
  result->ForceSet(TRI_V8_ASCII_STRING("cached"),
                   v8::Boolean::New(isolate, queryResult.cached));

  TRI_V8_RETURN(result);
  TRI_V8_TRY_CATCH_END
}

////////////////////////////////////////////////////////////////////////////////
/// @brief retrieve global query options or configure them
////////////////////////////////////////////////////////////////////////////////

static void JS_QueriesPropertiesAql(
    v8::FunctionCallbackInfo<v8::Value> const& args) {
  TRI_V8_TRY_CATCH_BEGIN(isolate);
  v8::HandleScope scope(isolate);

  TRI_vocbase_t* vocbase = GetContextVocBase(isolate);

  if (vocbase == nullptr) {
    TRI_V8_THROW_EXCEPTION(TRI_ERROR_ARANGO_DATABASE_NOT_FOUND);
  }

  auto queryList = vocbase->queryList();
  TRI_ASSERT(queryList != nullptr);

  if (args.Length() > 1) {
    TRI_V8_THROW_EXCEPTION_USAGE("AQL_QUERIES_PROPERTIES(<options>)");
  }

  if (args.Length() == 1) {
    // store options
    if (!args[0]->IsObject()) {
      TRI_V8_THROW_EXCEPTION_USAGE("AQL_QUERIES_PROPERTIES(<options>)");
    }

    auto obj = args[0]->ToObject();
    if (obj->Has(TRI_V8_ASCII_STRING("enabled"))) {
      queryList->enabled(
          TRI_ObjectToBoolean(obj->Get(TRI_V8_ASCII_STRING("enabled"))));
    }
    if (obj->Has(TRI_V8_ASCII_STRING("trackSlowQueries"))) {
      queryList->trackSlowQueries(TRI_ObjectToBoolean(
          obj->Get(TRI_V8_ASCII_STRING("trackSlowQueries"))));
    }
    if (obj->Has(TRI_V8_ASCII_STRING("maxSlowQueries"))) {
      queryList->maxSlowQueries(static_cast<size_t>(
          TRI_ObjectToInt64(obj->Get(TRI_V8_ASCII_STRING("maxSlowQueries")))));
    }
    if (obj->Has(TRI_V8_ASCII_STRING("slowQueryThreshold"))) {
      queryList->slowQueryThreshold(TRI_ObjectToDouble(
          obj->Get(TRI_V8_ASCII_STRING("slowQueryThreshold"))));
    }
    if (obj->Has(TRI_V8_ASCII_STRING("maxQueryStringLength"))) {
      queryList->maxQueryStringLength(static_cast<size_t>(TRI_ObjectToInt64(
          obj->Get(TRI_V8_ASCII_STRING("maxQueryStringLength")))));
    }

    // fall-through intentional
  }

  // return current settings
  auto result = v8::Object::New(isolate);
  result->Set(TRI_V8_ASCII_STRING("enabled"),
              v8::Boolean::New(isolate, queryList->enabled()));
  result->Set(TRI_V8_ASCII_STRING("trackSlowQueries"),
              v8::Boolean::New(isolate, queryList->trackSlowQueries()));
  result->Set(TRI_V8_ASCII_STRING("maxSlowQueries"),
              v8::Number::New(
                  isolate, static_cast<double>(queryList->maxSlowQueries())));
  result->Set(TRI_V8_ASCII_STRING("slowQueryThreshold"),
              v8::Number::New(isolate, queryList->slowQueryThreshold()));
  result->Set(TRI_V8_ASCII_STRING("maxQueryStringLength"),
              v8::Number::New(isolate, static_cast<double>(
                                           queryList->maxQueryStringLength())));

  TRI_V8_RETURN(result);
  TRI_V8_TRY_CATCH_END
}

////////////////////////////////////////////////////////////////////////////////
/// @brief returns the list of currently running queries
////////////////////////////////////////////////////////////////////////////////

static void JS_QueriesCurrentAql(
    v8::FunctionCallbackInfo<v8::Value> const& args) {
  TRI_V8_TRY_CATCH_BEGIN(isolate);
  v8::HandleScope scope(isolate);

  TRI_vocbase_t* vocbase = GetContextVocBase(isolate);

  if (vocbase == nullptr) {
    TRI_V8_THROW_EXCEPTION(TRI_ERROR_ARANGO_DATABASE_NOT_FOUND);
  }

  if (args.Length() != 0) {
    TRI_V8_THROW_EXCEPTION_USAGE("AQL_QUERIES_CURRENT()");
  }

  auto queryList = vocbase->queryList();
  TRI_ASSERT(queryList != nullptr);

  try {
    auto const&& queries = queryList->listCurrent();

    uint32_t i = 0;
    auto result = v8::Array::New(isolate, static_cast<int>(queries.size()));

    for (auto q : queries) {
      auto const&& timeString = TRI_StringTimeStamp(q.started);
      auto const& queryState = q.queryState.substr(8, q.queryState.size() - 9);

      v8::Handle<v8::Object> obj = v8::Object::New(isolate);
      obj->Set(TRI_V8_ASCII_STRING("id"), V8TickId(isolate, q.id));
      obj->Set(TRI_V8_ASCII_STRING("query"), TRI_V8_STD_STRING(q.queryString));
      obj->Set(TRI_V8_ASCII_STRING("started"), TRI_V8_STD_STRING(timeString));
      obj->Set(TRI_V8_ASCII_STRING("runTime"),
               v8::Number::New(isolate, q.runTime));
      obj->Set(TRI_V8_ASCII_STRING("state"), TRI_V8_STD_STRING(queryState));
      result->Set(i++, obj);
    }

    TRI_V8_RETURN(result);
  } catch (...) {
    TRI_V8_THROW_EXCEPTION_MEMORY();
  }
  TRI_V8_TRY_CATCH_END
}

////////////////////////////////////////////////////////////////////////////////
/// @brief returns the list of slow running queries or clears the list
////////////////////////////////////////////////////////////////////////////////

static void JS_QueriesSlowAql(v8::FunctionCallbackInfo<v8::Value> const& args) {
  TRI_V8_TRY_CATCH_BEGIN(isolate);
  v8::HandleScope scope(isolate);

  TRI_vocbase_t* vocbase = GetContextVocBase(isolate);

  if (vocbase == nullptr) {
    TRI_V8_THROW_EXCEPTION(TRI_ERROR_ARANGO_DATABASE_NOT_FOUND);
  }

  auto queryList = vocbase->queryList();
  TRI_ASSERT(queryList != nullptr);

  if (args.Length() == 1) {
    queryList->clearSlow();
    TRI_V8_RETURN_TRUE();
  }

  if (args.Length() != 0) {
    TRI_V8_THROW_EXCEPTION_USAGE("AQL_QUERIES_SLOW()");
  }

  try {
    auto const&& queries = queryList->listSlow();

    uint32_t i = 0;
    auto result = v8::Array::New(isolate, static_cast<int>(queries.size()));

    for (auto q : queries) {
      auto const&& timeString = TRI_StringTimeStamp(q.started);
      auto const& queryState = q.queryState.substr(8, q.queryState.size() - 9);

      v8::Handle<v8::Object> obj = v8::Object::New(isolate);
      obj->Set(TRI_V8_ASCII_STRING("id"), V8TickId(isolate, q.id));
      obj->Set(TRI_V8_ASCII_STRING("query"), TRI_V8_STD_STRING(q.queryString));
      obj->Set(TRI_V8_ASCII_STRING("started"), TRI_V8_STD_STRING(timeString));
      obj->Set(TRI_V8_ASCII_STRING("runTime"),
               v8::Number::New(isolate, q.runTime));
      obj->Set(TRI_V8_ASCII_STRING("state"), TRI_V8_STD_STRING(queryState));
      result->Set(i++, obj);
    }

    TRI_V8_RETURN(result);
  } catch (...) {
    TRI_V8_THROW_EXCEPTION_MEMORY();
  }
  TRI_V8_TRY_CATCH_END
}

////////////////////////////////////////////////////////////////////////////////
/// @brief kills an AQL query
////////////////////////////////////////////////////////////////////////////////

static void JS_QueriesKillAql(v8::FunctionCallbackInfo<v8::Value> const& args) {
  TRI_V8_TRY_CATCH_BEGIN(isolate);
  v8::HandleScope scope(isolate);

  TRI_vocbase_t* vocbase = GetContextVocBase(isolate);

  if (vocbase == nullptr) {
    TRI_V8_THROW_EXCEPTION(TRI_ERROR_ARANGO_DATABASE_NOT_FOUND);
  }

  if (args.Length() != 1) {
    TRI_V8_THROW_EXCEPTION_USAGE("AQL_QUERIES_KILL(<id>)");
  }

  auto id = TRI_ObjectToUInt64(args[0], true);

  auto queryList = vocbase->queryList();
  TRI_ASSERT(queryList != nullptr);

  auto res = queryList->kill(id);

  if (res == TRI_ERROR_NO_ERROR) {
    TRI_V8_RETURN_TRUE();
  }

  TRI_V8_THROW_EXCEPTION(res);
  TRI_V8_TRY_CATCH_END
}

////////////////////////////////////////////////////////////////////////////////
/// @brief whether or not a query is killed
////////////////////////////////////////////////////////////////////////////////

static void JS_QueryIsKilledAql(
    v8::FunctionCallbackInfo<v8::Value> const& args) {
  TRI_V8_TRY_CATCH_BEGIN(isolate);
  v8::HandleScope scope(isolate);

  TRI_GET_GLOBALS();
  if (v8g->_query != nullptr &&
      static_cast<arangodb::aql::Query*>(v8g->_query)->killed()) {
    TRI_V8_RETURN_TRUE();
  }

  TRI_V8_RETURN_FALSE();
  TRI_V8_TRY_CATCH_END
}

////////////////////////////////////////////////////////////////////////////////
/// @brief configures the AQL query cache
////////////////////////////////////////////////////////////////////////////////

static void JS_QueryCachePropertiesAql(
    v8::FunctionCallbackInfo<v8::Value> const& args) {
  TRI_V8_TRY_CATCH_BEGIN(isolate);
  v8::HandleScope scope(isolate);

  TRI_vocbase_t* vocbase = GetContextVocBase(isolate);

  if (vocbase == nullptr) {
    TRI_V8_THROW_EXCEPTION(TRI_ERROR_ARANGO_DATABASE_NOT_FOUND);
  }

  if (args.Length() > 1 || (args.Length() == 1 && !args[0]->IsObject())) {
    TRI_V8_THROW_EXCEPTION_USAGE("AQL_QUERY_CACHE_PROPERTIES(<properties>)");
  }

  auto queryCache = arangodb::aql::QueryCache::instance();

  if (args.Length() == 1) {
    // called with options
    auto obj = args[0]->ToObject();

    std::pair<std::string, size_t> cacheProperties;
    // fetch current configuration
    queryCache->properties(cacheProperties);

    if (obj->Has(TRI_V8_ASCII_STRING("mode"))) {
      cacheProperties.first =
          TRI_ObjectToString(obj->Get(TRI_V8_ASCII_STRING("mode")));
    }

    if (obj->Has(TRI_V8_ASCII_STRING("maxResults"))) {
      cacheProperties.second = static_cast<size_t>(
          TRI_ObjectToInt64(obj->Get(TRI_V8_ASCII_STRING("maxResults"))));
    }

    // set mode and max elements
    queryCache->setProperties(cacheProperties);
  }

  auto properties = queryCache->properties();
  TRI_V8_RETURN(TRI_VPackToV8(isolate, properties.slice()));

  // fetch current configuration and return it
  TRI_V8_TRY_CATCH_END
}

////////////////////////////////////////////////////////////////////////////////
/// @brief invalidates the AQL query cache
////////////////////////////////////////////////////////////////////////////////

static void JS_QueryCacheInvalidateAql(
    v8::FunctionCallbackInfo<v8::Value> const& args) {
  TRI_V8_TRY_CATCH_BEGIN(isolate);
  v8::HandleScope scope(isolate);

  TRI_vocbase_t* vocbase = GetContextVocBase(isolate);

  if (vocbase == nullptr) {
    TRI_V8_THROW_EXCEPTION(TRI_ERROR_ARANGO_DATABASE_NOT_FOUND);
  }

  if (args.Length() != 0) {
    TRI_V8_THROW_EXCEPTION_USAGE("AQL_QUERY_CACHE_INVALIDATE()");
  }

  arangodb::aql::QueryCache::instance()->invalidate();
  TRI_V8_TRY_CATCH_END
}

////////////////////////////////////////////////////////////////////////////////
/// @brief throw collection not loaded
////////////////////////////////////////////////////////////////////////////////

static void JS_ThrowCollectionNotLoaded(
    v8::FunctionCallbackInfo<v8::Value> const& args) {
  TRI_V8_TRY_CATCH_BEGIN(isolate);
  v8::HandleScope scope(isolate);

  if (args.Length() == 0) {
    auto databaseFeature = application_features::ApplicationServer::getFeature<DatabaseFeature>("Database");
    bool const value = databaseFeature->throwCollectionNotLoadedError();
    TRI_V8_RETURN(v8::Boolean::New(isolate, value));
  } else if (args.Length() == 1) {
    auto databaseFeature = application_features::ApplicationServer::getFeature<DatabaseFeature>("Database");
    databaseFeature->throwCollectionNotLoadedError(TRI_ObjectToBoolean(args[0]));
  } else {
    TRI_V8_THROW_EXCEPTION_USAGE("THROW_COLLECTION_NOT_LOADED(<value>)");
  }

  TRI_V8_TRY_CATCH_END
}

////////////////////////////////////////////////////////////////////////////////
/// @brief sleeps and checks for query abortion in between
////////////////////////////////////////////////////////////////////////////////

static void JS_QuerySleepAql(v8::FunctionCallbackInfo<v8::Value> const& args) {
  TRI_V8_TRY_CATCH_BEGIN(isolate);
  v8::HandleScope scope(isolate);

  // extract arguments
  if (args.Length() != 1) {
    TRI_V8_THROW_EXCEPTION_USAGE("sleep(<seconds>)");
  }

  TRI_GET_GLOBALS();
  arangodb::aql::Query* query = static_cast<arangodb::aql::Query*>(v8g->_query);

  if (query == nullptr) {
    TRI_V8_THROW_EXCEPTION(TRI_ERROR_QUERY_NOT_FOUND);
  }

  double n = TRI_ObjectToDouble(args[0]);
  double const until = TRI_microtime() + n;

  while (TRI_microtime() < until) {
    usleep(10000);

    if (query != nullptr) {
      if (query->killed()) {
        TRI_V8_THROW_EXCEPTION(TRI_ERROR_QUERY_KILLED);
      }
    }
  }

  TRI_V8_RETURN_UNDEFINED();
  TRI_V8_TRY_CATCH_END
}

////////////////////////////////////////////////////////////////////////////////
/// @brief hashes a V8 object
////////////////////////////////////////////////////////////////////////////////

static void JS_ObjectHash(v8::FunctionCallbackInfo<v8::Value> const& args) {
  TRI_V8_TRY_CATCH_BEGIN(isolate);
  v8::HandleScope scope(isolate);

  // extract arguments
  if (args.Length() != 1) {
    TRI_V8_THROW_EXCEPTION_USAGE("hash(<object>)");
  }

  VPackBuilder builder;
  int res = TRI_V8ToVPack(isolate, builder, args[0], false);

  if (res != TRI_ERROR_NO_ERROR) {
    TRI_V8_THROW_EXCEPTION(res);
  }

  // throw away the top bytes so the hash value can safely be used
  // without precision loss when storing in JavaScript etc.
  uint64_t hash = builder.slice().normalizedHash() & 0x0007ffffffffffffULL;

  TRI_V8_RETURN(v8::Number::New(isolate, static_cast<double>(hash)));
  TRI_V8_TRY_CATCH_END
}

////////////////////////////////////////////////////////////////////////////////
/// @brief wraps a TRI_vocbase_t
////////////////////////////////////////////////////////////////////////////////

static v8::Handle<v8::Object> WrapVocBase(v8::Isolate* isolate,
                                          TRI_vocbase_t const* database) {
  TRI_GET_GLOBALS();

  v8::Handle<v8::Object> result =
      WrapClass(isolate, v8g->VocbaseTempl, WRP_VOCBASE_TYPE,
                const_cast<TRI_vocbase_t*>(database));
  return result;
}

////////////////////////////////////////////////////////////////////////////////
/// @brief was docuBlock collectionDatabaseCollectionName
////////////////////////////////////////////////////////////////////////////////

static void MapGetVocBase(v8::Local<v8::String> const name,
                          v8::PropertyCallbackInfo<v8::Value> const& args) {
  v8::Isolate* isolate = args.GetIsolate();
  v8::HandleScope scope(isolate);

  TRI_vocbase_t* vocbase = GetContextVocBase(isolate);

  if (vocbase == nullptr) {
    TRI_V8_THROW_EXCEPTION(TRI_ERROR_ARANGO_DATABASE_NOT_FOUND);
  }

  // convert the JavaScript string to a string
  v8::String::Utf8Value s(name);
  char* key = *s;

  size_t keyLength = s.length();
  if (keyLength > 2 && key[keyLength - 2] == '(') {
    keyLength -= 2;
    key[keyLength] = '\0';
  }

  // empty or null
  if (key == nullptr || *key == '\0') {
    TRI_V8_RETURN(v8::Handle<v8::Value>());
  }

  if (strcmp(key, "hasOwnProperty") == 0 ||  // this prevents calling the
                                             // property getter again (i.e.
                                             // recursion!)
      strcmp(key, "toString") == 0 || strcmp(key, "toJSON") == 0) {
    TRI_V8_RETURN(v8::Handle<v8::Value>());
  }

  // generate a name under which the cached property is stored
  std::string cacheKey(key, keyLength);
  cacheKey.push_back('*');

  v8::Local<v8::String> cacheName = TRI_V8_STD_STRING(cacheKey);
  v8::Handle<v8::Object> holder = args.Holder()->ToObject();

  if (*key == '_') {
    // special treatment for all properties starting with _
    v8::Local<v8::String> const l = TRI_V8_PAIR_STRING(key, (int)keyLength);

    if (holder->HasRealNamedProperty(l)) {
      // some internal function inside db
      TRI_V8_RETURN(v8::Handle<v8::Value>());
    }

    // something in the prototype chain?
    v8::Local<v8::Value> v = holder->GetRealNamedPropertyInPrototypeChain(l);

    if (!v.IsEmpty()) {
      if (!v->IsExternal()) {
        // something but an external... this means we can directly return this
        TRI_V8_RETURN(v8::Handle<v8::Value>());
      }
    }
  }

  TRI_GET_GLOBALS();

  auto globals = isolate->GetCurrentContext()->Global();

  v8::Handle<v8::Object> cacheObject;
  TRI_GET_GLOBAL_STRING(_DbCacheKey);
  if (globals->Has(_DbCacheKey)) {
    cacheObject = globals->Get(_DbCacheKey)->ToObject();
  }

  arangodb::LogicalCollection* collection = nullptr;

  if (!cacheObject.IsEmpty() && cacheObject->HasRealNamedProperty(cacheName)) {
    v8::Handle<v8::Object> value =
        cacheObject->GetRealNamedProperty(cacheName)->ToObject();

    collection =
        TRI_UnwrapClass<arangodb::LogicalCollection>(value, WRP_VOCBASE_COL_TYPE);

    // check if the collection is from the same database
    if (collection != nullptr && collection->vocbase() == vocbase) {
      TRI_vocbase_col_status_e status = collection->getStatusLocked();
      TRI_voc_cid_t cid = collection->cid();
      uint32_t internalVersion = collection->version();

      // check if the collection is still alive
      if (status != TRI_VOC_COL_STATUS_DELETED && cid > 0 &&
          collection->isLocal()) {
        TRI_GET_GLOBAL_STRING(_IdKey);
        TRI_GET_GLOBAL_STRING(VersionKeyHidden);
        if (value->Has(_IdKey)) {
          auto cachedCid = static_cast<TRI_voc_cid_t>(
              TRI_ObjectToUInt64(value->Get(_IdKey), true));
          uint32_t cachedVersion =
              (uint32_t)TRI_ObjectToInt64(value->Get(VersionKeyHidden));

          if (cachedCid == cid && cachedVersion == internalVersion) {
            // cache hit
            TRI_V8_RETURN(value);
          }

          // store the updated version number in the object for future
          // comparisons
          value->ForceSet(VersionKeyHidden,
                          v8::Number::New(isolate, (double)internalVersion),
                          v8::DontEnum);

          // cid has changed (i.e. collection has been dropped and re-created)
          // or version has changed
        }
      }
    }

    // cache miss
    cacheObject->Delete(cacheName);
  }

<<<<<<< HEAD
  try {
    if (ServerState::instance()->isCoordinator()) {
      std::shared_ptr<LogicalCollection> ci =
          ClusterInfo::instance()->getCollection(vocbase->name(),
                                                std::string(key));

      if (ci == nullptr) {
        TRI_V8_RETURN(v8::Handle<v8::Value>());
      }

      collection = new LogicalCollection(ci);
    } else {
      collection = vocbase->lookupCollection(std::string(key));
    }
  } catch (...) {
    // do not propagate exception from here
=======
  if (ServerState::instance()->isCoordinator()) {
    try {
      std::shared_ptr<LogicalCollection> ci =
          ClusterInfo::instance()->getCollection(vocbase->name(),
                                                 std::string(key));
      TRI_ASSERT(ci != nullptr);
      collection = new LogicalCollection(ci);
    } catch (...) {
      TRI_V8_RETURN(v8::Handle<v8::Value>());
    }
  } else {
    collection = vocbase->lookupCollection(std::string(key));
>>>>>>> 3c851f86
  }

  if (collection == nullptr) {
    if (*key == '_') {
      TRI_V8_RETURN(v8::Handle<v8::Value>());
    }

    TRI_V8_RETURN_UNDEFINED();
  }

  v8::Handle<v8::Value> result = WrapCollection(isolate, collection);

  if (result.IsEmpty()) {
    if (ServerState::instance()->isCoordinator()) {
      // TODO Do we need this?
      delete collection;
    }
    TRI_V8_RETURN_UNDEFINED();
  }

  if (!cacheObject.IsEmpty()) {
    cacheObject->ForceSet(cacheName, result);
  }

  TRI_V8_RETURN(result);
}

////////////////////////////////////////////////////////////////////////////////
/// @brief was docuBlock databaseVersion
////////////////////////////////////////////////////////////////////////////////

static void JS_VersionServer(v8::FunctionCallbackInfo<v8::Value> const& args) {
  TRI_V8_TRY_CATCH_BEGIN(isolate);
  v8::HandleScope scope(isolate);

  TRI_V8_RETURN(TRI_V8_ASCII_STRING(ARANGODB_VERSION));
  TRI_V8_TRY_CATCH_END
}

////////////////////////////////////////////////////////////////////////////////
/// @brief was docuBlock databasePath
////////////////////////////////////////////////////////////////////////////////

static void JS_PathDatabase(v8::FunctionCallbackInfo<v8::Value> const& args) {
  TRI_V8_TRY_CATCH_BEGIN(isolate);
  v8::HandleScope scope(isolate);

  TRI_vocbase_t* vocbase = GetContextVocBase(isolate);

  if (vocbase == nullptr) {
    TRI_V8_THROW_EXCEPTION(TRI_ERROR_ARANGO_DATABASE_NOT_FOUND);
  }
    
  StorageEngine* engine = EngineSelectorFeature::ENGINE;

  TRI_V8_RETURN_STD_STRING(engine->databasePath(vocbase));
  TRI_V8_TRY_CATCH_END
}

////////////////////////////////////////////////////////////////////////////////
/// @brief was docuBlock databaseId
////////////////////////////////////////////////////////////////////////////////

static void JS_IdDatabase(v8::FunctionCallbackInfo<v8::Value> const& args) {
  TRI_V8_TRY_CATCH_BEGIN(isolate);
  v8::HandleScope scope(isolate);

  TRI_vocbase_t* vocbase = GetContextVocBase(isolate);

  if (vocbase == nullptr) {
    TRI_V8_THROW_EXCEPTION(TRI_ERROR_ARANGO_DATABASE_NOT_FOUND);
  }

  TRI_V8_RETURN(V8TickId(isolate, vocbase->id()));
  TRI_V8_TRY_CATCH_END
}

////////////////////////////////////////////////////////////////////////////////
/// @brief was docuBlock databaseName
////////////////////////////////////////////////////////////////////////////////

static void JS_NameDatabase(v8::FunctionCallbackInfo<v8::Value> const& args) {
  TRI_V8_TRY_CATCH_BEGIN(isolate);
  v8::HandleScope scope(isolate);

  TRI_vocbase_t* vocbase = GetContextVocBase(isolate);

  if (vocbase == nullptr) {
    TRI_V8_THROW_EXCEPTION(TRI_ERROR_ARANGO_DATABASE_NOT_FOUND);
  }

  std::string const n = vocbase->name();
  TRI_V8_RETURN_STD_STRING(n);
  TRI_V8_TRY_CATCH_END
}

////////////////////////////////////////////////////////////////////////////////
/// @brief was docuBlock databaseIsSystem
////////////////////////////////////////////////////////////////////////////////

static void JS_IsSystemDatabase(
    v8::FunctionCallbackInfo<v8::Value> const& args) {
  TRI_V8_TRY_CATCH_BEGIN(isolate);
  v8::HandleScope scope(isolate);

  TRI_vocbase_t* vocbase = GetContextVocBase(isolate);

  if (vocbase == nullptr) {
    TRI_V8_THROW_EXCEPTION(TRI_ERROR_ARANGO_DATABASE_NOT_FOUND);
  }

  TRI_V8_RETURN(v8::Boolean::New(isolate, vocbase->isSystem()));
  TRI_V8_TRY_CATCH_END
}

////////////////////////////////////////////////////////////////////////////////
/// @brief was docuBlock databaseUseDatabase
////////////////////////////////////////////////////////////////////////////////

static void JS_UseDatabase(v8::FunctionCallbackInfo<v8::Value> const& args) {
  TRI_V8_TRY_CATCH_BEGIN(isolate);
  v8::HandleScope scope(isolate);

  if (args.Length() != 1) {
    TRI_V8_THROW_EXCEPTION_USAGE("db._useDatabase(<name>)");
  }

  TRI_GET_GLOBALS();

  if (!v8g->_allowUseDatabase) {
    TRI_V8_THROW_EXCEPTION(TRI_ERROR_FORBIDDEN);
  }

  auto databaseFeature = application_features::ApplicationServer::getFeature<DatabaseFeature>("Database");
  std::string const name = TRI_ObjectToString(args[0]);

  TRI_vocbase_t* vocbase = GetContextVocBase(isolate);

  if (vocbase == nullptr) {
    TRI_V8_THROW_EXCEPTION(TRI_ERROR_INTERNAL);
  }

  if (vocbase->isDropped()) {
    TRI_V8_THROW_EXCEPTION(TRI_ERROR_ARANGO_DATABASE_NOT_FOUND);
  }

  if (ServerState::instance()->isCoordinator()) {
    vocbase = databaseFeature->useDatabaseCoordinator(name);
  } else {
    // check if the other database exists, and increase its refcount
    vocbase = databaseFeature->useDatabase(name);
  }

  if (vocbase == nullptr) {
    TRI_V8_THROW_EXCEPTION(TRI_ERROR_ARANGO_DATABASE_NOT_FOUND);
  }

  // switch databases
  void* orig = v8g->_vocbase;
  TRI_ASSERT(orig != nullptr);

  v8g->_vocbase = vocbase;
  static_cast<TRI_vocbase_t*>(orig)->release();

  TRI_V8_RETURN(WrapVocBase(isolate, vocbase));
  TRI_V8_TRY_CATCH_END
}

////////////////////////////////////////////////////////////////////////////////
/// @brief return the list of all existing databases in a coordinator
////////////////////////////////////////////////////////////////////////////////

static void ListDatabasesCoordinator(
    v8::FunctionCallbackInfo<v8::Value> const& args) {
  v8::Isolate* isolate = args.GetIsolate();
  v8::HandleScope scope(isolate);

  // Arguments are already checked, there are 0 or 3.

  ClusterInfo* ci = ClusterInfo::instance();

  if (args.Length() == 0) {
    std::vector<DatabaseID> list = ci->databases(true);
    v8::Handle<v8::Array> result = v8::Array::New(isolate);
    for (size_t i = 0; i < list.size(); ++i) {
      result->Set((uint32_t)i, TRI_V8_STD_STRING(list[i]));
    }
    TRI_V8_RETURN(result);
  } else {
    // We have to ask a DBServer, any will do:
    int tries = 0;
    std::vector<ServerID> DBServers;
    while (true) {
      DBServers = ci->getCurrentDBServers();

      if (!DBServers.empty()) {
        ServerID sid = DBServers[0];
        ClusterComm* cc = ClusterComm::instance();

        std::unordered_map<std::string, std::string> headers;
        headers["Authentication"] = TRI_ObjectToString(args[2]);
        auto res = cc->syncRequest(
            "", 0, "server:" + sid, arangodb::rest::RequestType::GET,
            "/_api/database/user", std::string(""), headers, 0.0);

        if (res->status == CL_COMM_SENT) {
          // We got an array back as JSON, let's parse it and build a v8
          StringBuffer& body = res->result->getBody();

          std::shared_ptr<VPackBuilder> builder =
              VPackParser::fromJson(body.c_str(), body.length());
          VPackSlice resultSlice = builder->slice();

          if (resultSlice.isObject()) {
            VPackSlice r = resultSlice.get("result");
            if (r.isArray()) {
              uint32_t i = 0;
              v8::Handle<v8::Array> result = v8::Array::New(isolate);
              for (auto const& it : VPackArrayIterator(r)) {
                std::string v = it.copyString();
                result->Set(i++, TRI_V8_STD_STRING(v));
              }
              TRI_V8_RETURN(result);
            }
          }
        }
      }
      if (++tries >= 2) {
        break;
      }
      ci->loadCurrentDBServers();  // just in case some new have arrived
    }
    // Give up:
    TRI_V8_RETURN_UNDEFINED();
  }
}

////////////////////////////////////////////////////////////////////////////////
/// @brief was docuBlock databaseListDatabase
////////////////////////////////////////////////////////////////////////////////

static void JS_Databases(v8::FunctionCallbackInfo<v8::Value> const& args) {
  TRI_V8_TRY_CATCH_BEGIN(isolate);
  v8::HandleScope scope(isolate);

  uint32_t const argc = args.Length();
  if (argc > 1) {
    TRI_V8_THROW_EXCEPTION_USAGE("db._databases()");
  }

  TRI_vocbase_t* vocbase = GetContextVocBase(isolate);

  if (vocbase == nullptr) {
    TRI_V8_THROW_EXCEPTION(TRI_ERROR_ARANGO_DATABASE_NOT_FOUND);
  }

  if (argc == 0 && !vocbase->isSystem()) {
    TRI_V8_THROW_EXCEPTION(TRI_ERROR_ARANGO_USE_SYSTEM_DATABASE);
  }

  // If we are a coordinator in a cluster, we have to behave differently:
  if (ServerState::instance()->isCoordinator()) {
    ListDatabasesCoordinator(args);
    return;
  }

  auto databaseFeature = application_features::ApplicationServer::getFeature<DatabaseFeature>("Database");
  std::vector<std::string> names;

  if (argc == 0) {
    // return all databases
    names = databaseFeature->getDatabaseNames();
  } else {
    // return all databases for a specific user
    names = databaseFeature->getDatabaseNamesForUser(TRI_ObjectToString(args[0]));
  }

  v8::Handle<v8::Array> result = v8::Array::New(isolate, (int)names.size());
  for (size_t i = 0; i < names.size(); ++i) {
    result->Set((uint32_t)i, TRI_V8_STD_STRING(names[i]));
  }

  TRI_V8_RETURN(result);
  TRI_V8_TRY_CATCH_END
}

////////////////////////////////////////////////////////////////////////////////
/// @brief create a new database, case of a coordinator in a cluster
////////////////////////////////////////////////////////////////////////////////

static void CreateDatabaseCoordinator(
    v8::FunctionCallbackInfo<v8::Value> const& args) {
  v8::Isolate* isolate = args.GetIsolate();
  v8::HandleScope scope(isolate);

  // First work with the arguments to create a VelocyPack entry:
  std::string const name = TRI_ObjectToString(args[0]);

  if (!TRI_vocbase_t::IsAllowedName(false, name)) {
    TRI_V8_THROW_EXCEPTION(TRI_ERROR_ARANGO_DATABASE_NAME_INVALID);
  }

  uint64_t const id = ClusterInfo::instance()->uniqid();
  VPackBuilder builder;
  try {
    VPackObjectBuilder b(&builder);
    std::string const idString(StringUtils::itoa(id));

    builder.add("id", VPackValue(idString));

    std::string const valueString(TRI_ObjectToString(args[0]));
    builder.add("name", VPackValue(valueString));

    if (args.Length() > 1) {
      VPackBuilder tmpBuilder;
      int res = TRI_V8ToVPack(isolate, tmpBuilder, args[1], false);
      if (res != TRI_ERROR_NO_ERROR) {
        TRI_V8_THROW_EXCEPTION_MEMORY();
      }
      builder.add("options", tmpBuilder.slice());
    }

    std::string const serverId(ServerState::instance()->getId());
    builder.add("coordinator", VPackValue(serverId));
  } catch (VPackException const&) {
    TRI_V8_THROW_EXCEPTION_MEMORY();
  }

  ClusterInfo* ci = ClusterInfo::instance();
  std::string errorMsg;

  int res =
      ci->createDatabaseCoordinator(name, builder.slice(), errorMsg, 120.0);

  if (res != TRI_ERROR_NO_ERROR) {
    TRI_V8_THROW_EXCEPTION_MESSAGE(res, errorMsg);
  }

  // database was created successfully in agency

  TRI_GET_GLOBALS();

  // now wait for heartbeat thread to create the database object
  TRI_vocbase_t* vocbase = nullptr;
  int tries = 0;
  
  auto databaseFeature = application_features::ApplicationServer::getFeature<DatabaseFeature>("Database");

  while (++tries <= 6000) {
    vocbase = databaseFeature->useDatabaseCoordinator(id);

    if (vocbase != nullptr) {
      break;
    }

    // sleep
    usleep(10000);
  }

  if (vocbase == nullptr) {
    TRI_V8_THROW_EXCEPTION(TRI_ERROR_INTERNAL);
  }

  // now run upgrade and copy users into context
  if (args.Length() >= 3 && args[2]->IsArray()) {
    v8::Handle<v8::Object> users = v8::Object::New(isolate);
    users->Set(TRI_V8_ASCII_STRING("users"), args[2]);

    isolate->GetCurrentContext()->Global()->Set(
        TRI_V8_ASCII_STRING("UPGRADE_ARGS"), users);
  } else {
    isolate->GetCurrentContext()->Global()->Set(
        TRI_V8_ASCII_STRING("UPGRADE_ARGS"), v8::Object::New(isolate));
  }

  // switch databases
  TRI_vocbase_t* orig = v8g->_vocbase;
  TRI_ASSERT(orig != nullptr);

  v8g->_vocbase = vocbase;

  // initalize database
  bool allowUseDatabase = v8g->_allowUseDatabase;
  v8g->_allowUseDatabase = true;

  V8DealerFeature::DEALER->startupLoader()->executeGlobalScript(
      isolate, isolate->GetCurrentContext(),
      "server/bootstrap/coordinator-database.js");

  v8g->_allowUseDatabase = allowUseDatabase;

  // and switch back
  v8g->_vocbase = orig;

  vocbase->release();

  TRI_V8_RETURN_TRUE();
}

////////////////////////////////////////////////////////////////////////////////
/// @brief was docuBlock databaseCreateDatabase
////////////////////////////////////////////////////////////////////////////////

static void JS_CreateDatabase(v8::FunctionCallbackInfo<v8::Value> const& args) {
  TRI_V8_TRY_CATCH_BEGIN(isolate);
  v8::Isolate* isolate = args.GetIsolate();
  v8::HandleScope scope(isolate);

  if (args.Length() < 1 || args.Length() > 3) {
    TRI_V8_THROW_EXCEPTION_USAGE(
        "db._createDatabase(<name>, <options>, <users>)");
  }

  TRI_vocbase_t* vocbase = GetContextVocBase(isolate);

  if (vocbase == nullptr) {
    TRI_V8_THROW_EXCEPTION(TRI_ERROR_ARANGO_DATABASE_NOT_FOUND);
  }

  if (TRI_GetOperationModeServer() == TRI_VOCBASE_MODE_NO_CREATE) {
    TRI_V8_THROW_EXCEPTION(TRI_ERROR_ARANGO_READ_ONLY);
  }

  if (!vocbase->isSystem()) {
    TRI_V8_THROW_EXCEPTION(TRI_ERROR_ARANGO_USE_SYSTEM_DATABASE);
  }

  if (ServerState::instance()->isCoordinator()) {
    CreateDatabaseCoordinator(args);
    return;
  }

  TRI_GET_GLOBALS();
  TRI_voc_tick_t id = 0;
  // options for database (currently only allows setting "id" for testing purposes)
  if (args.Length() > 1 && args[1]->IsObject()) {
    v8::Handle<v8::Object> options = args[1]->ToObject();

    TRI_GET_GLOBAL_STRING(IdKey);
    if (options->Has(IdKey)) {
      // only used for testing to create database with a specific id
      id = TRI_ObjectToUInt64(options->Get(IdKey), true);
    }
  }

  std::string const name = TRI_ObjectToString(args[0]);

  DatabaseFeature* databaseFeature = application_features::ApplicationServer::getFeature<DatabaseFeature>("Database");
  TRI_vocbase_t* database = nullptr;
  int res = databaseFeature->createDatabase(id, name, true, database);

  if (res != TRI_ERROR_NO_ERROR) {
    TRI_V8_THROW_EXCEPTION(res);
  }

  TRI_ASSERT(database != nullptr);

  // copy users into context
  if (args.Length() >= 3 && args[2]->IsArray()) {
    v8::Handle<v8::Object> users = v8::Object::New(isolate);
    users->Set(TRI_V8_ASCII_STRING("users"), args[2]);

    isolate->GetCurrentContext()->Global()->Set(
        TRI_V8_ASCII_STRING("UPGRADE_ARGS"), users);
  } else {
    isolate->GetCurrentContext()->Global()->Set(
        TRI_V8_ASCII_STRING("UPGRADE_ARGS"), v8::Object::New(isolate));
  }

  // switch databases
  TRI_vocbase_t* orig = v8g->_vocbase;
  TRI_ASSERT(orig != nullptr);

  v8g->_vocbase = database;

  // initalize database
  V8DealerFeature::DEALER->startupLoader()->executeGlobalScript(
      isolate, isolate->GetCurrentContext(),
      "server/bootstrap/local-database.js");

  // and switch back
  v8g->_vocbase = orig;

  // finally decrease the reference-counter
  database->release();

  TRI_V8_RETURN_TRUE();
  TRI_V8_TRY_CATCH_END
}

////////////////////////////////////////////////////////////////////////////////
/// @brief drop a database, case of a coordinator in a cluster
////////////////////////////////////////////////////////////////////////////////

static void DropDatabaseCoordinator(
    v8::FunctionCallbackInfo<v8::Value> const& args) {
  v8::Isolate* isolate = args.GetIsolate();
  v8::HandleScope scope(isolate);

  // Arguments are already checked, there is exactly one argument
  auto databaseFeature = application_features::ApplicationServer::getFeature<DatabaseFeature>("Database");
  std::string const name = TRI_ObjectToString(args[0]);
  TRI_vocbase_t* vocbase = databaseFeature->useDatabaseCoordinator(name);

  if (vocbase == nullptr) {
    // no such database
    TRI_V8_THROW_EXCEPTION(TRI_ERROR_ARANGO_DATABASE_NOT_FOUND);
  }

  TRI_voc_tick_t const id = vocbase->id();
  vocbase->release();

  ClusterInfo* ci = ClusterInfo::instance();
  std::string errorMsg;

  int res = ci->dropDatabaseCoordinator(name, errorMsg, 120.0);

  if (res != TRI_ERROR_NO_ERROR) {
    TRI_V8_THROW_EXCEPTION_MESSAGE(res, errorMsg);
  }

  // now wait for heartbeat thread to drop the database object
  int tries = 0;

  while (++tries <= 6000) {
    TRI_vocbase_t* vocbase = databaseFeature->useDatabaseCoordinator(id);

    if (vocbase == nullptr) {
      // object has vanished
      break;
    }

    vocbase->release();
    // sleep
    usleep(10000);
  }

  TRI_V8_RETURN_TRUE();
}

////////////////////////////////////////////////////////////////////////////////
/// @brief was docuBlock databaseDropDatabase
////////////////////////////////////////////////////////////////////////////////

static void JS_DropDatabase(v8::FunctionCallbackInfo<v8::Value> const& args) {
  TRI_V8_TRY_CATCH_BEGIN(isolate);
  v8::HandleScope scope(isolate);

  if (args.Length() != 1) {
    TRI_V8_THROW_EXCEPTION_USAGE("db._dropDatabase(<name>)");
  }

  TRI_vocbase_t* vocbase = GetContextVocBase(isolate);

  if (vocbase == nullptr) {
    TRI_V8_THROW_EXCEPTION(TRI_ERROR_ARANGO_DATABASE_NOT_FOUND);
  }

  if (!vocbase->isSystem()) {
    TRI_V8_THROW_EXCEPTION(TRI_ERROR_ARANGO_USE_SYSTEM_DATABASE);
  }

  // clear collections in cache object
  TRI_ClearObjectCacheV8(isolate);

  // If we are a coordinator in a cluster, we have to behave differently:
  if (ServerState::instance()->isCoordinator()) {
    DropDatabaseCoordinator(args);
    return;
  }

  std::string const name = TRI_ObjectToString(args[0]);

  DatabaseFeature* databaseFeature = application_features::ApplicationServer::getFeature<DatabaseFeature>("Database");
  int res = databaseFeature->dropDatabase(name, true, false, true);

  if (res != TRI_ERROR_NO_ERROR) {
    TRI_V8_THROW_EXCEPTION(res);
  }

  // run the garbage collection in case the database held some objects which can
  // now be freed
  TRI_RunGarbageCollectionV8(isolate, 0.25);

  TRI_V8ReloadRouting(isolate);

  TRI_V8_RETURN_TRUE();
  TRI_V8_TRY_CATCH_END
}

////////////////////////////////////////////////////////////////////////////////
/// @brief returns a list of all endpoints
///
/// @FUN{ENDPOINTS}
////////////////////////////////////////////////////////////////////////////////

static void JS_Endpoints(v8::FunctionCallbackInfo<v8::Value> const& args) {
  TRI_V8_TRY_CATCH_BEGIN(isolate);
  v8::HandleScope scope(isolate);

  if (args.Length() != 0) {
    TRI_V8_THROW_EXCEPTION_USAGE("db._endpoints()");
  }

  auto server =
      application_features::ApplicationServer::getFeature<HttpEndpointProvider>(
          "Endpoint");

  TRI_vocbase_t* vocbase = GetContextVocBase(isolate);

  if (vocbase == nullptr) {
    TRI_V8_THROW_EXCEPTION(TRI_ERROR_ARANGO_DATABASE_NOT_FOUND);
  }

  if (!vocbase->isSystem()) {
    TRI_V8_THROW_EXCEPTION(TRI_ERROR_ARANGO_USE_SYSTEM_DATABASE);
  }

  v8::Handle<v8::Array> result = v8::Array::New(isolate);
  uint32_t j = 0;

  for (auto const& it : server->httpEndpoints()) {
    v8::Handle<v8::Object> item = v8::Object::New(isolate);
    item->Set(TRI_V8_ASCII_STRING("endpoint"), TRI_V8_STD_STRING(it));

    result->Set(j++, item);
  }

  TRI_V8_RETURN(result);
  TRI_V8_TRY_CATCH_END
}

static void JS_ClearTimers(v8::FunctionCallbackInfo<v8::Value> const& args) {
  TRI_V8_TRY_CATCH_BEGIN(isolate);
  v8::HandleScope scope(isolate);
  
  auto cb = [](uint64_t, VPackSlice const& slice) {
    //LOG(ERR) << "GCING OBJECT " << slice.toJson();
  };

GlobalRevisionCache cache(2 * 1024 * 1024, 32 * 1024 * 1024, cb);

auto f = [&cache]() {
  VPackBuilder builder;
  for (size_t i = 0; i < 10 * 1000 * 1000; ++i) {
    builder.clear();
    builder.add(VPackValue("der hans, der geht ins Klavier"));
    VPackSlice slice = builder.slice();
    
    RevisionReader reader = cache.storeAndLease(0, slice.begin(), slice.byteSize());

    if (i % 1000 == 0) {
      LOG(ERR) << "CACHE STATS: " << cache.totalAllocated();
    }
    reader.revision();
  }
};

auto gc = [&cache, &cb]() {
  for (size_t i = 0; i < 10 * 1000 * 1000; ++i) {
    //LOG(ERR) << "GC TRY " << i;
    cache.garbageCollect();
  }
};

  std::vector<std::thread> threads;
  threads.emplace_back(f);
  threads.emplace_back(f);
  threads.emplace_back(gc);
  threads.emplace_back(f);
  threads.emplace_back(gc);
  threads.emplace_back(f);

  for (auto& it : threads) {
    it.join();
  }

  arangodb::basics::Timers::clear();

  TRI_V8_RETURN(v8::Undefined(isolate));
  TRI_V8_TRY_CATCH_END
}

static void JS_GetTimers(v8::FunctionCallbackInfo<v8::Value> const& args) {
  TRI_V8_TRY_CATCH_BEGIN(isolate);
  v8::HandleScope scope(isolate);

  v8::Handle<v8::Object> totals = v8::Object::New(isolate);
  v8::Handle<v8::Object> counts = v8::Object::New(isolate);

  for (auto& it : arangodb::basics::Timers::get()) {
    totals->ForceSet(TRI_V8_STD_STRING(it.first),
                     v8::Number::New(isolate, it.second.first));
    counts->ForceSet(
        TRI_V8_STD_STRING(it.first),
        v8::Number::New(isolate, static_cast<double>(it.second.second)));
  }

  v8::Handle<v8::Object> result = v8::Object::New(isolate);
  result->ForceSet(TRI_V8_ASCII_STRING("totals"), totals);
  result->ForceSet(TRI_V8_ASCII_STRING("counts"), counts);

  TRI_V8_RETURN(result);
  TRI_V8_TRY_CATCH_END
}

static void JS_TrustedProxies(v8::FunctionCallbackInfo<v8::Value> const& args) {
  TRI_V8_TRY_CATCH_BEGIN(isolate);

  if (GeneralServerFeature::hasProxyCheck()) {
    v8::Handle<v8::Array> result = v8::Array::New(isolate);

    uint32_t i = 0;
    for (auto const& proxyDef : GeneralServerFeature::getTrustedProxies()) {
      result->Set(i++, TRI_V8_STD_STRING(proxyDef));
    }
    TRI_V8_RETURN(result);
  } else {
    TRI_V8_RETURN(v8::Null(isolate));
  }

  TRI_V8_TRY_CATCH_END
}

static void JS_AuthenticationEnabled(
    v8::FunctionCallbackInfo<v8::Value> const& args) {
  // mop: one could argue that this is a function because this might be
  // changable on the fly at some time but the sad truth is server startup
  // order
  // v8 is initialized after GeneralServerFeature
  TRI_V8_TRY_CATCH_BEGIN(isolate);
  v8::HandleScope scope(isolate);

  v8::Handle<v8::Boolean> result =
      v8::Boolean::New(isolate, GeneralServerFeature::authenticationEnabled());

  TRI_V8_RETURN(result);
  TRI_V8_TRY_CATCH_END
}

////////////////////////////////////////////////////////////////////////////////
/// @brief return the private WRP_VOCBASE_COL_TYPE value
////////////////////////////////////////////////////////////////////////////////

int32_t TRI_GetVocBaseColType() { return WRP_VOCBASE_COL_TYPE; }

////////////////////////////////////////////////////////////////////////////////
/// @brief run version check
////////////////////////////////////////////////////////////////////////////////

bool TRI_UpgradeDatabase(TRI_vocbase_t* vocbase,
                         v8::Handle<v8::Context> context) {
  auto isolate = context->GetIsolate();

  v8::HandleScope scope(isolate);
  TRI_GET_GLOBALS();
  TRI_vocbase_t* orig = v8g->_vocbase;
  v8g->_vocbase = vocbase;

  auto startupLoader = V8DealerFeature::DEALER->startupLoader();

  v8::Handle<v8::Value> result = startupLoader->executeGlobalScript(
      isolate, isolate->GetCurrentContext(), "server/upgrade-database.js");

  bool ok = TRI_ObjectToBoolean(result);

  if (!ok) {
    vocbase->setState(TRI_vocbase_t::State::FAILED_VERSION);
  }

  v8g->_vocbase = orig;

  return ok;
}

////////////////////////////////////////////////////////////////////////////////
/// @brief run upgrade check
////////////////////////////////////////////////////////////////////////////////

int TRI_CheckDatabaseVersion(TRI_vocbase_t* vocbase,
                             v8::Handle<v8::Context> context) {
  auto isolate = context->GetIsolate();
  v8::HandleScope scope(isolate);
  TRI_GET_GLOBALS();
  TRI_vocbase_t* orig = v8g->_vocbase;
  v8g->_vocbase = vocbase;

  auto startupLoader = V8DealerFeature::DEALER->startupLoader();
  v8::Handle<v8::Value> result = startupLoader->executeGlobalScript(
      isolate, isolate->GetCurrentContext(), "server/check-version.js");
  int code = (int)TRI_ObjectToInt64(result);

  v8g->_vocbase = orig;

  return code;
}

////////////////////////////////////////////////////////////////////////////////
/// @brief reloads routing
////////////////////////////////////////////////////////////////////////////////

void TRI_V8ReloadRouting(v8::Isolate* isolate) {
  TRI_ExecuteJavaScriptString(
      isolate, isolate->GetCurrentContext(),
      TRI_V8_ASCII_STRING(
          "require('internal').executeGlobalContextFunction('reloadRouting')"),
      TRI_V8_ASCII_STRING("reload routing"), false);
}

////////////////////////////////////////////////////////////////////////////////
/// @brief creates a TRI_vocbase_t global context
////////////////////////////////////////////////////////////////////////////////

void TRI_InitV8VocBridge(v8::Isolate* isolate, v8::Handle<v8::Context> context,
                         arangodb::aql::QueryRegistry* queryRegistry,
                         TRI_vocbase_t* vocbase,
                         size_t threadNumber) {
  v8::HandleScope scope(isolate);

  // check the isolate
  TRI_GET_GLOBALS();

  TRI_ASSERT(v8g->_transactionContext == nullptr);
  v8g->_transactionContext = new V8TransactionContext(vocbase, true);
  static_cast<V8TransactionContext*>(v8g->_transactionContext)->makeGlobal();

  // register the query registry
  TRI_ASSERT(queryRegistry != nullptr);
  v8g->_queryRegistry = queryRegistry;

  // register the database
  v8g->_vocbase = vocbase;

  v8::Handle<v8::ObjectTemplate> ArangoNS;
  v8::Handle<v8::ObjectTemplate> rt;
  v8::Handle<v8::FunctionTemplate> ft;
  v8::Handle<v8::Template> pt;

  // .............................................................................
  // generate the TRI_vocbase_t template
  // .............................................................................

  ft = v8::FunctionTemplate::New(isolate);
  ft->SetClassName(TRI_V8_ASCII_STRING("ArangoDatabase"));

  ArangoNS = ft->InstanceTemplate();
  ArangoNS->SetInternalFieldCount(2);
  ArangoNS->SetNamedPropertyHandler(MapGetVocBase);

  // for any database function added here, be sure to add it to in function
  // JS_CompletionsVocbase, too for the auto-completion

  TRI_AddMethodVocbase(isolate, ArangoNS, TRI_V8_ASCII_STRING("_version"),
                       JS_VersionServer);
  TRI_AddMethodVocbase(isolate, ArangoNS, TRI_V8_ASCII_STRING("_id"),
                       JS_IdDatabase);
  TRI_AddMethodVocbase(isolate, ArangoNS, TRI_V8_ASCII_STRING("_isSystem"),
                       JS_IsSystemDatabase);
  TRI_AddMethodVocbase(isolate, ArangoNS, TRI_V8_ASCII_STRING("_name"),
                       JS_NameDatabase);
  TRI_AddMethodVocbase(isolate, ArangoNS, TRI_V8_ASCII_STRING("_path"),
                       JS_PathDatabase);
  TRI_AddMethodVocbase(isolate, ArangoNS,
                       TRI_V8_ASCII_STRING("_createDatabase"),
                       JS_CreateDatabase);
  TRI_AddMethodVocbase(isolate, ArangoNS, TRI_V8_ASCII_STRING("_dropDatabase"),
                       JS_DropDatabase);
  TRI_AddMethodVocbase(isolate, ArangoNS, TRI_V8_ASCII_STRING("_databases"),
                       JS_Databases);
  TRI_AddMethodVocbase(isolate, ArangoNS, TRI_V8_ASCII_STRING("_useDatabase"),
                       JS_UseDatabase);

  TRI_InitV8Statistics(isolate, context);

  TRI_InitV8indexArangoDB(isolate, ArangoNS);

  TRI_InitV8Collection(context, vocbase, threadNumber, v8g, isolate, ArangoNS);

  v8g->VocbaseTempl.Reset(isolate, ArangoNS);
  TRI_AddGlobalFunctionVocbase(isolate, context,
                               TRI_V8_ASCII_STRING("ArangoDatabase"),
                               ft->GetFunction());

  TRI_InitV8cursor(context, v8g);

  // .............................................................................
  // generate global functions
  // .............................................................................

  // AQL functions. not intended to be used directly by end users
  TRI_AddGlobalFunctionVocbase(isolate, context,
                               TRI_V8_ASCII_STRING("AQL_EXECUTE"),
                               JS_ExecuteAql, true);
  TRI_AddGlobalFunctionVocbase(isolate, context,
                               TRI_V8_ASCII_STRING("AQL_EXECUTEJSON"),
                               JS_ExecuteAqlJson, true);
  TRI_AddGlobalFunctionVocbase(isolate, context,
                               TRI_V8_ASCII_STRING("AQL_EXPLAIN"),
                               JS_ExplainAql, true);
  TRI_AddGlobalFunctionVocbase(
      isolate, context, TRI_V8_ASCII_STRING("AQL_PARSE"), JS_ParseAql, true);
  TRI_AddGlobalFunctionVocbase(isolate, context,
                               TRI_V8_ASCII_STRING("AQL_WARNING"),
                               JS_WarningAql, true);
  TRI_AddGlobalFunctionVocbase(isolate, context,
                               TRI_V8_ASCII_STRING("AQL_QUERIES_PROPERTIES"),
                               JS_QueriesPropertiesAql, true);
  TRI_AddGlobalFunctionVocbase(isolate, context,
                               TRI_V8_ASCII_STRING("AQL_QUERIES_CURRENT"),
                               JS_QueriesCurrentAql, true);
  TRI_AddGlobalFunctionVocbase(isolate, context,
                               TRI_V8_ASCII_STRING("AQL_QUERIES_SLOW"),
                               JS_QueriesSlowAql, true);
  TRI_AddGlobalFunctionVocbase(isolate, context,
                               TRI_V8_ASCII_STRING("AQL_QUERIES_KILL"),
                               JS_QueriesKillAql, true);
  TRI_AddGlobalFunctionVocbase(isolate, context,
                               TRI_V8_ASCII_STRING("AQL_QUERY_SLEEP"),
                               JS_QuerySleepAql, true);
  TRI_AddGlobalFunctionVocbase(isolate, context,
                               TRI_V8_ASCII_STRING("AQL_QUERY_IS_KILLED"),
                               JS_QueryIsKilledAql, true);
  TRI_AddGlobalFunctionVocbase(
      isolate, context, TRI_V8_ASCII_STRING("AQL_QUERY_CACHE_PROPERTIES"),
      JS_QueryCachePropertiesAql, true);
  TRI_AddGlobalFunctionVocbase(
      isolate, context, TRI_V8_ASCII_STRING("AQL_QUERY_CACHE_INVALIDATE"),
      JS_QueryCacheInvalidateAql, true);

  TRI_AddGlobalFunctionVocbase(isolate, context,
                               TRI_V8_ASCII_STRING("OBJECT_HASH"),
                               JS_ObjectHash, true);

  TRI_AddGlobalFunctionVocbase(
      isolate, context, TRI_V8_ASCII_STRING("THROW_COLLECTION_NOT_LOADED"),
      JS_ThrowCollectionNotLoaded, true);

  TRI_InitV8Replication(isolate, context, vocbase, threadNumber, v8g);

  TRI_AddGlobalFunctionVocbase(isolate, context,
                               TRI_V8_ASCII_STRING("COMPARE_STRING"),
                               JS_CompareString);
  TRI_AddGlobalFunctionVocbase(isolate, context,
                               TRI_V8_ASCII_STRING("NORMALIZE_STRING"),
                               JS_NormalizeString);
  TRI_AddGlobalFunctionVocbase(
      isolate, context, TRI_V8_ASCII_STRING("TIMEZONES"), JS_GetIcuTimezones);
  TRI_AddGlobalFunctionVocbase(isolate, context, TRI_V8_ASCII_STRING("LOCALES"),
                               JS_GetIcuLocales);
  TRI_AddGlobalFunctionVocbase(isolate, context,
                               TRI_V8_ASCII_STRING("FORMAT_DATETIME"),
                               JS_FormatDatetime);
  TRI_AddGlobalFunctionVocbase(isolate, context,
                               TRI_V8_ASCII_STRING("PARSE_DATETIME"),
                               JS_ParseDatetime);

  TRI_AddGlobalFunctionVocbase(
      isolate, context, TRI_V8_ASCII_STRING("ENDPOINTS"), JS_Endpoints, true);
  TRI_AddGlobalFunctionVocbase(isolate, context,
                               TRI_V8_ASCII_STRING("RELOAD_AUTH"),
                               JS_ReloadAuth, true);
  TRI_AddGlobalFunctionVocbase(isolate, context,
                               TRI_V8_ASCII_STRING("TRANSACTION"),
                               JS_Transaction, true);
  TRI_AddGlobalFunctionVocbase(
      isolate, context, TRI_V8_ASCII_STRING("WAL_FLUSH"), JS_FlushWal, true);
  TRI_AddGlobalFunctionVocbase(isolate, context,
                               TRI_V8_ASCII_STRING("WAL_WAITCOLLECTOR"),
                               JS_WaitCollectorWal, true);
  TRI_AddGlobalFunctionVocbase(isolate, context,
                               TRI_V8_ASCII_STRING("WAL_PROPERTIES"),
                               JS_PropertiesWal, true);
  TRI_AddGlobalFunctionVocbase(isolate, context,
                               TRI_V8_ASCII_STRING("WAL_TRANSACTIONS"),
                               JS_TransactionsWal, true);

  TRI_AddGlobalFunctionVocbase(isolate, context,
                               TRI_V8_ASCII_STRING("ENABLE_NATIVE_BACKTRACES"),
                               JS_EnableNativeBacktraces, true);

  TRI_AddGlobalFunctionVocbase(isolate, context, TRI_V8_ASCII_STRING("Debug"),
                               JS_Debug, true);

  TRI_AddGlobalFunctionVocbase(isolate, context,
                               TRI_V8_ASCII_STRING("CLEAR_TIMERS"),
                               JS_ClearTimers, true);

  TRI_AddGlobalFunctionVocbase(
      isolate, context, TRI_V8_ASCII_STRING("GET_TIMERS"), JS_GetTimers, true);

  TRI_AddGlobalFunctionVocbase(isolate, context,
                               TRI_V8_ASCII_STRING("AUTHENTICATION_ENABLED"),
                               JS_AuthenticationEnabled, true);

  TRI_AddGlobalFunctionVocbase(isolate, context,
                               TRI_V8_ASCII_STRING("TRUSTED_PROXIES"),
                               JS_TrustedProxies, true);
  // .............................................................................
  // create global variables
  // .............................................................................

  v8::Handle<v8::Object> v = WrapVocBase(isolate, vocbase);
  if (v.IsEmpty()) {
    LOG(ERR) << "out of memory when initializing VocBase";
  } else {
    TRI_AddGlobalVariableVocbase(isolate, context, TRI_V8_ASCII_STRING("db"),
                                 v);
  }

  // add collections cache object
  context->Global()->ForceSet(TRI_V8_ASCII_STRING("__dbcache__"),
                              v8::Object::New(isolate), v8::DontEnum);

  // current thread number
  context->Global()->ForceSet(TRI_V8_ASCII_STRING("THREAD_NUMBER"),
                              v8::Number::New(isolate, (double)threadNumber),
                              v8::ReadOnly);

  // whether or not statistics are enabled
  context->Global()->ForceSet(
      TRI_V8_ASCII_STRING("ENABLE_STATISTICS"),
      v8::Boolean::New(isolate,
                       StatisticsFeature::enabled()));  //, v8::ReadOnly);

  // a thread-global variable that will is supposed to contain the AQL module
  // do not remove this, otherwise AQL queries will break
  context->Global()->ForceSet(TRI_V8_ASCII_STRING("_AQL"),
                              v8::Undefined(isolate), v8::DontEnum);
}<|MERGE_RESOLUTION|>--- conflicted
+++ resolved
@@ -1874,7 +1874,6 @@
     cacheObject->Delete(cacheName);
   }
 
-<<<<<<< HEAD
   try {
     if (ServerState::instance()->isCoordinator()) {
       std::shared_ptr<LogicalCollection> ci =
@@ -1891,20 +1890,7 @@
     }
   } catch (...) {
     // do not propagate exception from here
-=======
-  if (ServerState::instance()->isCoordinator()) {
-    try {
-      std::shared_ptr<LogicalCollection> ci =
-          ClusterInfo::instance()->getCollection(vocbase->name(),
-                                                 std::string(key));
-      TRI_ASSERT(ci != nullptr);
-      collection = new LogicalCollection(ci);
-    } catch (...) {
-      TRI_V8_RETURN(v8::Handle<v8::Value>());
-    }
-  } else {
-    collection = vocbase->lookupCollection(std::string(key));
->>>>>>> 3c851f86
+    TRI_V8_RETURN(v8::Handle<v8::Value>());
   }
 
   if (collection == nullptr) {
