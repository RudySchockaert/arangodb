--- conflicted
+++ resolved
@@ -2064,35 +2064,7 @@
     v8::Handle<v8::Object> users = v8::Object::New();
     users->Set(v8::String::New("users"), argv[2]);
 
-<<<<<<< HEAD
-  if (key.empty()) {
-    return scope.Close(v8::Handle<v8::Value>());
-  }
-  
-  if (key[0] == '_') { 
-    char buffer[TRI_VOC_KEY_MAX_LENGTH + 1];
-
-    if (key == TRI_VOC_ATTRIBUTE_KEY) {
-      char const* docKey = TRI_EXTRACT_MARKER_KEY(static_cast<TRI_df_marker_t const*>(marker));
-      TRI_ASSERT(docKey != nullptr);
-      size_t keyLength = strlen(docKey);
-      memcpy(buffer, docKey, keyLength);
-      return scope.Close(v8::String::New(buffer, (int) keyLength));
-    }
-    else if (key == TRI_VOC_ATTRIBUTE_REV) {
-      TRI_voc_rid_t rid = TRI_EXTRACT_MARKER_RID(static_cast<TRI_df_marker_t const*>(marker));
-      TRI_ASSERT(rid > 0);
-      size_t len = TRI_StringUInt64InPlace((uint64_t) rid, (char*) &buffer);
-      return scope.Close(v8::String::New((char const*) buffer, (int) len));
-    }
-
-    if (key == "_id" || key == "_from" || key == "_to") {
-      // strip reserved attributes
-      return scope.Close(v8::Handle<v8::Value>());
-    }
-=======
     v8::Context::GetCurrent()->Global()->Set(v8::String::New("UPGRADE_ARGS"), users);
->>>>>>> 44d87e1b
   }
   else {
     v8::Context::GetCurrent()->Global()->Set(v8::String::New("UPGRADE_ARGS"), v8::Object::New());
@@ -2137,30 +2109,9 @@
     TRI_V8_EXCEPTION(scope, TRI_ERROR_ARANGO_DATABASE_NOT_FOUND);
   }
 
-<<<<<<< HEAD
-  // copy _key and _rev
-  TRI_v8_global_t* v8g = static_cast<TRI_v8_global_t*>(v8::Isolate::GetCurrent()->GetData());
-  char buffer[TRI_VOC_KEY_MAX_LENGTH + 1];
-  char const* docKey = TRI_EXTRACT_MARKER_KEY(static_cast<TRI_df_marker_t const*>(marker));
-  TRI_ASSERT(docKey != nullptr);
-  size_t keyLength = strlen(docKey);
-  memcpy(buffer, docKey, keyLength);
-  self->ForceSet(v8g->_KeyKey, v8::String::New(buffer, (int) keyLength));
-  
-  TRI_voc_rid_t rid = TRI_EXTRACT_MARKER_RID(static_cast<TRI_df_marker_t const*>(marker));
-  TRI_ASSERT(rid > 0);
-  size_t len = TRI_StringUInt64InPlace((uint64_t) rid, (char*) &buffer);
-  self->ForceSet(v8g->_RevKey, v8::String::New((char const*) buffer, (int) len));
-
-
-  TRI_array_shape_t const* s;
-  TRI_shape_aid_t const* aids;
-  char const* qtr;
-=======
   TRI_voc_tick_t const id = vocbase->_id;
   TRI_ReleaseVocBase(vocbase);
 
->>>>>>> 44d87e1b
 
   ClusterInfo* ci = ClusterInfo::instance();
   string errorMsg;
@@ -2289,26 +2240,8 @@
     for (uint32_t i = 0; i < n; ++i) {
       v8::Handle<v8::Value> name = list->Get(i);
 
-<<<<<<< HEAD
-  TRI_df_marker_type_t type = static_cast<TRI_df_marker_t const*>(marker)->_type;
-  bool isEdge = (type == TRI_DOC_MARKER_KEY_EDGE || type == TRI_WAL_MARKER_EDGE);
-   
-  v8::Handle<v8::Array> result = v8::Array::New((int) n + 3 + (isEdge ? 2 : 0));
-  uint32_t count = 0;
-  
-  TRI_v8_global_t* v8g = static_cast<TRI_v8_global_t*>(v8::Isolate::GetCurrent()->GetData());
-  result->Set(count++, v8g->_IdKey);
-  result->Set(count++, v8g->_RevKey);
-  result->Set(count++, v8g->_KeyKey);
-
-  if (isEdge) {
-    result->Set(count++, v8g->_FromKey);
-    result->Set(count++, v8g->_ToKey);
-  }
-=======
       if (name->IsString()) {
         const string dbName = TRI_ObjectToString(name);
->>>>>>> 44d87e1b
 
         if (! TRI_IsAllowedNameVocBase(true, dbName.c_str())) {
           TRI_V8_EXCEPTION_PARAMETER(scope, "<databases> must be a list of database names");
@@ -2322,9 +2255,6 @@
     }
   }
 
-<<<<<<< HEAD
-  return scope.Close(result);
-=======
   bool result = s->addEndpoint(endpoint, dbNames, true);
 
   if (! result) {
@@ -2332,7 +2262,6 @@
   }
 
   return scope.Close(v8::True());
->>>>>>> 44d87e1b
 }
 
 ////////////////////////////////////////////////////////////////////////////////
@@ -2352,16 +2281,9 @@
   TRI_server_t* server = static_cast<TRI_server_t*>(v8g->_server);
   ApplicationEndpointServer* s = static_cast<ApplicationEndpointServer*>(server->_applicationEndpointServer);
 
-<<<<<<< HEAD
-  if (key[0] == '_') {
-    if (key == "_key" || key == "_rev" || key == "_id" || key == "_from" || key == "_to") {
-      return scope.Close(v8::Handle<v8::Integer>(v8::Integer::New(v8::None)));
-    }
-=======
   if (s == nullptr) {
     // not implemented in console mode
     TRI_V8_EXCEPTION(scope, TRI_ERROR_NOT_IMPLEMENTED);
->>>>>>> 44d87e1b
   }
 
   TRI_vocbase_t* vocbase = GetContextVocBase();
@@ -2380,11 +2302,7 @@
     TRI_V8_EXCEPTION(scope, TRI_ERROR_ARANGO_ENDPOINT_NOT_FOUND);
   }
 
-<<<<<<< HEAD
-  return scope.Close(v8::Handle<v8::Integer>(v8::Integer::New(v8::None)));
-=======
   return scope.Close(v8::True());
->>>>>>> 44d87e1b
 }
 
 ////////////////////////////////////////////////////////////////////////////////
@@ -2496,330 +2414,6 @@
 }
 
 ////////////////////////////////////////////////////////////////////////////////
-<<<<<<< HEAD
-/// @brief looks up an index identifier
-////////////////////////////////////////////////////////////////////////////////
-
-TRI_index_t* TRI_LookupIndexByHandle (CollectionNameResolver const* resolver,
-                                      TRI_vocbase_col_t const* collection,
-                                      v8::Handle<v8::Value> const val,
-                                      bool ignoreNotFound,
-                                      v8::Handle<v8::Object>* err) {
-  // reset the collection identifier
-  string collectionName;
-  TRI_idx_iid_t iid = 0;
-
-  // assume we are already loaded
-  TRI_ASSERT(collection != nullptr);
-  TRI_ASSERT(collection->_collection != nullptr);
-
-  // extract the index identifier from a string
-  if (val->IsString() || val->IsStringObject() || val->IsNumber()) {
-    if (! IsIndexHandle(val, collectionName, iid)) {
-      *err = TRI_CreateErrorObject(__FILE__, __LINE__, TRI_ERROR_ARANGO_INDEX_HANDLE_BAD);
-      return nullptr;
-    }
-  }
-
-  // extract the index identifier from an object
-  else if (val->IsObject()) {
-    TRI_v8_global_t* v8g = static_cast<TRI_v8_global_t*>(v8::Isolate::GetCurrent()->GetData());
-
-    v8::Handle<v8::Object> obj = val->ToObject();
-    v8::Handle<v8::Value> iidVal = obj->Get(v8g->IdKey);
-
-    if (! IsIndexHandle(iidVal, collectionName, iid)) {
-      *err = TRI_CreateErrorObject(__FILE__, __LINE__, TRI_ERROR_ARANGO_INDEX_HANDLE_BAD);
-      return nullptr;
-    }
-  }
-
-  if (! collectionName.empty()) {
-    if (! EqualCollection(resolver, collectionName, collection)) {
-      // I wish this error provided me with more information!
-      // e.g. 'cannot access index outside the collection it was defined in'
-      *err = TRI_CreateErrorObject(__FILE__, __LINE__, TRI_ERROR_ARANGO_CROSS_COLLECTION_REQUEST);
-      return nullptr;
-    }
-  }
-
-  TRI_index_t* idx = TRI_LookupIndex(collection->_collection, iid);
-
-  if (idx == nullptr) {
-    if (! ignoreNotFound) {
-      *err = TRI_CreateErrorObject(__FILE__, __LINE__, TRI_ERROR_ARANGO_INDEX_NOT_FOUND);
-    }
-  }
-
-  return idx;
-}
-
-////////////////////////////////////////////////////////////////////////////////
-/// @brief add basic attributes (_key, _rev, _from, _to) to a document object
-////////////////////////////////////////////////////////////////////////////////
-
-template<class T>
-static v8::Handle<v8::Object> SetBasicDocumentAttributesJs (T& trx,
-                                                            TRI_v8_global_t* v8g,
-                                                            TRI_voc_cid_t cid,
-                                                            TRI_doc_mptr_t const* mptr) {
-  v8::HandleScope scope;
-
-  v8::Handle<v8::Object> result = v8::Object::New();
-     
-  void const* marker = mptr->getDataPtr();
-  TRI_ASSERT(marker != nullptr);
-
-  TRI_ASSERT(mptr != nullptr);
-  CollectionNameResolver const* resolver = trx.resolver();
-
-  // buffer that we'll use for generating _id, _key, _rev, _from and _to values
-  // using a single buffer will avoid several memory allocation
-  char buffer[TRI_COL_NAME_LENGTH + TRI_VOC_KEY_MAX_LENGTH + 2];
-
-  // _id
-  size_t len = resolver->getCollectionName(buffer, cid);
-  char const* docKey = TRI_EXTRACT_MARKER_KEY(mptr);
-  TRI_ASSERT(docKey != nullptr);
-  size_t keyLength = strlen(docKey);
-  buffer[len] = '/';
-  memcpy(buffer + len + 1, docKey, keyLength);
-  result->ForceSet(v8g->_IdKey, v8::String::New(buffer, (int) (len + keyLength + 1)));
-
-  // _key (reuses _key part in _id)
-  result->ForceSet(v8g->_KeyKey, v8::String::New(buffer + len + 1, (int) keyLength));
-
-  // _rev
-  TRI_voc_rid_t rid = mptr->_rid;
-  TRI_ASSERT(rid > 0);
-  len = TRI_StringUInt64InPlace((uint64_t) rid, (char*) &buffer);
-  result->ForceSet(v8g->_RevKey, v8::String::New((char const*) buffer, (int) len));
-
-  TRI_df_marker_type_t type = static_cast<TRI_df_marker_t const*>(marker)->_type;  // PROTECTED by trx from above
-
-  // create _from and _to for edges
-  if (type == TRI_DOC_MARKER_KEY_EDGE) {
-    TRI_doc_edge_key_marker_t const* m = static_cast<TRI_doc_edge_key_marker_t const*>(marker);  // PROTECTED by trx from above
-
-    // _from
-    len = resolver->getCollectionNameCluster(buffer, m->_fromCid);
-    keyLength = strlen(((char*) marker) + m->_offsetFromKey);
-    buffer[len] = '/';
-    memcpy(buffer + len + 1, (char*) marker + m->_offsetFromKey, keyLength);
-    result->ForceSet(v8g->_FromKey, v8::String::New(buffer, (int) (len + keyLength + 1)));
-
-    // _to
-    if (m->_fromCid != m->_toCid) {
-      // only lookup collection name if we haven't done it yet
-      len = resolver->getCollectionNameCluster(buffer, m->_toCid);
-    }
-    keyLength = strlen(((char*) marker) + m->_offsetToKey);
-    buffer[len] = '/';
-    memcpy(buffer + len + 1, (char*) marker + m->_offsetToKey, keyLength);
-    result->ForceSet(v8g->_ToKey, v8::String::New(buffer, (int) (len + keyLength + 1)));
-  }
-  else if (type == TRI_WAL_MARKER_EDGE) {
-    triagens::wal::edge_marker_t const* m = static_cast<triagens::wal::edge_marker_t const*>(marker);  // PROTECTED by trx from above
-
-    // _from
-    len = resolver->getCollectionNameCluster(buffer, m->_fromCid);
-    keyLength = strlen(((char*) marker) + m->_offsetFromKey);
-    buffer[len] = '/';
-    memcpy(buffer + len + 1, (char*) marker + m->_offsetFromKey, keyLength);
-    result->ForceSet(v8g->_FromKey, v8::String::New(buffer, (int) (len + keyLength + 1)));
-
-    // _to
-    if (m->_fromCid != m->_toCid) {
-      // only lookup collection name if we haven't done it yet
-      len = resolver->getCollectionNameCluster(buffer, m->_toCid);
-    }
-    keyLength = strlen(((char*) marker) + m->_offsetToKey);
-    buffer[len] = '/';
-    memcpy(buffer + len + 1, (char*) marker + m->_offsetToKey, keyLength);
-    result->ForceSet(v8g->_ToKey, v8::String::New(buffer, (int) (len + keyLength + 1)));
-  }
-
-  return scope.Close(result);
-}
-
-////////////////////////////////////////////////////////////////////////////////
-/// @brief add basic attributes (_key, _rev, _from, _to) to a document object
-////////////////////////////////////////////////////////////////////////////////
-
-template<class T>
-static v8::Handle<v8::Object> SetBasicDocumentAttributesShaped (T& trx,
-                                                                TRI_v8_global_t* v8g,
-                                                                TRI_voc_cid_t cid,
-                                                                TRI_doc_mptr_t const* mptr,
-                                                                v8::Handle<v8::Object>& result) {
-  v8::HandleScope scope;
-   
-  void const* marker = mptr->getDataPtr();
-  TRI_ASSERT(marker != nullptr);
-
-  TRI_ASSERT(mptr != nullptr);
-  CollectionNameResolver const* resolver = trx.resolver();
-
-  // buffer that we'll use for generating _id, _key, _rev, _from and _to values
-  // using a single buffer will avoid several memory allocation
-  char buffer[TRI_COL_NAME_LENGTH + TRI_VOC_KEY_MAX_LENGTH + 2];
-
-  // _id
-  size_t len = resolver->getCollectionName(buffer, cid);
-  char const* docKey = TRI_EXTRACT_MARKER_KEY(mptr);
-  TRI_ASSERT(docKey != nullptr);
-  size_t keyLength = strlen(docKey);
-  buffer[len] = '/';
-  memcpy(buffer + len + 1, docKey, keyLength);
-  result->ForceSet(v8g->_IdKey, v8::String::New(buffer, (int) (len + keyLength + 1)));
-  
-  TRI_df_marker_type_t type = static_cast<TRI_df_marker_t const*>(marker)->_type;  // PROTECTED by trx from above
-
-  // create _from and _to for edges
-  if (type == TRI_DOC_MARKER_KEY_EDGE) {
-    TRI_doc_edge_key_marker_t const* m = static_cast<TRI_doc_edge_key_marker_t const*>(marker);  // PROTECTED by trx from above
-
-    // _from
-    len = resolver->getCollectionNameCluster(buffer, m->_fromCid);
-    keyLength = strlen(((char*) marker) + m->_offsetFromKey);
-    buffer[len] = '/';
-    memcpy(buffer + len + 1, (char*) marker + m->_offsetFromKey, keyLength);
-    result->ForceSet(v8g->_FromKey, v8::String::New(buffer, (int) (len + keyLength + 1)));
-
-    // _to
-    if (m->_fromCid != m->_toCid) {
-      // only lookup collection name if we haven't done it yet
-      len = resolver->getCollectionNameCluster(buffer, m->_toCid);
-    }
-    keyLength = strlen(((char*) marker) + m->_offsetToKey);
-    buffer[len] = '/';
-    memcpy(buffer + len + 1, (char*) marker + m->_offsetToKey, keyLength);
-    result->ForceSet(v8g->_ToKey, v8::String::New(buffer, (int) (len + keyLength + 1)));
-  }
-  else if (type == TRI_WAL_MARKER_EDGE) {
-    triagens::wal::edge_marker_t const* m = static_cast<triagens::wal::edge_marker_t const*>(marker);  // PROTECTED by trx from above
-
-    // _from
-    len = resolver->getCollectionNameCluster(buffer, m->_fromCid);
-    keyLength = strlen(((char*) marker) + m->_offsetFromKey);
-    buffer[len] = '/';
-    memcpy(buffer + len + 1, (char*) marker + m->_offsetFromKey, keyLength);
-    result->ForceSet(v8g->_FromKey, v8::String::New(buffer, (int) (len + keyLength + 1)));
-
-    // _to
-    if (m->_fromCid != m->_toCid) {
-      // only lookup collection name if we haven't done it yet
-      len = resolver->getCollectionNameCluster(buffer, m->_toCid);
-    }
-    keyLength = strlen(((char*) marker) + m->_offsetToKey);
-    buffer[len] = '/';
-    memcpy(buffer + len + 1, (char*) marker + m->_offsetToKey, keyLength);
-    result->ForceSet(v8g->_ToKey, v8::String::New(buffer, (int) (len + keyLength + 1)));
-  }
-
-  return scope.Close(result);
-}
-
-////////////////////////////////////////////////////////////////////////////////
-/// @brief wraps a TRI_shaped_json_t
-////////////////////////////////////////////////////////////////////////////////
-
-template<class T>
-v8::Handle<v8::Value> TRI_WrapShapedJson (T& trx,
-                                          TRI_voc_cid_t cid,
-                                          TRI_doc_mptr_t const* document) {
-  v8::HandleScope scope;
-
-  TRI_ASSERT(document != nullptr);
-
-  TRI_barrier_t* barrier = trx.barrier();
-  TRI_ASSERT(barrier != nullptr);
-
-  v8::Isolate* isolate = v8::Isolate::GetCurrent();
-  TRI_v8_global_t* v8g = static_cast<TRI_v8_global_t*>(isolate->GetData());
-
-  void const* marker = document->getDataPtr();
-  TRI_ASSERT(marker != nullptr);  // PROTECTED by trx from above
-
-  bool const doCopy = TRI_IsWalDataMarkerDatafile(marker);
-
-  if (doCopy) {
-    // we'll create a full copy of the document
-    TRI_document_collection_t* collection = trx.documentCollection();
-    TRI_shaper_t* shaper = collection->getShaper();  // PROTECTED by trx from above
-
-    TRI_shaped_json_t json;
-    TRI_EXTRACT_SHAPED_JSON_MARKER(json, marker);  // PROTECTED by trx from above
-
-    TRI_shape_t const* shape = shaper->lookupShapeId(shaper, json._sid);
-
-    if (shape == nullptr) {
-      return scope.Close(v8::Object::New());
-    }
-
-    v8::Handle<v8::Object> result = SetBasicDocumentAttributesJs<T>(trx, v8g, cid, document);
-
-    v8::Handle<v8::Value> shaped = TRI_JsonShapeData(shaper, shape, json._data.data, json._data.length);
-
-    if (! shaped.IsEmpty()) {
-      // now copy the shaped json attributes into the result
-      // this is done to ensure proper order (_key, _id, _rev etc. come first)
-      v8::Handle<v8::Array> array = v8::Handle<v8::Array>::Cast(shaped);
-      v8::Handle<v8::Array> names = array->GetOwnPropertyNames();
-      uint32_t const n = names->Length();
-      for (uint32_t j = 0; j < n; ++j) {
-        v8::Handle<v8::Value> key = names->Get(j);
-        result->Set(key, array->Get(key));
-      }
-    }
-
-    return scope.Close(result);
-  }
-
-  // we'll create a document stub, with a pointer into the datafile
-
-  // create the new handle to return, and set its template type
-  v8::Handle<v8::Object> result = v8g->ShapedJsonTempl->NewInstance();
-
-  if (result.IsEmpty()) {
-    // error
-    // TODO check for empty results
-    return scope.Close(result);
-  }
-
-  void* data = const_cast<void*>(marker);  // PROTECTED by trx from above
-
-  // point the 0 index Field to the c++ pointer for unwrapping later
-  result->SetInternalField(SLOT_CLASS_TYPE, v8::Integer::New(WRP_SHAPED_JSON_TYPE));
-  result->SetInternalField(SLOT_CLASS, v8::External::New(data));
-
-  // tell everyone else that this barrier is used by an external
-  reinterpret_cast<TRI_barrier_blocker_t*>(barrier)->_usedByExternal = true;
-
-  map<void*, v8::Persistent<v8::Value> >::iterator i = v8g->JSBarriers.find(barrier);
-
-  if (i == v8g->JSBarriers.end()) {
-    // increase the reference-counter for the database
-    TRI_ASSERT(barrier->_container != nullptr);
-    TRI_ASSERT(barrier->_container->_collection != nullptr);
-    TRI_UseVocBase(barrier->_container->_collection->_vocbase);
-
-    v8::Persistent<v8::Value> persistent = v8::Persistent<v8::Value>::New(isolate, v8::External::New(barrier));
-    result->SetInternalField(SLOT_BARRIER, persistent);
-
-    v8g->JSBarriers[barrier] = persistent;
-    persistent.MakeWeak(isolate, barrier, WeakBarrierCallback);
-  }
-  else {
-    result->SetInternalField(SLOT_BARRIER, i->second);
-  }
-
-  return scope.Close(SetBasicDocumentAttributesShaped<T>(trx, v8g, cid, document, result));
-}
-
-////////////////////////////////////////////////////////////////////////////////
-=======
->>>>>>> 44d87e1b
 /// @brief return the private WRP_VOCBASE_COL_TYPE value
 ////////////////////////////////////////////////////////////////////////////////
 
