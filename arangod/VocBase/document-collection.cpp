--- conflicted
+++ resolved
@@ -4628,15 +4628,9 @@
                                                                 bool* created) {
   READ_LOCKER(document->_vocbase->_inventoryLock);
 
-<<<<<<< HEAD
-  TRI_WRITE_LOCK_DOCUMENTS_INDEXES_PRIMARY_COLLECTION(document);
-
-  auto idx = CreateHashIndexDocumentCollection(trx, document, attributes, iid, sparse, unique, created);
-=======
   WRITE_LOCKER(document->_lock);
     
-  auto idx = CreateHashIndexDocumentCollection(document, attributes, iid, sparse, unique, created);
->>>>>>> 1b86f280
+  auto idx = CreateHashIndexDocumentCollection(trx, document, attributes, iid, sparse, unique, created);
 
   if (idx != nullptr) {
     if (created) {
@@ -4996,15 +4990,9 @@
                                                                     bool* created) {
   READ_LOCKER(document->_vocbase->_inventoryLock);
 
-<<<<<<< HEAD
-  TRI_WRITE_LOCK_DOCUMENTS_INDEXES_PRIMARY_COLLECTION(document);
-
-  auto idx = CreateFulltextIndexDocumentCollection(trx, document, attribute, minWordLength, iid, created);
-=======
   WRITE_LOCKER(document->_lock);
     
-  auto idx = CreateFulltextIndexDocumentCollection(document, attribute, minWordLength, iid, created);
->>>>>>> 1b86f280
+  auto idx = CreateFulltextIndexDocumentCollection(trx, document, attribute, minWordLength, iid, created);
 
   if (idx != nullptr) {
     if (created) {
