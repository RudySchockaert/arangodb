////////////////////////////////////////////////////////////////////////////////
/// DISCLAIMER
///
/// Copyright 2014-2016 ArangoDB GmbH, Cologne, Germany
/// Copyright 2004-2014 triAGENS GmbH, Cologne, Germany
///
/// Licensed under the Apache License, Version 2.0 (the "License");
/// you may not use this file except in compliance with the License.
/// You may obtain a copy of the License at
///
///     http://www.apache.org/licenses/LICENSE-2.0
///
/// Unless required by applicable law or agreed to in writing, software
/// distributed under the License is distributed on an "AS IS" BASIS,
/// WITHOUT WARRANTIES OR CONDITIONS OF ANY KIND, either express or implied.
/// See the License for the specific language governing permissions and
/// limitations under the License.
///
/// Copyright holder is ArangoDB GmbH, Cologne, Germany
///
/// @author Jan Steemann
////////////////////////////////////////////////////////////////////////////////

#include "LogfileManager.h"
#include "Basics/Exceptions.h"
#include "Basics/FileUtils.h"
#include "Basics/MutexLocker.h"
#include "Basics/ReadLocker.h"
#include "Basics/StringUtils.h"
#include "Basics/VelocyPackHelper.h"
#include "Basics/WriteLocker.h"
#include "Basics/files.h"
#include "Basics/hashes.h"
#include "Basics/memory-map.h"
#include "Logger/Logger.h"
#include "ProgramOptions/ProgramOptions.h"
#include "ProgramOptions/Section.h"
#include "VocBase/server.h"
#include "Wal/AllocatorThread.h"
#include "Wal/CollectorThread.h"
#include "Wal/RecoverState.h"
#include "Wal/RemoverThread.h"
#include "Wal/Slots.h"
#include "Wal/SynchronizerThread.h"

using namespace arangodb::basics;
using namespace arangodb::options;
using namespace arangodb::wal;
using namespace arangodb;

/// @brief the logfile manager singleton
static LogfileManager* Instance = nullptr;

/// @brief minimum value for --wal.throttle-when-pending
static inline uint64_t MinThrottleWhenPending() { return 1024 * 1024; }

/// @brief minimum value for --wal.sync-interval
static inline uint64_t MinSyncInterval() { return 5; }

/// @brief minimum value for --wal.logfile-size
static inline uint32_t MinFileSize() {
#ifdef ARANGODB_ENABLE_MAINTAINER_MODE
  // this allows testing with smaller logfile-sizes
  return 1 * 1024 * 1024;
#else
  return 8 * 1024 * 1024;
#endif
}

/// @brief get the maximum size of a logfile entry
static inline uint32_t MaxEntrySize() {
  return 2 << 30;  // 2 GB
}

/// @brief minimum number of slots
static inline uint32_t MinSlots() { return 1024 * 8; }

/// @brief maximum number of slots
static inline uint32_t MaxSlots() { return 1024 * 1024 * 16; }

/// @brief create the logfile manager
LogfileManager::LogfileManager(TRI_server_t* server, std::string* databasePath)
    : _server(server),
      _databasePath(databasePath),
      _directory(),
      _recoverState(nullptr),
      _filesize(32 * 1024 * 1024),
      _reserveLogfiles(4),
      _historicLogfiles(10),
      _maxOpenLogfiles(0),
      _numberOfSlots(1048576),
      _syncInterval(100),
      _maxThrottleWait(15000),
      _throttleWhenPending(0),
      _allowOversizeEntries(true),
      _ignoreLogfileErrors(false),
      _ignoreRecoveryErrors(false),
      _allowWrites(false),  // start in read-only mode
      _hasFoundLastTick(false),
      _inRecovery(true),
      _startCalled(false),
      _logfilesLock(),
      _logfiles(),
      _slots(nullptr),
      _synchronizerThread(nullptr),
      _allocatorThread(nullptr),
      _collectorThread(nullptr),
      _removerThread(nullptr),
      _lastOpenedId(0),
      _lastCollectedId(0),
      _lastSealedId(0),
      _shutdownFileLock(),
      _transactionsLock(),
      _transactions(),
      _failedTransactions(),
      _droppedCollections(),
      _droppedDatabases(),
      _idLock(),
      _writeThrottled(0),
      _shutdown(0) {
  LOG(TRACE) << "creating WAL logfile manager";
  TRI_ASSERT(!_allowWrites);

  _transactions.reserve(32);
  _failedTransactions.reserve(32);
}

/// @brief destroy the logfile manager
LogfileManager::~LogfileManager() {
  LOG(TRACE) << "shutting down WAL logfile manager";

  stop();

  for (auto& it : _barriers) {
    delete it.second;
  }
  _barriers.clear();

  if (_recoverState != nullptr) {
    delete _recoverState;
    _recoverState = nullptr;
  }

  if (_slots != nullptr) {
    delete _slots;
    _slots = nullptr;
  }
}

/// @brief get the logfile manager instance
LogfileManager* LogfileManager::instance() {
  TRI_ASSERT(Instance != nullptr);
  return Instance;
}

/// @brief initialize the logfile manager instance
void LogfileManager::initialize(std::string* path, TRI_server_t* server) {
  TRI_ASSERT(Instance == nullptr);

  Instance = new LogfileManager(server, path);
}

/// {@inheritDoc}
<<<<<<< HEAD
////////////////////////////////////////////////////////////////////////////////

void LogfileManager::collectOptions(std::shared_ptr<ProgramOptions> options) {
  options->addSection(
      Section("wal", "Configure the WAL", "wal options", false, false));

  options->addHiddenOption(
      "--wal.allow-oversize-entries",
      "allow entries that are bigger than '--wal.logfile-size'",
      new BooleanParameter(&_allowOversizeEntries));

  options->addOption("--wal.directory", "logfile directory",
                     new StringParameter(&_directory));

  options->addHiddenOption(
      "--wal.historic-logfiles",
      "maximum number of historic logfiles to keep after collection",
      new UInt32Parameter(&_historicLogfiles));

  options->addHiddenOption(
      "--wal.ignore-logfile-errors",
      "ignore logfile errors. this will read recoverable data from corrupted "
      "logfiles but ignore any unrecoverable data",
      new BooleanParameter(&_ignoreLogfileErrors));

  options->addHiddenOption(
      "--wal.ignore-recovery-errors",
      "continue recovery even if re-applying operations fails",
      new BooleanParameter(&_ignoreRecoveryErrors));

  options->addOption("--wal.logfile-size", "size of each logfile (in bytes)",
                     new UInt32Parameter(&_filesize));

  options->addOption("--wal.open-logfiles",
                     "maximum number of parallel open logfiles",
                     new UInt32Parameter(&_maxOpenLogfiles));

  options->addOption("--wal.reserve-logfiles",
                     "maximum number of reserve logfiles to maintain",
                     new UInt32Parameter(&_reserveLogfiles));

  options->addHiddenOption("--wal.slots", "number of logfile slots to use",
                           new UInt32Parameter(&_numberOfSlots));

  options->addHiddenOption(
      "--wal.suppress-shape-information",
      "do not write shape information for markers (saves a lot of disk space, "
      "but effectively disables using the write-ahead log for replication)",
      new BooleanParameter(&_suppressShapeInformation));

  options->addOption(
      "--wal.sync-interval",
      "interval for automatic, non-requested disk syncs (in milliseconds)",
      new UInt64Parameter(&_syncInterval));

  options->addHiddenOption(
      "--wal.throttle-when-pending",
=======
void LogfileManager::setupOptions(
    std::map<std::string, arangodb::basics::ProgramOptionsDescription>&
        options) {
  options["Write-ahead log options:help-wal"](
      "wal.allow-oversize-entries", &_allowOversizeEntries,
      "allow entries that are bigger than --wal.logfile-size")(
      "wal.directory", &_directory, "logfile directory")(
      "wal.historic-logfiles", &_historicLogfiles,
      "maximum number of historic logfiles to keep after collection")(
      "wal.ignore-logfile-errors", &_ignoreLogfileErrors,
      "ignore logfile errors. this will read recoverable data from corrupted "
      "logfiles but ignore any unrecoverable data")(
      "wal.ignore-recovery-errors", &_ignoreRecoveryErrors,
      "continue recovery even if re-applying operations fails")(
      "wal.logfile-size", &_filesize, "size of each logfile (in bytes)")(
      "wal.open-logfiles", &_maxOpenLogfiles,
      "maximum number of parallel open logfiles")(
      "wal.reserve-logfiles", &_reserveLogfiles,
      "maximum number of reserve logfiles to maintain")(
      "wal.slots", &_numberOfSlots, "number of logfile slots to use")(
      "wal.sync-interval", &_syncInterval,
      "interval for automatic, non-requested disk syncs (in milliseconds)")(
      "wal.throttle-when-pending", &_throttleWhenPending,
>>>>>>> e68a60f8
      "throttle writes when at least this many operations are waiting for "
      "collection (set to 0 to deactivate write-throttling)",
      new UInt64Parameter(&_throttleWhenPending));

  options->addHiddenOption(
      "--wal.throttle-wait",
      "maximum wait time per operation when write-throttled (in milliseconds)",
      new UInt64Parameter(&_maxThrottleWait));
}

bool LogfileManager::prepare() {
  static bool Prepared = false;

  if (Prepared) {
    return true;
  }

  Prepared = true;

  if (_directory.empty()) {
    // use global configuration variable
    _directory = *_databasePath;

    if (!basics::FileUtils::isDirectory(_directory)) {
      std::string systemErrorStr;
      long errorNo;

      bool res = TRI_CreateRecursiveDirectory(_directory.c_str(), errorNo,
                                              systemErrorStr);

      if (res) {
        LOG(INFO) << "created database directory '" << _directory << "'.";
      } else {
        LOG(FATAL) << "unable to create database directory: " << systemErrorStr;
        FATAL_ERROR_EXIT();
      }
    }

    // append "/journals"
    if (_directory[_directory.size() - 1] != TRI_DIR_SEPARATOR_CHAR) {
      // append a trailing slash to directory name
      _directory.push_back(TRI_DIR_SEPARATOR_CHAR);
    }
    _directory.append("journals");
  }

  if (_directory.empty()) {
    LOG(FATAL) << "no directory specified for WAL logfiles. Please use the "
                  "--wal.directory option";
    FATAL_ERROR_EXIT();
  }

  if (_directory[_directory.size() - 1] != TRI_DIR_SEPARATOR_CHAR) {
    // append a trailing slash to directory name
    _directory.push_back(TRI_DIR_SEPARATOR_CHAR);
  }

  if (_filesize < MinFileSize()) {
    // minimum filesize per logfile
    LOG(FATAL) << "invalid value for --wal.logfile-size. Please use a value of "
                  "at least "
               << MinFileSize();
    FATAL_ERROR_EXIT();
  }

  _filesize = (uint32_t)(((_filesize + PageSize - 1) / PageSize) * PageSize);

  if (_numberOfSlots < MinSlots() || _numberOfSlots > MaxSlots()) {
    // invalid number of slots
    LOG(FATAL) << "invalid value for --wal.slots. Please use a value between "
               << MinSlots() << " and " << MaxSlots();
    FATAL_ERROR_EXIT();
  }

  if (_throttleWhenPending > 0 &&
      _throttleWhenPending < MinThrottleWhenPending()) {
    LOG(FATAL) << "invalid value for --wal.throttle-when-pending. Please use a "
                  "value of at least "
               << MinThrottleWhenPending();
    FATAL_ERROR_EXIT();
  }

  if (_syncInterval < MinSyncInterval()) {
    LOG(FATAL) << "invalid value for --wal.sync-interval. Please use a value "
                  "of at least "
               << MinSyncInterval();
    FATAL_ERROR_EXIT();
  }

  // sync interval is specified in milliseconds by the user, but internally
  // we use microseconds
  _syncInterval = _syncInterval * 1000;

  // initialize some objects
  _slots = new Slots(this, _numberOfSlots, 0);
  _recoverState = new RecoverState(_server, _ignoreRecoveryErrors);

  return true;
}

bool LogfileManager::start() {
  static bool started = false;

  if (started) {
    // we were already started
    return true;
  }

  TRI_ASSERT(!_allowWrites);

  int res = inventory();

  if (res != TRI_ERROR_NO_ERROR) {
    LOG(ERR) << "could not create WAL logfile inventory: "
             << TRI_errno_string(res);
    return false;
  }

  std::string const shutdownFile = shutdownFilename();
  bool const shutdownFileExists = basics::FileUtils::exists(shutdownFile);

  if (shutdownFileExists) {
    LOG(TRACE) << "shutdown file found";

    res = readShutdownInfo();

    if (res != TRI_ERROR_NO_ERROR) {
      LOG(ERR) << "could not open shutdown file '" << shutdownFile
               << "': " << TRI_errno_string(res);
      return false;
    }
  } else {
    LOG(TRACE) << "no shutdown file found";
  }

  res = inspectLogfiles();

  if (res != TRI_ERROR_NO_ERROR) {
    LOG(ERR) << "could not inspect WAL logfiles: " << TRI_errno_string(res);
    return false;
  }

  started = true;

  LOG(TRACE) << "WAL logfile manager configuration: historic logfiles: "
             << _historicLogfiles << ", reserve logfiles: " << _reserveLogfiles
             << ", filesize: " << _filesize
             << ", sync interval: " << _syncInterval;

  return true;
}

bool LogfileManager::open() {
  static bool opened = false;

  if (opened) {
    // we were already started
    return true;
  }

  opened = true;
  _startCalled = true;

  int res = runRecovery();

  if (res != TRI_ERROR_NO_ERROR) {
    LOG(ERR) << "unable to finish WAL recovery: " << TRI_errno_string(res);
    return false;
  }

  // note all failed transactions that we found plus the list
  // of collections and databases that we can ignore
  {
    WRITE_LOCKER(writeLocker, _transactionsLock);

    _failedTransactions.reserve(_recoverState->failedTransactions.size());

    for (auto const& it : _recoverState->failedTransactions) {
      _failedTransactions.emplace(it.first);
    }

    _droppedDatabases = _recoverState->droppedDatabases;
    _droppedCollections = _recoverState->droppedCollections;
  }

  {
    // set every open logfile to a status of sealed
    WRITE_LOCKER(writeLocker, _logfilesLock);

    for (auto& it : _logfiles) {
      Logfile* logfile = it.second;

      if (logfile == nullptr) {
        continue;
      }

      Logfile::StatusType status = logfile->status();

      if (status == Logfile::StatusType::OPEN) {
        // set all logfiles to sealed status so they can be collected

        // we don't care about the previous status here
        logfile->forceStatus(Logfile::StatusType::SEALED);

        MUTEX_LOCKER(mutexLocker, _idLock);

        if (logfile->id() > _lastSealedId) {
          _lastSealedId = logfile->id();
        }
      }
    }
  }

  // now start allocator and synchronizer
  res = startAllocatorThread();

  if (res != TRI_ERROR_NO_ERROR) {
    LOG(ERR) << "could not start WAL allocator thread: "
             << TRI_errno_string(res);
    return false;
  }

  res = startSynchronizerThread();

  if (res != TRI_ERROR_NO_ERROR) {
    LOG(ERR) << "could not start WAL synchronizer thread: "
             << TRI_errno_string(res);
    return false;
  }

  // from now on, we allow writes to the logfile
  allowWrites(true);

  // explicitly abort any open transactions found in the logs
  res = _recoverState->abortOpenTransactions();

  if (res != TRI_ERROR_NO_ERROR) {
    LOG(ERR) << "could not abort open transactions: " << TRI_errno_string(res);
    return false;
  }

  // remove all empty logfiles
  _recoverState->removeEmptyLogfiles();

  // now fill secondary indexes of all collections used in the recovery
  _recoverState->fillIndexes();

  // remove usage locks for databases and collections
  _recoverState->releaseResources();

  // write the current state into the shutdown file
  writeShutdownInfo(false);

  // finished recovery
  _inRecovery = false;

  res = startCollectorThread();

  if (res != TRI_ERROR_NO_ERROR) {
    LOG(ERR) << "could not start WAL collector thread: "
             << TRI_errno_string(res);
    return false;
  }

  TRI_ASSERT(_collectorThread != nullptr);

  res = startRemoverThread();

  if (res != TRI_ERROR_NO_ERROR) {
    LOG(ERR) << "could not start WAL remover thread: " << TRI_errno_string(res);
    return false;
  }

  // tell the allocator that the recovery is over now
  _allocatorThread->recoveryDone();

  // unload all collections to reset statistics, start compactor threads etc.
  res = TRI_InitDatabasesServer(_server);

  if (res != TRI_ERROR_NO_ERROR) {
    LOG(ERR) << "could not initialize databases: " << TRI_errno_string(res);
    return false;
  }

  return true;
}

void LogfileManager::stop() {
  if (!_startCalled) {
    return;
  }

  if (_shutdown > 0) {
    return;
  }

  _shutdown = 1;

  LOG(TRACE) << "shutting down WAL";

  // set WAL to read-only mode
  allowWrites(false);
  
  // finalize allocator thread
  // this prevents creating new (empty) WAL logfile once we flush
  // current logfile
  stopAllocatorThread();
  if (_allocatorThread != nullptr) {
    LOG(TRACE) << "stopping allocator thread";
    while (_allocatorThread->isRunning()) { 
      usleep(10000); 
    }
    delete _allocatorThread;
    _allocatorThread = nullptr;
  }


  // do a final flush at shutdown
  this->flush(true, true, false);

  // stop other threads
  LOG(TRACE) << "sending shutdown request to WAL threads";
  stopRemoverThread();
  stopCollectorThread();
  stopSynchronizerThread();
   
  // physically destroy all threads 
  if (_removerThread != nullptr) {
    LOG(TRACE) << "stopping remover thread";
    while (_removerThread->isRunning()) { 
      usleep(10000); 
    }
    delete _removerThread;
    _removerThread = nullptr;
  }
  
  if (_collectorThread != nullptr) {
    LOG(TRACE) << "stopping collector thread";
    while (_collectorThread->isRunning()) { 
      usleep(10000); 
    }
    delete _collectorThread;
    _collectorThread = nullptr;
  }
  
  if (_synchronizerThread != nullptr) {
    LOG(TRACE) << "stopping synchronizer thread";
    while (_synchronizerThread->isRunning()) { 
      usleep(10000); 
    }
    delete _synchronizerThread;
    _synchronizerThread = nullptr;
  }


  // close all open logfiles
  LOG(TRACE) << "closing logfiles";
  closeLogfiles();

  TRI_IF_FAILURE("LogfileManagerStop") {
    // intentionally kill the server
    TRI_SegfaultDebugging("LogfileManagerStop");
  }

  int res = writeShutdownInfo(true);

  if (res != TRI_ERROR_NO_ERROR) {
    LOG(ERR) << "could not write WAL shutdown info: " << TRI_errno_string(res);
  }
}

/// @brief registers a transaction
int LogfileManager::registerTransaction(TRI_voc_tid_t transactionId) {
  auto lastCollectedId = _lastCollectedId.load();
  auto lastSealedId = _lastSealedId.load();

  TRI_IF_FAILURE("LogfileManagerRegisterTransactionOom") {
    // intentionally fail here
    return TRI_ERROR_OUT_OF_MEMORY;
  }

  try {
    auto p = std::make_pair(lastCollectedId, lastSealedId);

    WRITE_LOCKER(writeLocker, _transactionsLock);

    // insert into currently running list of transactions
    _transactions.emplace(transactionId, std::move(p));
    TRI_ASSERT(lastCollectedId <= lastSealedId);

    return TRI_ERROR_NO_ERROR;
  } catch (...) {
    return TRI_ERROR_OUT_OF_MEMORY;
  }
}

/// @brief unregisters a transaction
void LogfileManager::unregisterTransaction(TRI_voc_tid_t transactionId,
                                           bool markAsFailed) {
  WRITE_LOCKER(writeLocker, _transactionsLock);

  _transactions.erase(transactionId);

  if (markAsFailed) {
    _failedTransactions.emplace(transactionId);
  }
}

/// @brief return the set of failed transactions
std::unordered_set<TRI_voc_tid_t> LogfileManager::getFailedTransactions() {
  std::unordered_set<TRI_voc_tid_t> failedTransactions;

  {
    READ_LOCKER(readLocker, _transactionsLock);
    failedTransactions = _failedTransactions;
  }

  return failedTransactions;
}

/// @brief return the set of dropped collections
/// this is used during recovery and not used afterwards
std::unordered_set<TRI_voc_cid_t> LogfileManager::getDroppedCollections() {
  std::unordered_set<TRI_voc_cid_t> droppedCollections;

  {
    READ_LOCKER(readLocker, _logfilesLock);
    droppedCollections = _droppedCollections;
  }

  return droppedCollections;
}

/// @brief return the set of dropped databases
/// this is used during recovery and not used afterwards
std::unordered_set<TRI_voc_tick_t> LogfileManager::getDroppedDatabases() {
  std::unordered_set<TRI_voc_tick_t> droppedDatabases;

  {
    READ_LOCKER(readLocker, _logfilesLock);
    droppedDatabases = _droppedDatabases;
  }

  return droppedDatabases;
}

/// @brief unregister a list of failed transactions
void LogfileManager::unregisterFailedTransactions(
    std::unordered_set<TRI_voc_tid_t> const& failedTransactions) {
  WRITE_LOCKER(writeLocker, _transactionsLock);

  std::for_each(failedTransactions.begin(), failedTransactions.end(),
                [&](TRI_voc_tid_t id) { _failedTransactions.erase(id); });
}

/// @brief whether or not it is currently allowed to create an additional
/// logfile
bool LogfileManager::logfileCreationAllowed(uint32_t size) {
  if (size + DatafileHelper::JournalOverhead() > filesize()) {
    // oversize entry. this is always allowed because otherwise everything would
    // lock
    return true;
  }

  if (_maxOpenLogfiles == 0) {
    return true;
  }

  uint32_t numberOfLogfiles = 0;

  // note: this information could also be cached instead of being recalculated
  // every time
  READ_LOCKER(readLocker, _logfilesLock);

  for (auto it = _logfiles.begin(); it != _logfiles.end(); ++it) {
    Logfile* logfile = (*it).second;

    TRI_ASSERT(logfile != nullptr);

    if (logfile->status() == Logfile::StatusType::OPEN ||
        logfile->status() == Logfile::StatusType::SEAL_REQUESTED) {
      ++numberOfLogfiles;
    }
  }

  return (numberOfLogfiles <= _maxOpenLogfiles);
}

/// @brief whether or not there are reserve logfiles
bool LogfileManager::hasReserveLogfiles() {
  uint32_t numberOfLogfiles = 0;

  // note: this information could also be cached instead of being recalculated
  // every time
  READ_LOCKER(readLocker, _logfilesLock);

  // reverse-scan the logfiles map
  for (auto it = _logfiles.rbegin(); it != _logfiles.rend(); ++it) {
    Logfile* logfile = (*it).second;

    TRI_ASSERT(logfile != nullptr);

    if (logfile->freeSize() > 0 && !logfile->isSealed()) {
      if (++numberOfLogfiles >= reserveLogfiles()) {
        return true;
      }
    }
  }

  return false;
}

/// @brief signal that a sync operation is required
void LogfileManager::signalSync() { _synchronizerThread->signalSync(); }

/// @brief allocate space in a logfile for later writing
SlotInfo LogfileManager::allocate(uint32_t size) {
  if (!_allowWrites) {
    // no writes allowed
    return SlotInfo(TRI_ERROR_ARANGO_READ_ONLY);
  }

  if (size > MaxEntrySize()) {
    // entry is too big
    return SlotInfo(TRI_ERROR_ARANGO_DOCUMENT_TOO_LARGE);
  }

  if (size > _filesize && !_allowOversizeEntries) {
    // entry is too big for a logfile
    return SlotInfo(TRI_ERROR_ARANGO_DOCUMENT_TOO_LARGE);
  }

  return _slots->nextUnused(size);
}

/// @brief allocate space in a logfile for later writing
SlotInfo LogfileManager::allocate(TRI_voc_tick_t databaseId, TRI_voc_cid_t collectionId,
                                  uint32_t size) {
  if (!_allowWrites) {
    // no writes allowed
    return SlotInfo(TRI_ERROR_ARANGO_READ_ONLY);
  }

  if (size > MaxEntrySize()) {
    // entry is too big
    return SlotInfo(TRI_ERROR_ARANGO_DOCUMENT_TOO_LARGE);
  }

  if (size > _filesize && !_allowOversizeEntries) {
    // entry is too big for a logfile
    return SlotInfo(TRI_ERROR_ARANGO_DOCUMENT_TOO_LARGE);
  }

  return _slots->nextUnused(databaseId, collectionId, size);
}

/// @brief write data into the logfile, using database id and collection id
/// this is a convenience function that combines allocate, memcpy and finalize
SlotInfoCopy LogfileManager::allocateAndWrite(TRI_voc_tick_t databaseId,
                                              TRI_voc_cid_t collectionId,
                                              void* src, uint32_t size,
                                              bool waitForSync) {
  SlotInfo slotInfo = allocate(databaseId, collectionId, size);

  if (slotInfo.errorCode != TRI_ERROR_NO_ERROR) {
    return SlotInfoCopy(slotInfo.errorCode);
  }

  TRI_ASSERT(slotInfo.slot != nullptr);

  try {
    slotInfo.slot->fill(src, size);

    // we must copy the slotinfo because finalize() will set its internal to 0
    // again
    SlotInfoCopy copy(slotInfo.slot);

    finalize(slotInfo, waitForSync);
    return copy;
  } catch (...) {
    // if we don't return the slot we'll run into serious problems later
    finalize(slotInfo, false);

    return SlotInfoCopy(TRI_ERROR_INTERNAL);
  }
}

/// @brief write data into the logfile
/// this is a convenience function that combines allocate, memcpy and finalize
SlotInfoCopy LogfileManager::allocateAndWrite(void* src, uint32_t size,
                                              bool waitForSync) {
  SlotInfo slotInfo = allocate(size);

  if (slotInfo.errorCode != TRI_ERROR_NO_ERROR) {
    return SlotInfoCopy(slotInfo.errorCode);
  }

  TRI_ASSERT(slotInfo.slot != nullptr);

  try {
    slotInfo.slot->fill(src, size);

    // we must copy the slotinfo because finalize() will set its internals to 0
    // again
    SlotInfoCopy copy(slotInfo.slot);

    finalize(slotInfo, waitForSync);
    return copy;
  } catch (...) {
    // if we don't return the slot we'll run into serious problems later
    finalize(slotInfo, false);

    return SlotInfoCopy(TRI_ERROR_INTERNAL);
  }
}

/// @brief write data into the logfile
/// this is a convenience function that combines allocate, memcpy and finalize
SlotInfoCopy LogfileManager::allocateAndWrite(Marker const& marker,
                                              bool waitForSync) {
  return allocateAndWrite(marker.mem(), marker.size(), waitForSync);
}

/// @brief finalize a log entry
void LogfileManager::finalize(SlotInfo& slotInfo, bool waitForSync) {
  _slots->returnUsed(slotInfo, waitForSync);
}

/// @brief wait for the collector queue to get cleared for the given collection
int LogfileManager::waitForCollectorQueue(TRI_voc_cid_t cid, double timeout) {
  double const end = TRI_microtime() + timeout;

  while (_collectorThread->hasQueuedOperations(cid)) {
    usleep(10000);

    if (TRI_microtime() > end) {
      return TRI_ERROR_LOCKED;
    }
  }

  return TRI_ERROR_NO_ERROR;
}

/// @brief finalize and seal the currently open logfile
/// this is useful to ensure that any open writes up to this point have made
/// it into a logfile
int LogfileManager::flush(bool waitForSync, bool waitForCollector,
                          bool writeShutdownFile) {
  TRI_ASSERT(!_inRecovery);

  Logfile::IdType lastOpenLogfileId;
  Logfile::IdType lastSealedLogfileId;

  {
    MUTEX_LOCKER(mutexLocker, _idLock);
    lastOpenLogfileId = _lastOpenedId;
    lastSealedLogfileId = _lastSealedId;
  }

  if (lastOpenLogfileId == 0) {
    return TRI_ERROR_NO_ERROR;
  }

  LOG(TRACE) << "about to flush active WAL logfile. currentLogfileId: "
             << lastOpenLogfileId << ", waitForSync: " << waitForSync
             << ", waitForCollector: " << waitForCollector;

  int res = _slots->flush(waitForSync);

  if (res != TRI_ERROR_NO_ERROR && res != TRI_ERROR_ARANGO_DATAFILE_EMPTY) {
    LOG(ERR) << "unexpected error in WAL flush request: "
             << TRI_errno_string(res);
    return res;
  }

  if (waitForCollector) {
    double maxWaitTime = 0.0;  // this means wait forever
    if (_shutdown == 1) {
      maxWaitTime = 120.0;
    }

    if (res == TRI_ERROR_NO_ERROR) {
      // we need to wait for the collector...
      // LOG(TRACE) << "entering waitForCollector with lastOpenLogfileId " << //
      // (unsigned long long) lastOpenLogfileId;
      res = this->waitForCollector(lastOpenLogfileId, maxWaitTime);
    } else if (res == TRI_ERROR_ARANGO_DATAFILE_EMPTY) {
      // current logfile is empty and cannot be collected
      // we need to wait for the collector to collect the previously sealed
      // datafile

      if (lastSealedLogfileId > 0) {
        res = this->waitForCollector(lastSealedLogfileId, maxWaitTime);
      }
    }
  }

  if (writeShutdownFile &&
      (res == TRI_ERROR_NO_ERROR || res == TRI_ERROR_ARANGO_DATAFILE_EMPTY)) {
    // update the file with the last tick, last sealed etc.
    return writeShutdownInfo(false);
  }

  return res;
}

/// wait until all changes to the current logfile are synced
bool LogfileManager::waitForSync(double maxWait) {
  TRI_ASSERT(!_inRecovery);

  double const end = TRI_microtime() + maxWait;
  TRI_voc_tick_t lastAssignedTick = 0;

  while (true) {
    // fill the state
    LogfileManagerState state;
    _slots->statistics(state.lastAssignedTick, state.lastCommittedTick, state.lastCommittedDataTick, state.numEvents);

    if (lastAssignedTick == 0) {
      // get last assigned tick only once
      lastAssignedTick = state.lastAssignedTick;
    }

    // now compare last committed tick with first lastAssigned tick that we got
    if (state.lastCommittedTick >= lastAssignedTick) {
      // everything was already committed
      return true;
    }

    // not everything was committed yet. wait a bit
    usleep(10000);

    if (TRI_microtime() >= end) {
      // time's up!
      return false;
    }
  }
}

/// @brief re-inserts a logfile back into the inventory only
void LogfileManager::relinkLogfile(Logfile* logfile) {
  Logfile::IdType const id = logfile->id();

  WRITE_LOCKER(writeLocker, _logfilesLock);
  _logfiles.emplace(id, logfile);
}

/// @brief remove a logfile from the inventory only
bool LogfileManager::unlinkLogfile(Logfile* logfile) {
  Logfile::IdType const id = logfile->id();

  WRITE_LOCKER(writeLocker, _logfilesLock);
  auto it = _logfiles.find(id);

  if (it == _logfiles.end()) {
    return false;
  }

  _logfiles.erase(it);

  return true;
}

/// @brief remove a logfile from the inventory only
Logfile* LogfileManager::unlinkLogfile(Logfile::IdType id) {
  WRITE_LOCKER(writeLocker, _logfilesLock);
  auto it = _logfiles.find(id);

  if (it == _logfiles.end()) {
    return nullptr;
  }

  _logfiles.erase(it);

  return (*it).second;
}

/// @brief removes logfiles that are allowed to be removed
bool LogfileManager::removeLogfiles() {
  int iterations = 0;
  bool worked = false;

  while (++iterations < 6) {
    Logfile* logfile = getRemovableLogfile();

    if (logfile == nullptr) {
      break;
    }

    removeLogfile(logfile);
    worked = true;
  }

  return worked;
}

/// @brief sets the status of a logfile to open
void LogfileManager::setLogfileOpen(Logfile* logfile) {
  TRI_ASSERT(logfile != nullptr);

  WRITE_LOCKER(writeLocker, _logfilesLock);
  logfile->setStatus(Logfile::StatusType::OPEN);
}

/// @brief sets the status of a logfile to seal-requested
void LogfileManager::setLogfileSealRequested(Logfile* logfile) {
  TRI_ASSERT(logfile != nullptr);

  {
    WRITE_LOCKER(writeLocker, _logfilesLock);
    logfile->setStatus(Logfile::StatusType::SEAL_REQUESTED);
  }

  signalSync();
}

/// @brief sets the status of a logfile to sealed
void LogfileManager::setLogfileSealed(Logfile* logfile) {
  TRI_ASSERT(logfile != nullptr);

  setLogfileSealed(logfile->id());
}

/// @brief sets the status of a logfile to sealed
void LogfileManager::setLogfileSealed(Logfile::IdType id) {
  {
    WRITE_LOCKER(writeLocker, _logfilesLock);

    auto it = _logfiles.find(id);

    if (it == _logfiles.end()) {
      return;
    }

    (*it).second->setStatus(Logfile::StatusType::SEALED);
  }

  {
    MUTEX_LOCKER(mutexLocker, _idLock);
    _lastSealedId = id;
  }
}

/// @brief return the status of a logfile
Logfile::StatusType LogfileManager::getLogfileStatus(Logfile::IdType id) {
  READ_LOCKER(readLocker, _logfilesLock);

  auto it = _logfiles.find(id);

  if (it == _logfiles.end()) {
    return Logfile::StatusType::UNKNOWN;
  }

  return (*it).second->status();
}

/// @brief return the file descriptor of a logfile
int LogfileManager::getLogfileDescriptor(Logfile::IdType id) {
  READ_LOCKER(readLocker, _logfilesLock);

  auto it = _logfiles.find(id);

  if (it == _logfiles.end()) {
    // error
    LOG(ERR) << "could not find logfile " << id;
    return -1;
  }

  Logfile* logfile = (*it).second;
  TRI_ASSERT(logfile != nullptr);

  return logfile->fd();
}

/// @brief get the current open region of a logfile
/// this uses the slots lock
void LogfileManager::getActiveLogfileRegion(Logfile* logfile,
                                            char const*& begin,
                                            char const*& end) {
  _slots->getActiveLogfileRegion(logfile, begin, end);
}

/// @brief garbage collect expired logfile barriers
void LogfileManager::collectLogfileBarriers() {
  auto now = TRI_microtime();

  WRITE_LOCKER(barrierLock, _barriersLock);

  for (auto it = _barriers.begin(); it != _barriers.end(); /* no hoisting */) {
    auto logfileBarrier = (*it).second;

    if (logfileBarrier->expires <= now) {
      LOG_TOPIC(TRACE, Logger::REPLICATION)
          << "garbage-collecting expired WAL logfile barrier "
          << logfileBarrier->id;

      it = _barriers.erase(it);
      delete logfileBarrier;
    } else {
      ++it;
    }
  }
}

/// @brief returns a list of all logfile barrier ids
std::vector<TRI_voc_tick_t> LogfileManager::getLogfileBarriers() {
  std::vector<TRI_voc_tick_t> result;

  {
    READ_LOCKER(barrierLock, _barriersLock);
    result.reserve(_barriers.size());

    for (auto& it : _barriers) {
      result.emplace_back(it.second->id);
    }
  }

  return result;
}

/// @brief remove a specific logfile barrier
bool LogfileManager::removeLogfileBarrier(TRI_voc_tick_t id) {
  WRITE_LOCKER(barrierLock, _barriersLock);

  auto it = _barriers.find(id);

  if (it == _barriers.end()) {
    return false;
  }

  auto logfileBarrier = (*it).second;
  LOG_TOPIC(DEBUG, Logger::REPLICATION) << "removing WAL logfile barrier "
                                        << logfileBarrier->id;

  _barriers.erase(it);
  delete logfileBarrier;

  return true;
}

/// @brief adds a barrier that prevents removal of logfiles
TRI_voc_tick_t LogfileManager::addLogfileBarrier(TRI_voc_tick_t minTick,
                                                 double ttl) {
  TRI_voc_tick_t id = TRI_NewTickServer();
  double expires = TRI_microtime() + ttl;

  auto logfileBarrier = std::make_unique<LogfileBarrier>(id, expires, minTick);
  LOG_TOPIC(DEBUG, Logger::REPLICATION) << "adding WAL logfile barrier "
                                        << logfileBarrier->id
                                        << ", minTick: " << minTick;

  {
    WRITE_LOCKER(barrierLock, _barriersLock);
    _barriers.emplace(id, logfileBarrier.get());
  }

  logfileBarrier.release();

  return id;
}

/// @brief extend the lifetime of a logfile barrier
bool LogfileManager::extendLogfileBarrier(TRI_voc_tick_t id, double ttl,
                                          TRI_voc_tick_t tick) {
  WRITE_LOCKER(barrierLock, _barriersLock);

  auto it = _barriers.find(id);

  if (it == _barriers.end()) {
    return false;
  }

  auto logfileBarrier = (*it).second;
  logfileBarrier->expires = TRI_microtime() + ttl;

  if (tick > 0 && tick > logfileBarrier->minTick) {
    // patch tick
    logfileBarrier->minTick = tick;
  }

  LOG_TOPIC(TRACE, Logger::REPLICATION)
      << "extending WAL logfile barrier " << logfileBarrier->id
      << ", minTick: " << logfileBarrier->minTick;

  return true;
}

/// @brief get minimum tick value from all logfile barriers
TRI_voc_tick_t LogfileManager::getMinBarrierTick() {
  TRI_voc_tick_t value = 0;

  READ_LOCKER(barrierLock, _barriersLock);

  for (auto const& it : _barriers) {
    auto logfileBarrier = it.second;
    LOG_TOPIC(TRACE, Logger::REPLICATION)
        << "server has WAL logfile barrier " << logfileBarrier->id
        << ", minTick: " << logfileBarrier->minTick;

    if (value == 0 || value < logfileBarrier->minTick) {
      value = logfileBarrier->minTick;
    }
  }

  return value;
}

/// @brief get logfiles for a tick range
std::vector<Logfile*> LogfileManager::getLogfilesForTickRange(
    TRI_voc_tick_t minTick, TRI_voc_tick_t maxTick, bool& minTickIncluded) {
  std::vector<Logfile*> temp;
  std::vector<Logfile*> matching;

  minTickIncluded = false;

  // we need a two step logfile qualification procedure
  // this is to avoid holding the lock on _logfilesLock and then acquiring the
  // mutex on the _slots. If we hold both locks, we might deadlock with other
  // threads

  {
    READ_LOCKER(readLocker, _logfilesLock);
    temp.reserve(_logfiles.size());
    matching.reserve(_logfiles.size());

    for (auto it = _logfiles.begin(); it != _logfiles.end(); ++it) {
      Logfile* logfile = (*it).second;

      if (logfile == nullptr ||
          logfile->status() == Logfile::StatusType::EMPTY) {
        continue;
      }

      // found a datafile
      temp.emplace_back(logfile);

      // mark it as being used so it isn't deleted
      logfile->use();
    }
  }

  // now go on without the lock
  for (auto it = temp.begin(); it != temp.end(); ++it) {
    Logfile* logfile = (*it);

    TRI_voc_tick_t logMin;
    TRI_voc_tick_t logMax;
    _slots->getActiveTickRange(logfile, logMin, logMax);

    if (logMin <= minTick && logMin > 0) {
      minTickIncluded = true;
    }

    if (minTick > logMax || maxTick < logMin) {
      // datafile is older than requested range
      // or: datafile is newer than requested range

      // release the logfile, so it can be deleted
      logfile->release();
      continue;
    }

    // finally copy all qualifying logfiles into the result
    matching.push_back(logfile);
  }

  // all qualifying locks are marked as used now
  return matching;
}

/// @brief return logfiles for a tick range
void LogfileManager::returnLogfiles(std::vector<Logfile*> const& logfiles) {
  for (auto& logfile : logfiles) {
    logfile->release();
  }
}

/// @brief get a logfile by id
Logfile* LogfileManager::getLogfile(Logfile::IdType id) {
  READ_LOCKER(readLocker, _logfilesLock);

  auto it = _logfiles.find(id);

  if (it != _logfiles.end()) {
    return (*it).second;
  }

  return nullptr;
}

/// @brief get a logfile and its status by id
Logfile* LogfileManager::getLogfile(Logfile::IdType id,
                                    Logfile::StatusType& status) {
  READ_LOCKER(readLocker, _logfilesLock);

  auto it = _logfiles.find(id);

  if (it != _logfiles.end()) {
    status = (*it).second->status();
    return (*it).second;
  }

  status = Logfile::StatusType::UNKNOWN;

  return nullptr;
}

/// @brief get a logfile for writing. this may return nullptr
int LogfileManager::getWriteableLogfile(uint32_t size,
                                        Logfile::StatusType& status,
                                        Logfile*& result) {
  static uint64_t const SleepTime = 10 * 1000;
  static uint64_t const MaxIterations = 1500;
  size_t iterations = 0;
  bool haveSignalled = false;

  // always initialize the result
  result = nullptr;

  TRI_IF_FAILURE("LogfileManagerGetWriteableLogfile") {
    // intentionally don't return a logfile
    return TRI_ERROR_DEBUG;
  }

  while (++iterations < MaxIterations) {
    {
      WRITE_LOCKER(writeLocker, _logfilesLock);
      auto it = _logfiles.begin();

      while (it != _logfiles.end()) {
        Logfile* logfile = (*it).second;

        TRI_ASSERT(logfile != nullptr);

        if (logfile->isWriteable(size)) {
          // found a logfile, update the status variable and return the logfile

          {
            // LOG(TRACE) << "setting lastOpenedId " << // logfile->id();
            MUTEX_LOCKER(mutexLocker, _idLock);
            _lastOpenedId = logfile->id();
          }

          result = logfile;
          status = logfile->status();

          return TRI_ERROR_NO_ERROR;
        }

        if (logfile->status() == Logfile::StatusType::EMPTY &&
            !logfile->isWriteable(size)) {
          // we found an empty logfile, but the entry won't fit

          // delete the logfile from the sequence of logfiles
          _logfiles.erase(it++);

          // and physically remove the file
          // note: this will also delete the logfile object!
          removeLogfile(logfile);
        } else {
          ++it;
        }
      }
    }

    // signal & sleep outside the lock
    if (!haveSignalled) {
      _allocatorThread->signal(size);
      haveSignalled = true;
    }

    int res = _allocatorThread->waitForResult(SleepTime);

    if (res != TRI_ERROR_LOCK_TIMEOUT && res != TRI_ERROR_NO_ERROR) {
      TRI_ASSERT(result == nullptr);

      // some error occurred
      return res;
    }
  }

  TRI_ASSERT(result == nullptr);
  LOG(WARN) << "unable to acquire writeable WAL logfile after "
            << (MaxIterations * SleepTime) / 1000 << " ms";

  return TRI_ERROR_LOCK_TIMEOUT;
}

/// @brief get a logfile to collect. this may return nullptr
Logfile* LogfileManager::getCollectableLogfile() {
  // iterate over all active readers and find their minimum used logfile id
  Logfile::IdType minId = UINT64_MAX;

  {
    READ_LOCKER(readLocker, _transactionsLock);

    // iterate over all active transactions and find their minimum used logfile
    // id
    for (auto const& it : _transactions) {
      Logfile::IdType lastWrittenId = it.second.second;

      if (lastWrittenId < minId) {
        minId = lastWrittenId;
      }
    }
  }

  {
    READ_LOCKER(readLocker, _logfilesLock);

    for (auto& it : _logfiles) {
      auto logfile = it.second;

      if (logfile == nullptr) {
        continue;
      }

      if (logfile->id() <= minId && logfile->canBeCollected()) {
        return logfile;
      }

      if (logfile->id() > minId) {
        // abort early
        break;
      }
    }
  }

  return nullptr;
}

/// @brief get a logfile to remove. this may return nullptr
/// if it returns a logfile, the logfile is removed from the list of available
/// logfiles
Logfile* LogfileManager::getRemovableLogfile() {
  TRI_ASSERT(!_inRecovery);

  // take all barriers into account
  Logfile::IdType const minBarrierTick = getMinBarrierTick();

  Logfile::IdType minId = UINT64_MAX;

  {
    READ_LOCKER(readLocker, _transactionsLock);

    // iterate over all active readers and find their minimum used logfile id
    for (auto const& it : _transactions) {
      Logfile::IdType lastCollectedId = it.second.first;

      if (lastCollectedId < minId) {
        minId = lastCollectedId;
      }
    }
  }

  {
    uint32_t numberOfLogfiles = 0;
    uint32_t const minHistoricLogfiles = historicLogfiles();
    Logfile* first = nullptr;

    WRITE_LOCKER(writeLocker, _logfilesLock);

    for (auto& it : _logfiles) {
      Logfile* logfile = it.second;

      // find the first logfile that can be safely removed
      if (logfile == nullptr) {
        continue;
      }

      if (logfile->id() <= minId && logfile->canBeRemoved() &&
          (minBarrierTick == 0 || (logfile->df()->_tickMin < minBarrierTick &&
                                   logfile->df()->_tickMax < minBarrierTick))) {
        // only check those logfiles that are outside the ranges specified by
        // barriers

        if (first == nullptr) {
          // note the oldest of the logfiles (_logfiles is a map, thus sorted)
          first = logfile;
        }

        if (++numberOfLogfiles > minHistoricLogfiles) {
          TRI_ASSERT(first != nullptr);
          _logfiles.erase(first->id());

          TRI_ASSERT(_logfiles.find(first->id()) == _logfiles.end());

          return first;
        }
      }
    }
  }

  return nullptr;
}

/// @brief increase the number of collect operations for a logfile
void LogfileManager::increaseCollectQueueSize(Logfile* logfile) {
  logfile->increaseCollectQueueSize();
}

/// @brief decrease the number of collect operations for a logfile
void LogfileManager::decreaseCollectQueueSize(Logfile* logfile) {
  logfile->decreaseCollectQueueSize();
}

/// @brief mark a file as being requested for collection
void LogfileManager::setCollectionRequested(Logfile* logfile) {
  TRI_ASSERT(logfile != nullptr);

  {
    WRITE_LOCKER(writeLocker, _logfilesLock);

    if (logfile->status() == Logfile::StatusType::COLLECTION_REQUESTED) {
      // the collector already asked for this file, but couldn't process it
      // due to some exception
      return;
    }

    logfile->setStatus(Logfile::StatusType::COLLECTION_REQUESTED);
  }

  if (!_inRecovery) {
    // to start collection
    _collectorThread->signal();
  }
}

/// @brief mark a file as being done with collection
void LogfileManager::setCollectionDone(Logfile* logfile) {
  TRI_ASSERT(logfile != nullptr);
  Logfile::IdType id = logfile->id();

  // LOG(ERR) << "setCollectionDone setting lastCollectedId to " << (unsigned
  // long long) id;
  {
    WRITE_LOCKER(writeLocker, _logfilesLock);
    logfile->setStatus(Logfile::StatusType::COLLECTED);
  }

  {
    MUTEX_LOCKER(mutexLocker, _idLock);
    _lastCollectedId = id;
  }

  if (!_inRecovery) {
    // to start removal of unneeded datafiles
    _collectorThread->signal();
    writeShutdownInfo(false);
  }
}

/// @brief force the status of a specific logfile
void LogfileManager::forceStatus(Logfile* logfile, Logfile::StatusType status) {
  TRI_ASSERT(logfile != nullptr);

  {
    WRITE_LOCKER(writeLocker, _logfilesLock);
    logfile->forceStatus(status);
  }
}

/// @brief return the current state
LogfileManagerState LogfileManager::state() {
  LogfileManagerState state;

  // now fill the state
  _slots->statistics(state.lastAssignedTick, state.lastCommittedTick, state.lastCommittedDataTick, state.numEvents);
  state.timeString = getTimeString();

  return state;
}

/// @brief return the current available logfile ranges
LogfileRanges LogfileManager::ranges() {
  LogfileRanges result;

  READ_LOCKER(readLocker, _logfilesLock);

  for (auto const& it : _logfiles) {
    Logfile* logfile = it.second;

    if (logfile == nullptr) {
      continue;
    }

    auto df = logfile->df();
    if (df->_tickMin == 0 && df->_tickMax == 0) {
      continue;
    }

    result.emplace_back(LogfileRange(it.first, logfile->filename(),
                                     logfile->statusText(), df->_tickMin,
                                     df->_tickMax));
  }

  return result;
}

/// @brief get information about running transactions
std::tuple<size_t, Logfile::IdType, Logfile::IdType>
LogfileManager::runningTransactions() {
  size_t count = 0;
  Logfile::IdType lastCollectedId = UINT64_MAX;
  Logfile::IdType lastSealedId = UINT64_MAX;

  {
    Logfile::IdType value;
    READ_LOCKER(readLocker, _transactionsLock);

    for (auto const& it : _transactions) {
      ++count;

      value = it.second.first;
      if (value < lastCollectedId) {
        lastCollectedId = value;
      }

      value = it.second.second;
      if (value < lastSealedId) {
        lastSealedId = value;
      }
    }
  }

  return std::tuple<size_t, Logfile::IdType, Logfile::IdType>(
      count, lastCollectedId, lastSealedId);
}

/// @brief remove a logfile in the file system
void LogfileManager::removeLogfile(Logfile* logfile) {
  // old filename
  Logfile::IdType const id = logfile->id();
  std::string const filename = logfileName(id);

  LOG(TRACE) << "removing logfile '" << filename << "'";

  // now close the logfile
  delete logfile;

  int res = TRI_ERROR_NO_ERROR;
  // now physically remove the file

  if (!basics::FileUtils::remove(filename, &res)) {
    LOG(ERR) << "unable to remove logfile '" << filename
             << "': " << TRI_errno_string(res);
  }
}

/// @brief wait until a specific logfile has been collected
int LogfileManager::waitForCollector(Logfile::IdType logfileId,
                                     double maxWaitTime) {
  static int64_t const SingleWaitPeriod = 50 * 1000;

  int64_t maxIterations = INT64_MAX;  // wait forever
  if (maxWaitTime > 0.0) {
    // if specified, wait for a shorter period of time
    maxIterations = static_cast<int64_t>(maxWaitTime * 1000000.0 /
                                         (double)SingleWaitPeriod);
    LOG(TRACE) << "will wait for max. " << maxWaitTime
               << " seconds for collector to finish";
  }

  LOG(TRACE) << "waiting for collector thread to collect logfile " << logfileId;

  // wait for the collector thread to finish the collection
  int64_t iterations = 0;

  while (++iterations < maxIterations) {
    if (_lastCollectedId >= logfileId) {
      return TRI_ERROR_NO_ERROR;
    }

    int res = _collectorThread->waitForResult(SingleWaitPeriod);

    // LOG(TRACE) << "still waiting for collector. logfileId: " << logfileId <<
    // " lastCollected:
    // " << // _lastCollectedId << ", result: " << res;

    if (res != TRI_ERROR_LOCK_TIMEOUT && res != TRI_ERROR_NO_ERROR) {
      // some error occurred
      return res;
    }

    // try again
  }

  // waited for too long
  return TRI_ERROR_LOCK_TIMEOUT;
}

/// @brief run the recovery procedure
/// this is called after the logfiles have been scanned completely and
/// recovery state has been build. additionally, all databases have been
/// opened already so we can use collections
int LogfileManager::runRecovery() {
  TRI_ASSERT(!_allowWrites);

  if (!_recoverState->mustRecover()) {
    // nothing to do
    return TRI_ERROR_NO_ERROR;
  }

  if (_ignoreRecoveryErrors) {
    LOG(INFO) << "running WAL recovery ("
              << _recoverState->logfilesToProcess.size()
              << " logfiles), ignoring recovery errors";
  } else {
    LOG(INFO) << "running WAL recovery ("
              << _recoverState->logfilesToProcess.size() << " logfiles)";
  }

  // now iterate over all logfiles that we found during recovery
  // we can afford to iterate the files without _logfilesLock
  // this is because all other threads competing for the lock are
  // not active yet
  {
    int res = _recoverState->replayLogfiles();

    if (res != TRI_ERROR_NO_ERROR) {
      return res;
    }
  }

  if (_recoverState->errorCount == 0) {
    LOG(INFO) << "WAL recovery finished successfully";
  } else {
    LOG(WARN) << "WAL recovery finished, some errors ignored due to settings";
  }

  return TRI_ERROR_NO_ERROR;
}

/// @brief closes all logfiles
void LogfileManager::closeLogfiles() {
  WRITE_LOCKER(writeLocker, _logfilesLock);

  for (auto& it : _logfiles) {
    Logfile* logfile = it.second;

    if (logfile != nullptr) {
      delete logfile;
    }
  }

  _logfiles.clear();
}

/// @brief reads the shutdown information
int LogfileManager::readShutdownInfo() {
  std::string const filename = shutdownFilename();
  std::shared_ptr<VPackBuilder> builder;
  try {
    builder = arangodb::basics::VelocyPackHelper::velocyPackFromFile(filename);
  } catch (...) {
    return TRI_ERROR_INTERNAL;
  }

  VPackSlice slice = builder->slice();
  if (!slice.isObject()) {
    return TRI_ERROR_INTERNAL;
  }

  uint64_t lastTick =
      arangodb::basics::VelocyPackHelper::stringUInt64(slice.get("tick"));
  TRI_UpdateTickServer(static_cast<TRI_voc_tick_t>(lastTick));

  if (lastTick > 0) {
    _hasFoundLastTick = true;
  }

  // read id of last collected logfile (maybe 0)
  uint64_t lastCollectedId = arangodb::basics::VelocyPackHelper::stringUInt64(
      slice.get("lastCollected"));

  // read if of last sealed logfile (maybe 0)
  uint64_t lastSealedId =
      arangodb::basics::VelocyPackHelper::stringUInt64(slice.get("lastSealed"));

  if (lastSealedId < lastCollectedId) {
    // should not happen normally
    lastSealedId = lastCollectedId;
  }

  std::string const shutdownTime =
      arangodb::basics::VelocyPackHelper::getStringValue(slice, "shutdownTime",
                                                         "");
  if (shutdownTime.empty()) {
    LOG(TRACE) << "no previous shutdown time found";
  } else {
    LOG(TRACE) << "previous shutdown was at '" << shutdownTime << "'";
  }

  {
    MUTEX_LOCKER(mutexLocker, _idLock);
    _lastCollectedId = static_cast<Logfile::IdType>(lastCollectedId);
    _lastSealedId = static_cast<Logfile::IdType>(lastSealedId);

    LOG(TRACE) << "initial values for WAL logfile manager: tick: " << lastTick
               << ", lastCollected: " << _lastCollectedId.load()
               << ", lastSealed: " << _lastSealedId.load();
  }

  return TRI_ERROR_NO_ERROR;
}

/// @brief writes the shutdown information
/// this function is called at shutdown and at every logfile flush request
int LogfileManager::writeShutdownInfo(bool writeShutdownTime) {
  TRI_IF_FAILURE("LogfileManagerWriteShutdown") { return TRI_ERROR_DEBUG; }

  std::string const filename = shutdownFilename();

  try {
    VPackBuilder builder;
    builder.openObject();

    // create local copies of the instance variables while holding the read lock
    Logfile::IdType lastCollectedId;
    Logfile::IdType lastSealedId;

    {
      MUTEX_LOCKER(mutexLocker, _idLock);
      lastCollectedId = _lastCollectedId;
      lastSealedId = _lastSealedId;
    }

    std::string val;

    val = basics::StringUtils::itoa(TRI_CurrentTickServer());
    builder.add("tick", VPackValue(val));

    val = basics::StringUtils::itoa(lastCollectedId);
    builder.add("lastCollected", VPackValue(val));

    val = basics::StringUtils::itoa(lastSealedId);
    builder.add("lastSealed", VPackValue(val));

    if (writeShutdownTime) {
      std::string const t(getTimeString());
      builder.add("shutdownTime", VPackValue(t));
    }
    builder.close();

    bool ok;
    {
      // grab a lock so no two threads can write the shutdown info at the same
      // time
      MUTEX_LOCKER(mutexLocker, _shutdownFileLock);
      ok = arangodb::basics::VelocyPackHelper::velocyPackToFile(
          filename.c_str(), builder.slice(), true);
    }

    if (!ok) {
      LOG(ERR) << "unable to write WAL state file '" << filename << "'";
      return TRI_ERROR_CANNOT_WRITE_FILE;
    }
  } catch (...) {
    LOG(ERR) << "unable to write WAL state file '" << filename << "'";

    return TRI_ERROR_OUT_OF_MEMORY;
  }

  return TRI_ERROR_NO_ERROR;
}

/// @brief start the synchronizer thread
int LogfileManager::startSynchronizerThread() {
  _synchronizerThread = new SynchronizerThread(this, _syncInterval);

  if (_synchronizerThread == nullptr) {
    return TRI_ERROR_INTERNAL;
  }

  if (!_synchronizerThread->start()) {
    delete _synchronizerThread;
    return TRI_ERROR_INTERNAL;
  }

  return TRI_ERROR_NO_ERROR;
}

/// @brief stop the synchronizer thread
void LogfileManager::stopSynchronizerThread() {
  if (_synchronizerThread != nullptr) {
    LOG(TRACE) << "stopping WAL synchronizer thread";

    _synchronizerThread->beginShutdown();
  }
}

/// @brief start the allocator thread
int LogfileManager::startAllocatorThread() {
  _allocatorThread = new AllocatorThread(this);

  if (_allocatorThread == nullptr) {
    return TRI_ERROR_INTERNAL;
  }

  if (!_allocatorThread->start()) {
    delete _allocatorThread;
    return TRI_ERROR_INTERNAL;
  }

  return TRI_ERROR_NO_ERROR;
}

/// @brief stop the allocator thread
void LogfileManager::stopAllocatorThread() {
  if (_allocatorThread != nullptr) {
    LOG(TRACE) << "stopping WAL allocator thread";

    _allocatorThread->beginShutdown();
  }
}

/// @brief start the collector thread
int LogfileManager::startCollectorThread() {
  _collectorThread = new CollectorThread(this, _server);

  if (_collectorThread == nullptr) {
    return TRI_ERROR_INTERNAL;
  }

  if (!_collectorThread->start()) {
    delete _collectorThread;
    return TRI_ERROR_INTERNAL;
  }

  return TRI_ERROR_NO_ERROR;
}

/// @brief stop the collector thread
void LogfileManager::stopCollectorThread() {
  if (_collectorThread != nullptr) {
    LOG(TRACE) << "stopping WAL collector thread";

    _collectorThread->beginShutdown();
  }
}

/// @brief start the remover thread
int LogfileManager::startRemoverThread() {
  _removerThread = new RemoverThread(this);

  if (_removerThread == nullptr) {
    return TRI_ERROR_INTERNAL;
  }

  if (!_removerThread->start()) {
    delete _removerThread;
    return TRI_ERROR_INTERNAL;
  }

  return TRI_ERROR_NO_ERROR;
}

/// @brief stop the remover thread
void LogfileManager::stopRemoverThread() {
  if (_removerThread != nullptr) {
    LOG(TRACE) << "stopping WAL remover thread";

    _removerThread->beginShutdown();
  }
}

/// @brief check which logfiles are present in the log directory
int LogfileManager::inventory() {
  int res = ensureDirectory();

  if (res != TRI_ERROR_NO_ERROR) {
    return res;
  }

  LOG(TRACE) << "scanning WAL directory: '" << _directory << "'";

  std::vector<std::string> files = basics::FileUtils::listFiles(_directory);

  for (auto it = files.begin(); it != files.end(); ++it) {
    std::string const file = (*it);

    if (StringUtils::isPrefix(file, "logfile-") &&
        StringUtils::isSuffix(file, ".db")) {
      Logfile::IdType const id =
          basics::StringUtils::uint64(file.substr(8, file.size() - 8 - 3));

      if (id == 0) {
        LOG(WARN) << "encountered invalid id for logfile '" << file
                  << "'. ids must be > 0";
      } else {
        // update global tick
        TRI_UpdateTickServer(static_cast<TRI_voc_tick_t>(id));

        WRITE_LOCKER(writeLocker, _logfilesLock);
        _logfiles.emplace(id, nullptr);
      }
    }
  }

  return TRI_ERROR_NO_ERROR;
}

/// @brief inspect the logfiles in the log directory
int LogfileManager::inspectLogfiles() {
  LOG(TRACE) << "inspecting WAL logfiles";

  WRITE_LOCKER(writeLocker, _logfilesLock);

#ifdef ARANGODB_ENABLE_MAINTAINER_MODE
  // print an inventory
  for (auto it = _logfiles.begin(); it != _logfiles.end(); ++it) {
    Logfile* logfile = (*it).second;

    if (logfile != nullptr) {
      std::string const logfileName = logfile->filename();
      LOG(DEBUG) << "logfile " << logfile->id() << ", filename '" << logfileName
                 << "', status " << logfile->statusText();
    }
  }
#endif

  for (auto it = _logfiles.begin(); it != _logfiles.end();) {
    Logfile::IdType const id = (*it).first;
    std::string const filename = logfileName(id);

    TRI_ASSERT((*it).second == nullptr);

    int res = Logfile::judge(filename);

    if (res == TRI_ERROR_ARANGO_DATAFILE_EMPTY) {
      _recoverState->emptyLogfiles.push_back(filename);
      _logfiles.erase(it++);
      continue;
    }

    bool const wasCollected = (id <= _lastCollectedId);
    Logfile* logfile =
        Logfile::openExisting(filename, id, wasCollected, _ignoreLogfileErrors);

    if (logfile == nullptr) {
      // an error happened when opening a logfile
      if (!_ignoreLogfileErrors) {
        // we don't ignore errors, so we abort here
        int res = TRI_errno();

        if (res == TRI_ERROR_NO_ERROR) {
          // must have an error!
          res = TRI_ERROR_ARANGO_DATAFILE_UNREADABLE;
        }
        return res;
      }

      _logfiles.erase(it++);
      continue;
    }

    if (logfile->status() == Logfile::StatusType::OPEN ||
        logfile->status() == Logfile::StatusType::SEALED) {
      _recoverState->logfilesToProcess.push_back(logfile);
    }

    LOG(TRACE) << "inspecting logfile " << logfile->id() << " ("
               << logfile->statusText() << ")";

    // update the tick statistics
    if (!TRI_IterateDatafile(logfile->df(), &RecoverState::InitialScanMarker,
                             static_cast<void*>(_recoverState))) {
      std::string const logfileName = logfile->filename();
      LOG(WARN) << "WAL inspection failed when scanning logfile '"
                << logfileName << "'";
      return TRI_ERROR_ARANGO_RECOVERY;
    }

    LOG(TRACE) << "inspected logfile " << logfile->id() << " ("
               << logfile->statusText()
               << "), tickMin: " << logfile->df()->_tickMin
               << ", tickMax: " << logfile->df()->_tickMax;

    if (logfile->status() == Logfile::StatusType::SEALED) {
      // If it is sealed, switch to random access:
      TRI_datafile_t* df = logfile->df();
      TRI_MMFileAdvise(df->_data, df->_maximalSize, TRI_MADVISE_RANDOM);
    }

    {
      MUTEX_LOCKER(mutexLocker, _idLock);
      if (logfile->status() == Logfile::StatusType::SEALED &&
          id > _lastSealedId) {
        _lastSealedId = id;
      }

      if ((logfile->status() == Logfile::StatusType::SEALED ||
           logfile->status() == Logfile::StatusType::OPEN) &&
          id > _lastOpenedId) {
        _lastOpenedId = id;
      }
    }

    (*it).second = logfile;
    ++it;
  }

  // update the tick with the max tick we found in the WAL
  TRI_UpdateTickServer(_recoverState->lastTick);

  return TRI_ERROR_NO_ERROR;
}

/// @brief allocates a new reserve logfile
int LogfileManager::createReserveLogfile(uint32_t size) {
  Logfile::IdType const id = nextId();
  std::string const filename = logfileName(id);

  LOG(TRACE) << "creating empty logfile '" << filename << "' with size "
             << size;

  uint32_t realsize;
  if (size > 0 && size > filesize()) {
    // create a logfile with the requested size
    realsize = size + DatafileHelper::JournalOverhead();
  } else {
    // create a logfile with default size
    realsize = filesize();
  }

  Logfile* logfile = Logfile::createNew(filename.c_str(), id, realsize);

  if (logfile == nullptr) {
    int res = TRI_errno();

    LOG(ERR) << "unable to create logfile: " << TRI_errno_string(res);
    return res;
  }

  WRITE_LOCKER(writeLocker, _logfilesLock);
  _logfiles.emplace(id, logfile);

  return TRI_ERROR_NO_ERROR;
}

/// @brief get an id for the next logfile
Logfile::IdType LogfileManager::nextId() {
  return static_cast<Logfile::IdType>(TRI_NewTickServer());
}

/// @brief ensure the wal logfiles directory is actually there
int LogfileManager::ensureDirectory() {
  // strip directory separator from path
  // this is required for Windows
  std::string directory(_directory);

  TRI_ASSERT(!directory.empty());

  if (directory[directory.size() - 1] == TRI_DIR_SEPARATOR_CHAR) {
    directory = directory.substr(0, directory.size() - 1);
  }

  if (!basics::FileUtils::isDirectory(directory)) {
    LOG(INFO) << "WAL directory '" << directory
              << "' does not exist. creating it...";

    int res;
    if (!basics::FileUtils::createDirectory(directory, &res)) {
      LOG(ERR) << "could not create WAL directory: '" << directory
               << "': " << TRI_last_error();
      return TRI_ERROR_SYS_ERROR;
    }
  }

  if (!basics::FileUtils::isDirectory(directory)) {
    LOG(ERR) << "WAL directory '" << directory << "' does not exist";
    return TRI_ERROR_FILE_NOT_FOUND;
  }

  return TRI_ERROR_NO_ERROR;
}

/// @brief return the absolute name of the shutdown file
std::string LogfileManager::shutdownFilename() const {
  return (*_databasePath) + TRI_DIR_SEPARATOR_STR + std::string("SHUTDOWN");
}

/// @brief return an absolute filename for a logfile id
std::string LogfileManager::logfileName(Logfile::IdType id) const {
  return _directory + std::string("logfile-") + basics::StringUtils::itoa(id) +
         std::string(".db");
}

/// @brief return the current time as a string
std::string LogfileManager::getTimeString() {
  char buffer[32];
  size_t len;
  time_t tt = time(0);
  struct tm tb;
  TRI_gmtime(tt, &tb);
  len = strftime(buffer, sizeof(buffer), "%Y-%m-%dT%H:%M:%SZ", &tb);

  return std::string(buffer, len);
}<|MERGE_RESOLUTION|>--- conflicted
+++ resolved
@@ -22,6 +22,7 @@
 ////////////////////////////////////////////////////////////////////////////////
 
 #include "LogfileManager.h"
+
 #include "Basics/Exceptions.h"
 #include "Basics/FileUtils.h"
 #include "Basics/MutexLocker.h"
@@ -160,10 +161,6 @@
   Instance = new LogfileManager(server, path);
 }
 
-/// {@inheritDoc}
-<<<<<<< HEAD
-////////////////////////////////////////////////////////////////////////////////
-
 void LogfileManager::collectOptions(std::shared_ptr<ProgramOptions> options) {
   options->addSection(
       Section("wal", "Configure the WAL", "wal options", false, false));
@@ -219,31 +216,6 @@
 
   options->addHiddenOption(
       "--wal.throttle-when-pending",
-=======
-void LogfileManager::setupOptions(
-    std::map<std::string, arangodb::basics::ProgramOptionsDescription>&
-        options) {
-  options["Write-ahead log options:help-wal"](
-      "wal.allow-oversize-entries", &_allowOversizeEntries,
-      "allow entries that are bigger than --wal.logfile-size")(
-      "wal.directory", &_directory, "logfile directory")(
-      "wal.historic-logfiles", &_historicLogfiles,
-      "maximum number of historic logfiles to keep after collection")(
-      "wal.ignore-logfile-errors", &_ignoreLogfileErrors,
-      "ignore logfile errors. this will read recoverable data from corrupted "
-      "logfiles but ignore any unrecoverable data")(
-      "wal.ignore-recovery-errors", &_ignoreRecoveryErrors,
-      "continue recovery even if re-applying operations fails")(
-      "wal.logfile-size", &_filesize, "size of each logfile (in bytes)")(
-      "wal.open-logfiles", &_maxOpenLogfiles,
-      "maximum number of parallel open logfiles")(
-      "wal.reserve-logfiles", &_reserveLogfiles,
-      "maximum number of reserve logfiles to maintain")(
-      "wal.slots", &_numberOfSlots, "number of logfile slots to use")(
-      "wal.sync-interval", &_syncInterval,
-      "interval for automatic, non-requested disk syncs (in milliseconds)")(
-      "wal.throttle-when-pending", &_throttleWhenPending,
->>>>>>> e68a60f8
       "throttle writes when at least this many operations are waiting for "
       "collection (set to 0 to deactivate write-throttling)",
       new UInt64Parameter(&_throttleWhenPending));
