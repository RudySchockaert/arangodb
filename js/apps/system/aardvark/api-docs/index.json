{
    "basePath": "/",
    "swaggerVersion": "1.1",
    "apiVersion": "0.1",
    "apis": [
        {
            "operations": [
                {
                    "errorResponses": [],
                    "parameters": [
                        {
                            "dataType": "String",
                            "paramType": "query",
                            "required": "True",
                            "name": "collection",
                            "description": "The collection name. "
                        }
                    ],
                    "notes": "<br><br>Returns an object with an attribute <em>indexes</em> containing a list of all index descriptions for the given collection. The same information is also available in the <em>identifiers</em> as hash map with the index handle as keys. <br><br>",
                    "summary": "reads all indexes of a collection",
                    "httpMethod": "GET",
                    "examples": "Return information about all indexes: <br><br><pre><code class=\"json\" >unix> curl --dump - http://localhost:8529/_api/index?collection=products\n\nHTTP/1.1 200 OK\ncontent-type: application/json; charset=utf-8\n\n{ \n  \"indexes\" : [ \n    { \n      \"id\" : \"products/0\", \n      \"type\" : \"primary\", \n      \"unique\" : true, \n      \"fields\" : [ \n        \"_id\" \n      ] \n    } \n  ], \n  \"identifiers\" : { \n    \"products/0\" : { \n      \"id\" : \"products/0\", \n      \"type\" : \"primary\", \n      \"unique\" : true, \n      \"fields\" : [ \n        \"_id\" \n      ] \n    } \n  }, \n  \"error\" : false, \n  \"code\" : 200 \n}\n\n</code></pre><br>",
                    "nickname": "readsAllIndexesOfACollection"
                }
            ],
            "path": "/_api/index"
        },
        {
            "operations": [
                {
                    "errorResponses": [
                        {
                            "reason": "If the index exists, then a <em>HTTP 200</em> is returned. ",
                            "code": "200"
                        },
                        {
                            "reason": "If the index does not exist, then a <em>HTTP 404</em> is returned. ",
                            "code": "404"
                        }
                    ],
                    "parameters": [
                        {
                            "dataType": "String",
                            "paramType": "path",
                            "required": "true",
                            "name": "index-handle",
                            "description": "The index-handle. "
                        }
                    ],
                    "notes": "<br><br>The result is an objects describing the index. It has at least the following attributes: <br><br>- <em>id</em>: The identifier of the index.<br><br>All other attributes are type-dependent. <br><br>",
                    "summary": "reads an index",
                    "httpMethod": "GET",
                    "examples": "<br><br><pre><code class=\"json\" >unix> curl --dump - http://localhost:8529/_api/index/products/0\n\nHTTP/1.1 200 OK\ncontent-type: application/json; charset=utf-8\n\n{ \n  \"id\" : \"products/0\", \n  \"type\" : \"primary\", \n  \"unique\" : true, \n  \"fields\" : [ \n    \"_id\" \n  ], \n  \"error\" : false, \n  \"code\" : 200 \n}\n\n</code></pre><br>",
                    "nickname": "readsAnIndex"
                }
            ],
            "path": "/_api/index/{index-handle}"
        },
        {
            "operations": [
                {
                    "errorResponses": [
                        {
                            "reason": "If the index already exists, then a <em>HTTP 200</em> is returned. ",
                            "code": "200"
                        },
                        {
                            "reason": "If the index does not already exist and could be created, then a <em>HTTP 201</em> is returned. ",
                            "code": "201"
                        },
                        {
                            "reason": "If the <em>collection-name</em> is unknown, then a <em>HTTP 404</em> is returned. ",
                            "code": "404"
                        }
                    ],
                    "parameters": [
                        {
                            "dataType": "String",
                            "paramType": "query",
                            "required": "True",
                            "name": "collection",
                            "description": "The collection name. "
                        },
                        {
                            "dataType": "Json",
                            "paramType": "body",
                            "required": "true",
                            "name": "cap-constraint",
                            "description": ""
                        }
                    ],
                    "notes": "<br><br>Creates a cap constraint for the collection <em>collection-name</em>, if it does not already exist. Expects an object containing the index details. <br><br>- <em>type</em>: must be equal to <em>\"cap\"</em>.<br><br>- <em>size</em>: The maximal number of documents for the collection.<br><br>- <em>byteSize</em>: The maximal size of the active document data in the collection.<br><br>Note that the cap constraint does not index particular attributes of the documents in a collection, but limits the number of documents in the collection to a maximum value. The cap constraint thus does not support attribute names specified in the <em>fields</em> attribute nor uniqueness of any kind via the <em>unique</em> attribute. <br><br>It is allowed to specify either <em>size</em> or <em>byteSize</em>, or both at the same time. If both are specified, then the automatic document removal will be triggered by the first non-met constraint. <br><br>",
                    "summary": "creates a cap constraint",
                    "httpMethod": "POST",
<<<<<<< HEAD
                    "examples": "Creating a cap constraint <br><br><pre><code class=\"json\" >unix> curl -X POST --data @- --dump - http://localhost:8529/_api/index?collection=products\n{\"type\":\"cap\",\"size\":10}\n\nHTTP/1.1 201 Created\ncontent-type: application/json; charset=utf-8\n\n{ \n  \"id\" : \"products/195838375\", \n  \"type\" : \"cap\", \n  \"unique\" : false, \n  \"size\" : 10, \n  \"byteSize\" : 0, \n  \"isNewlyCreated\" : true, \n  \"error\" : false, \n  \"code\" : 201 \n}\n\n</code></pre><br>",
=======
                    "examples": "Creating a cap constraint <br><br><pre><code class=\"json\" >unix> curl -X POST --data @- --dump - http://localhost:8529/_api/index?collection=products\n{\"type\":\"cap\",\"size\":10}\n\nHTTP/1.1 201 Created\ncontent-type: application/json; charset=utf-8\n\n{ \n  \"id\" : \"products/208028071\", \n  \"type\" : \"cap\", \n  \"unique\" : false, \n  \"size\" : 10, \n  \"byteSize\" : 0, \n  \"isNewlyCreated\" : true, \n  \"error\" : false, \n  \"code\" : 201 \n}\n\n</code></pre><br>",
>>>>>>> 33846f46
                    "nickname": "createsACapConstraint"
                }
            ],
            "path": "/_api/index"
        },
        {
            "operations": [
                {
                    "errorResponses": [
                        {
                            "reason": "If the index already exists, then a <em>HTTP 200</em> is returned. ",
                            "code": "200"
                        },
                        {
                            "reason": "If the index does not already exist and could be created, then a <em>HTTP 201</em> is returned.   ",
                            "code": "201"
                        },
                        {
                            "reason": "If the <em>collection-name</em> is unknown, then a <em>HTTP 404</em> is returned. ",
                            "code": "404"
                        }
                    ],
                    "parameters": [
                        {
                            "dataType": "String",
                            "paramType": "query",
                            "required": "True",
                            "name": "collection",
                            "description": "The collection name. "
                        },
                        {
                            "dataType": "Json",
                            "paramType": "body",
                            "required": "true",
                            "name": "index-details",
                            "description": ""
                        }
                    ],
                    "notes": "<br><br>Creates a geo-spatial index in the collection <em>collection-name</em>, if it does not already exist. Expects an object containing the index details. <br><br>- <em>type</em>: must be equal to <em>\"geo\"</em>.<br><br>- <em>fields</em>: A list with one or two attribute paths. <br><br>  If it is a list with one attribute path <em>location</em>, then a geo-spatial   index on all documents is created using <em>location</em> as path to the   coordinates. The value of the attribute must be a list with at least two   double values. The list must contain the latitude (first value) and the   longitude (second value). All documents, which do not have the attribute   path or with value that are not suitable, are ignored. <br><br>  If it is a list with two attribute paths <em>latitude</em> and <em>longitude</em>,   then a geo-spatial index on all documents is created using <em>latitude</em>   and <em>longitude</em> as paths the latitude and the longitude. The value of   the attribute <em>latitude</em> and of the attribute <em>longitude</em> must a   double. All documents, which do not have the attribute paths or which   values are not suitable, are ignored. <br><br>- <em>geoJson</em>: If a geo-spatial index on a <em>location</em> is constructed  and <em>geoJson</em> is <em>true</em>, then the order within the list is longitude   followed by latitude. This corresponds to the format described in    http://geojson.org/geojson-spec.html#positions <br><br>- <em>constraint</em>: If <em>constraint</em> is <em>true</em>, then a geo-spatial  constraint is created. The constraint is a non-unique variant of the index.    Note that it is also possible to set the <em>unique</em> attribute instead of    the <em>constraint</em> attribute. <br><br>- <em>ignoreNull</em>: If a geo-spatial constraint is created and  <em>ignoreNull</em> is true, then documents with a null in <em>location</em> or at   least one null in <em>latitude</em> or <em>longitude</em> are ignored. <br><br>",
                    "summary": "creates a geo-spatial index",
                    "httpMethod": "POST",
<<<<<<< HEAD
                    "examples": "Creating a geo index with a location attribute: <br><br><pre><code class=\"json\" >unix> curl -X POST --data @- --dump - http://localhost:8529/_api/index?collection=products\n{ \"type\": \"geo\", \"fields\" : [ \"b\" ] }\n\nHTTP/1.1 201 Created\ncontent-type: application/json; charset=utf-8\n\n{ \n  \"id\" : \"products/196624807\", \n  \"type\" : \"geo1\", \n  \"unique\" : false, \n  \"geoJson\" : false, \n  \"constraint\" : false, \n  \"fields\" : [ \n    \"b\" \n  ], \n  \"isNewlyCreated\" : true, \n  \"error\" : false, \n  \"code\" : 201 \n}\n\n</code></pre><br>Creating a geo index with latitude and longitude attributes: <br><br><pre><code class=\"json\" >unix> curl -X POST --data @- --dump - http://localhost:8529/_api/index?collection=products\n{ \"type\": \"geo\", \"fields\" : [ \"e\", \"f\" ] }\n\nHTTP/1.1 201 Created\ncontent-type: application/json; charset=utf-8\n\n{ \n  \"id\" : \"products/197476775\", \n  \"type\" : \"geo2\", \n  \"unique\" : false, \n  \"constraint\" : false, \n  \"fields\" : [ \n    \"e\", \n    \"f\" \n  ], \n  \"isNewlyCreated\" : true, \n  \"error\" : false, \n  \"code\" : 201 \n}\n\n</code></pre><br>",
=======
                    "examples": "Creating a geo index with a location attribute: <br><br><pre><code class=\"json\" >unix> curl -X POST --data @- --dump - http://localhost:8529/_api/index?collection=products\n{ \"type\": \"geo\", \"fields\" : [ \"b\" ] }\n\nHTTP/1.1 201 Created\ncontent-type: application/json; charset=utf-8\n\n{ \n  \"id\" : \"products/208814503\", \n  \"type\" : \"geo1\", \n  \"unique\" : false, \n  \"geoJson\" : false, \n  \"constraint\" : false, \n  \"fields\" : [ \n    \"b\" \n  ], \n  \"isNewlyCreated\" : true, \n  \"error\" : false, \n  \"code\" : 201 \n}\n\n</code></pre><br>Creating a geo index with latitude and longitude attributes: <br><br><pre><code class=\"json\" >unix> curl -X POST --data @- --dump - http://localhost:8529/_api/index?collection=products\n{ \"type\": \"geo\", \"fields\" : [ \"e\", \"f\" ] }\n\nHTTP/1.1 201 Created\ncontent-type: application/json; charset=utf-8\n\n{ \n  \"id\" : \"products/209666471\", \n  \"type\" : \"geo2\", \n  \"unique\" : false, \n  \"constraint\" : false, \n  \"fields\" : [ \n    \"e\", \n    \"f\" \n  ], \n  \"isNewlyCreated\" : true, \n  \"error\" : false, \n  \"code\" : 201 \n}\n\n</code></pre><br>",
>>>>>>> 33846f46
                    "nickname": "createsAGeo-spatialIndex"
                }
            ],
            "path": "/_api/index"
        },
        {
            "operations": [
                {
                    "errorResponses": [
                        {
                            "reason": "If the index already exists, then a <em>HTTP 200</em> is returned. ",
                            "code": "200"
                        },
                        {
                            "reason": "If the index does not already exist and could be created, then a <em>HTTP 201</em> is returned.   ",
                            "code": "201"
                        },
                        {
                            "reason": "If the collection already contains documents and you try to create a unique hash index in such a way that there are documents violating the uniqueness, then a <em>HTTP 400</em> is returned. ",
                            "code": "400"
                        },
                        {
                            "reason": "If the <em>collection-name</em> is unknown, then a <em>HTTP 404</em> is returned. ",
                            "code": "404"
                        }
                    ],
                    "parameters": [
                        {
                            "dataType": "String",
                            "paramType": "query",
                            "required": "True",
                            "name": "collection-name",
                            "description": "The collection name. "
                        },
                        {
                            "dataType": "Json",
                            "paramType": "body",
                            "required": "true",
                            "name": "index-details",
                            "description": ""
                        }
                    ],
                    "notes": "<br><br>Creates a hash index for the collection <em>collection-name</em>, if it does not already exist. The call expects an object containing the index details. <br><br>- <em>type</em>: must be equal to <em>\"hash\"</em>.<br><br>- <em>fields</em>: A list of attribute paths.<br><br>- <em>unique</em>: If <em>true</em>, then create a unique index.<br><br>",
                    "summary": "creates a hash index",
                    "httpMethod": "POST",
<<<<<<< HEAD
                    "examples": "Creating an unique constraint: <br><br><pre><code class=\"json\" >unix> curl -X POST --data @- --dump - http://localhost:8529/_api/index?collection=products\n{ \"type\": \"hash\", \"unique\" : true, \"fields\" : [ \"a\", \"b\" ] }\n\nHTTP/1.1 201 Created\ncontent-type: application/json; charset=utf-8\n\n{ \n  \"id\" : \"products/198394279\", \n  \"type\" : \"hash\", \n  \"unique\" : true, \n  \"fields\" : [ \n    \"a\", \n    \"b\" \n  ], \n  \"isNewlyCreated\" : true, \n  \"error\" : false, \n  \"code\" : 201 \n}\n\n</code></pre><br>Creating a hash index: <br><br><pre><code class=\"json\" >unix> curl -X POST --data @- --dump - http://localhost:8529/_api/index?collection=products\n{ \"type\": \"hash\", \"unique\" : false, \"fields\" : [ \"a\", \"b\" ] }\n\nHTTP/1.1 201 Created\ncontent-type: application/json; charset=utf-8\n\n{ \n  \"id\" : \"products/199311783\", \n  \"type\" : \"hash\", \n  \"unique\" : false, \n  \"fields\" : [ \n    \"a\", \n    \"b\" \n  ], \n  \"isNewlyCreated\" : true, \n  \"error\" : false, \n  \"code\" : 201 \n}\n\n</code></pre><br>",
=======
                    "examples": "Creating an unique constraint: <br><br><pre><code class=\"json\" >unix> curl -X POST --data @- --dump - http://localhost:8529/_api/index?collection=products\n{ \"type\": \"hash\", \"unique\" : true, \"fields\" : [ \"a\", \"b\" ] }\n\nHTTP/1.1 201 Created\ncontent-type: application/json; charset=utf-8\n\n{ \n  \"id\" : \"products/210583975\", \n  \"type\" : \"hash\", \n  \"unique\" : true, \n  \"fields\" : [ \n    \"a\", \n    \"b\" \n  ], \n  \"isNewlyCreated\" : true, \n  \"error\" : false, \n  \"code\" : 201 \n}\n\n</code></pre><br>Creating a hash index: <br><br><pre><code class=\"json\" >unix> curl -X POST --data @- --dump - http://localhost:8529/_api/index?collection=products\n{ \"type\": \"hash\", \"unique\" : false, \"fields\" : [ \"a\", \"b\" ] }\n\nHTTP/1.1 201 Created\ncontent-type: application/json; charset=utf-8\n\n{ \n  \"id\" : \"products/211501479\", \n  \"type\" : \"hash\", \n  \"unique\" : false, \n  \"fields\" : [ \n    \"a\", \n    \"b\" \n  ], \n  \"isNewlyCreated\" : true, \n  \"error\" : false, \n  \"code\" : 201 \n}\n\n</code></pre><br>",
>>>>>>> 33846f46
                    "nickname": "createsAHashIndex"
                }
            ],
            "path": "/_api/index"
        },
        {
            "operations": [
                {
                    "errorResponses": [
                        {
                            "reason": "If the index already exists, then a <em>HTTP 200</em> is returned. ",
                            "code": "200"
                        },
                        {
                            "reason": "If the index does not already exist and could be created, then a <em>HTTP 201</em> is returned. ",
                            "code": "201"
                        },
                        {
                            "reason": "If the collection already contains documents and you try to create a unique skip-list index in such a way that there are documents violating the uniqueness, then a <em>HTTP 400</em> is returned. ",
                            "code": "400"
                        },
                        {
                            "reason": "If the <em>collection-name</em> is unknown, then a <em>HTTP 404</em> is returned. ",
                            "code": "404"
                        }
                    ],
                    "parameters": [
                        {
                            "dataType": "String",
                            "paramType": "query",
                            "required": "True",
                            "name": "collection-name",
                            "description": "The collection name. "
                        },
                        {
                            "dataType": "Json",
                            "paramType": "body",
                            "required": "true",
                            "name": "index-details",
                            "description": ""
                        }
                    ],
                    "notes": "<br><br>Creates a skip-list index for the collection <em>collection-name</em>, if it does not already exist. The call expects an object containing the index details. <br><br>- <em>type</em>: must be equal to <em>\"skiplist\"</em>.<br><br>- <em>fields</em>: A list of attribute paths.<br><br>- <em>unique</em>: If <em>true</em>, then create a unique index.<br><br>",
                    "summary": "creates a skip list",
                    "httpMethod": "POST",
<<<<<<< HEAD
                    "examples": "Creating a skiplist: <br><br><pre><code class=\"json\" >unix> curl -X POST --data @- --dump - http://localhost:8529/_api/index?collection=products\n{ \"type\": \"skiplist\", \"unique\" : false, \"fields\" : [ \"a\", \"b\" ] }\n\nHTTP/1.1 201 Created\ncontent-type: application/json; charset=utf-8\n\n{ \n  \"id\" : \"products/200229287\", \n  \"type\" : \"skiplist\", \n  \"unique\" : false, \n  \"fields\" : [ \n    \"a\", \n    \"b\" \n  ], \n  \"isNewlyCreated\" : true, \n  \"error\" : false, \n  \"code\" : 201 \n}\n\n</code></pre><br>",
=======
                    "examples": "Creating a skiplist: <br><br><pre><code class=\"json\" >unix> curl -X POST --data @- --dump - http://localhost:8529/_api/index?collection=products\n{ \"type\": \"skiplist\", \"unique\" : false, \"fields\" : [ \"a\", \"b\" ] }\n\nHTTP/1.1 201 Created\ncontent-type: application/json; charset=utf-8\n\n{ \n  \"id\" : \"products/212418983\", \n  \"type\" : \"skiplist\", \n  \"unique\" : false, \n  \"fields\" : [ \n    \"a\", \n    \"b\" \n  ], \n  \"isNewlyCreated\" : true, \n  \"error\" : false, \n  \"code\" : 201 \n}\n\n</code></pre><br>",
>>>>>>> 33846f46
                    "nickname": "createsASkipList"
                }
            ],
            "path": "/_api/index"
        },
        {
            "operations": [
                {
                    "errorResponses": [
                        {
                            "reason": "If the index already exists, then a <em>HTTP 200</em> is returned. ",
                            "code": "200"
                        },
                        {
                            "reason": "If the index does not already exist and could be created, then a <em>HTTP 201</em> is returned. ",
                            "code": "201"
                        },
                        {
                            "reason": "If the <em>collection-name</em> is unknown, then a <em>HTTP 404</em> is returned. ",
                            "code": "404"
                        }
                    ],
                    "parameters": [
                        {
                            "dataType": "String",
                            "paramType": "query",
                            "required": "True",
                            "name": "collection-name",
                            "description": "The collection name. "
                        },
                        {
                            "dataType": "Json",
                            "paramType": "body",
                            "required": "true",
                            "name": "index-details",
                            "description": ""
                        }
                    ],
                    "notes": "<br><br>Creates a fulltext index for the collection <em>collection-name</em>, if it does not already exist. The call expects an object containing the index details. <br><br>- <em>type</em>: must be equal to <em>\"fulltext\"</em>.<br><br>- <em>fields</em>: A list of attribute names. Currently, the list is limited   to exactly one attribute, so the value of <em>fields</em> should look like   this for example: <em>[ \"text\" ]</em>. <br><br>- <em>minLength</em>: Minimum character length of words to index. Will default  to a server-defined value if unspecified. It is thus recommended to set   this value explicitly when creating the index. <br><br>",
                    "summary": "creates a fulltext index",
                    "httpMethod": "POST",
<<<<<<< HEAD
                    "examples": "Creating a fulltext index: <br><br><pre><code class=\"json\" >unix> curl -X POST --data @- --dump - http://localhost:8529/_api/index?collection=products\n{ \"type\" : \"fulltext\", \"fields\" : [ \"text\" ] }\n\nHTTP/1.1 201 Created\ncontent-type: application/json; charset=utf-8\n\n{ \n  \"id\" : \"products/201081255\", \n  \"type\" : \"fulltext\", \n  \"unique\" : false, \n  \"minLength\" : 2, \n  \"fields\" : [ \n    \"text\" \n  ], \n  \"isNewlyCreated\" : true, \n  \"error\" : false, \n  \"code\" : 201 \n}\n\n</code></pre><br>",
=======
                    "examples": "Creating a fulltext index: <br><br><pre><code class=\"json\" >unix> curl -X POST --data @- --dump - http://localhost:8529/_api/index?collection=products\n{ \"type\" : \"fulltext\", \"fields\" : [ \"text\" ] }\n\nHTTP/1.1 201 Created\ncontent-type: application/json; charset=utf-8\n\n{ \n  \"id\" : \"products/213270951\", \n  \"type\" : \"fulltext\", \n  \"unique\" : false, \n  \"minLength\" : 2, \n  \"fields\" : [ \n    \"text\" \n  ], \n  \"isNewlyCreated\" : true, \n  \"error\" : false, \n  \"code\" : 201 \n}\n\n</code></pre><br>",
>>>>>>> 33846f46
                    "nickname": "createsAFulltextIndex"
                }
            ],
            "path": "/_api/index"
        },
        {
            "operations": [
                {
                    "errorResponses": [
                        {
                            "reason": "If the index already exists, then a <em>HTTP 200</em> is returned. ",
                            "code": "200"
                        },
                        {
                            "reason": "If the index does not already exist and could be created, then a <em>HTTP 201</em> is returned. ",
                            "code": "201"
                        },
                        {
                            "reason": "If the <em>collection-name</em> is unknown, then a <em>HTTP 404</em> is returned. ",
                            "code": "404"
                        }
                    ],
                    "parameters": [
                        {
                            "dataType": "String",
                            "paramType": "query",
                            "required": "True",
                            "name": "collection-name",
                            "description": "The collection name. "
                        },
                        {
                            "dataType": "Json",
                            "paramType": "body",
                            "required": "true",
                            "name": "index-details",
                            "description": ""
                        }
                    ],
                    "notes": "<br><br>Creates a bitarray index for the collection <em>collection-name</em>, if it does not already exist. The call expects an object containing the index details. <br><br>- <em>type</em>: must be equal to <em>\"bitarray\"</em>.<br><br>- <em>fields</em>: A list of pairs. A pair consists of an attribute path followed by a list of values.<br><br>- <em>unique</em>: Must always be set to <em>false</em>.<br><br>",
                    "summary": "creates a bitarray index",
                    "httpMethod": "POST",
<<<<<<< HEAD
                    "examples": "Creating a bitarray index: <br><br><pre><code class=\"json\" >unix> curl -X POST --data @- --dump - http://localhost:8529/_api/index?collection=products\n{ \"type\" : \"bitarray\", \"unique\" : false, \"fields\" : [ \"x\", [0,1,[]], \"y\", [\"a\",\"b\",[]] ] }\n\nHTTP/1.1 201 Created\ncontent-type: application/json; charset=utf-8\n\n{ \n  \"id\" : \"products/201933223\", \n  \"type\" : \"bitarray\", \n  \"unique\" : false, \n  \"fields\" : [ \n    [ \n      \"x\", \n      [ \n        0, \n        1, \n        [ ] \n      ] \n    ], \n    [ \n      \"y\", \n      [ \n        \"a\", \n        \"b\", \n        [ ] \n      ] \n    ] \n  ], \n  \"undefined\" : false, \n  \"isNewlyCreated\" : true, \n  \"error\" : false, \n  \"code\" : 201 \n}\n\n</code></pre><br>",
=======
                    "examples": "Creating a bitarray index: <br><br><pre><code class=\"json\" >unix> curl -X POST --data @- --dump - http://localhost:8529/_api/index?collection=products\n{ \"type\" : \"bitarray\", \"unique\" : false, \"fields\" : [ \"x\", [0,1,[]], \"y\", [\"a\",\"b\",[]] ] }\n\nHTTP/1.1 201 Created\ncontent-type: application/json; charset=utf-8\n\n{ \n  \"id\" : \"products/214122919\", \n  \"type\" : \"bitarray\", \n  \"unique\" : false, \n  \"fields\" : [ \n    [ \n      \"x\", \n      [ \n        0, \n        1, \n        [ ] \n      ] \n    ], \n    [ \n      \"y\", \n      [ \n        \"a\", \n        \"b\", \n        [ ] \n      ] \n    ] \n  ], \n  \"undefined\" : false, \n  \"isNewlyCreated\" : true, \n  \"error\" : false, \n  \"code\" : 201 \n}\n\n</code></pre><br>",
>>>>>>> 33846f46
                    "nickname": "createsABitarrayIndex"
                }
            ],
            "path": "/_api/index"
        },
        {
            "operations": [
                {
                    "errorResponses": [
                        {
                            "reason": "If the index already exists, then a <em>HTTP 200</em> is returned. ",
                            "code": "200"
                        },
                        {
                            "reason": "If the index does not already exist and could be created, then a <em>HTTP 201</em> is returned. ",
                            "code": "201"
                        }
                    ],
                    "parameters": [
                        {
                            "dataType": "String",
                            "paramType": "query",
                            "required": "True",
                            "name": "collection-name",
                            "description": "The collection name. "
                        },
                        {
                            "dataType": "Json",
                            "paramType": "body",
                            "required": "true",
                            "name": "index-details",
                            "description": ""
                        }
                    ],
                    "notes": "<br><br>Creates a new index in the collection <em>collection-name</em>. Expects an object containing the index details. <br><br>The type of the index to be created must specified in the <em>type</em> attribute of the index details. Depending on the index type, additional other attributes may need to specified in the request in order to create the index. <br><br>See the manual, the manual, the manual,  the manual, and the manual for details.  <br><br>Most indexes (a notable exception being the cap constraint) require the list of attributes to be indexed in the <em>fields</em> attribute of the index details. Depending on the index type, a single attribute or multiple  attributes may be indexed.  <br><br>Indexing system attributes such as <em>_id</em>, <em>_key</em>, <em>_from</em>, and <em>_to</em> is not supported by any index type. Manually creating an index that  relies on any of these attributes is unsupported. <br><br>Some indexes can be created as unique or non-unique variants. Uniqueness can be controlled for most indexes by specifying the <em>unique</em> in the index details. Setting it to <em>true</em> will create a unique index.  Setting it to <em>false</em> or omitting the <em>unique</em> attribute will create a non-unique index. <br><br>Note that the following index types do not support uniqueness, and using  the <em>unique</em> attribute with these types may lead to an error: - cap constraints- fulltext indexes<br><br>",
                    "summary": "creates an index",
                    "httpMethod": "POST",
                    "examples": "",
                    "nickname": "createsAnIndex"
                }
            ],
            "path": "/_api/index"
        },
        {
            "operations": [
                {
                    "errorResponses": [
                        {
                            "reason": "If the index could be deleted, then a <em>HTTP 202</em> is returned. ",
                            "code": "202"
                        }
                    ],
                    "parameters": [
                        {
                            "dataType": "String",
                            "paramType": "query",
                            "required": "True",
                            "name": "index-handle",
                            "description": "The index handle. "
                        }
                    ],
                    "notes": "<br><br>Deletes an index with <em>index-handle</em>. <br><br>",
                    "summary": "deletes an index",
                    "httpMethod": "DELETE",
<<<<<<< HEAD
                    "examples": "<br><br><pre><code class=\"json\" >unix> curl -X DELETE --dump - http://localhost:8529/_api/index/products/202850727\n\nHTTP/1.1 200 OK\ncontent-type: application/json; charset=utf-8\n\n{ \n  \"id\" : \"products/202850727\", \n  \"error\" : false, \n  \"code\" : 200 \n}\n\n</code></pre><br>",
=======
                    "examples": "<br><br><pre><code class=\"json\" >unix> curl -X DELETE --dump - http://localhost:8529/_api/index/products/215040423\n\nHTTP/1.1 200 OK\ncontent-type: application/json; charset=utf-8\n\n{ \n  \"id\" : \"products/215040423\", \n  \"error\" : false, \n  \"code\" : 200 \n}\n\n</code></pre><br>",
>>>>>>> 33846f46
                    "nickname": "deletesAnIndex"
                }
            ],
            "path": "/_api/index/{index-handle}"
        }
    ]
}<|MERGE_RESOLUTION|>--- conflicted
+++ resolved
@@ -92,11 +92,7 @@
                     "notes": "<br><br>Creates a cap constraint for the collection <em>collection-name</em>, if it does not already exist. Expects an object containing the index details. <br><br>- <em>type</em>: must be equal to <em>\"cap\"</em>.<br><br>- <em>size</em>: The maximal number of documents for the collection.<br><br>- <em>byteSize</em>: The maximal size of the active document data in the collection.<br><br>Note that the cap constraint does not index particular attributes of the documents in a collection, but limits the number of documents in the collection to a maximum value. The cap constraint thus does not support attribute names specified in the <em>fields</em> attribute nor uniqueness of any kind via the <em>unique</em> attribute. <br><br>It is allowed to specify either <em>size</em> or <em>byteSize</em>, or both at the same time. If both are specified, then the automatic document removal will be triggered by the first non-met constraint. <br><br>",
                     "summary": "creates a cap constraint",
                     "httpMethod": "POST",
-<<<<<<< HEAD
-                    "examples": "Creating a cap constraint <br><br><pre><code class=\"json\" >unix> curl -X POST --data @- --dump - http://localhost:8529/_api/index?collection=products\n{\"type\":\"cap\",\"size\":10}\n\nHTTP/1.1 201 Created\ncontent-type: application/json; charset=utf-8\n\n{ \n  \"id\" : \"products/195838375\", \n  \"type\" : \"cap\", \n  \"unique\" : false, \n  \"size\" : 10, \n  \"byteSize\" : 0, \n  \"isNewlyCreated\" : true, \n  \"error\" : false, \n  \"code\" : 201 \n}\n\n</code></pre><br>",
-=======
                     "examples": "Creating a cap constraint <br><br><pre><code class=\"json\" >unix> curl -X POST --data @- --dump - http://localhost:8529/_api/index?collection=products\n{\"type\":\"cap\",\"size\":10}\n\nHTTP/1.1 201 Created\ncontent-type: application/json; charset=utf-8\n\n{ \n  \"id\" : \"products/208028071\", \n  \"type\" : \"cap\", \n  \"unique\" : false, \n  \"size\" : 10, \n  \"byteSize\" : 0, \n  \"isNewlyCreated\" : true, \n  \"error\" : false, \n  \"code\" : 201 \n}\n\n</code></pre><br>",
->>>>>>> 33846f46
                     "nickname": "createsACapConstraint"
                 }
             ],
@@ -138,11 +134,7 @@
                     "notes": "<br><br>Creates a geo-spatial index in the collection <em>collection-name</em>, if it does not already exist. Expects an object containing the index details. <br><br>- <em>type</em>: must be equal to <em>\"geo\"</em>.<br><br>- <em>fields</em>: A list with one or two attribute paths. <br><br>  If it is a list with one attribute path <em>location</em>, then a geo-spatial   index on all documents is created using <em>location</em> as path to the   coordinates. The value of the attribute must be a list with at least two   double values. The list must contain the latitude (first value) and the   longitude (second value). All documents, which do not have the attribute   path or with value that are not suitable, are ignored. <br><br>  If it is a list with two attribute paths <em>latitude</em> and <em>longitude</em>,   then a geo-spatial index on all documents is created using <em>latitude</em>   and <em>longitude</em> as paths the latitude and the longitude. The value of   the attribute <em>latitude</em> and of the attribute <em>longitude</em> must a   double. All documents, which do not have the attribute paths or which   values are not suitable, are ignored. <br><br>- <em>geoJson</em>: If a geo-spatial index on a <em>location</em> is constructed  and <em>geoJson</em> is <em>true</em>, then the order within the list is longitude   followed by latitude. This corresponds to the format described in    http://geojson.org/geojson-spec.html#positions <br><br>- <em>constraint</em>: If <em>constraint</em> is <em>true</em>, then a geo-spatial  constraint is created. The constraint is a non-unique variant of the index.    Note that it is also possible to set the <em>unique</em> attribute instead of    the <em>constraint</em> attribute. <br><br>- <em>ignoreNull</em>: If a geo-spatial constraint is created and  <em>ignoreNull</em> is true, then documents with a null in <em>location</em> or at   least one null in <em>latitude</em> or <em>longitude</em> are ignored. <br><br>",
                     "summary": "creates a geo-spatial index",
                     "httpMethod": "POST",
-<<<<<<< HEAD
-                    "examples": "Creating a geo index with a location attribute: <br><br><pre><code class=\"json\" >unix> curl -X POST --data @- --dump - http://localhost:8529/_api/index?collection=products\n{ \"type\": \"geo\", \"fields\" : [ \"b\" ] }\n\nHTTP/1.1 201 Created\ncontent-type: application/json; charset=utf-8\n\n{ \n  \"id\" : \"products/196624807\", \n  \"type\" : \"geo1\", \n  \"unique\" : false, \n  \"geoJson\" : false, \n  \"constraint\" : false, \n  \"fields\" : [ \n    \"b\" \n  ], \n  \"isNewlyCreated\" : true, \n  \"error\" : false, \n  \"code\" : 201 \n}\n\n</code></pre><br>Creating a geo index with latitude and longitude attributes: <br><br><pre><code class=\"json\" >unix> curl -X POST --data @- --dump - http://localhost:8529/_api/index?collection=products\n{ \"type\": \"geo\", \"fields\" : [ \"e\", \"f\" ] }\n\nHTTP/1.1 201 Created\ncontent-type: application/json; charset=utf-8\n\n{ \n  \"id\" : \"products/197476775\", \n  \"type\" : \"geo2\", \n  \"unique\" : false, \n  \"constraint\" : false, \n  \"fields\" : [ \n    \"e\", \n    \"f\" \n  ], \n  \"isNewlyCreated\" : true, \n  \"error\" : false, \n  \"code\" : 201 \n}\n\n</code></pre><br>",
-=======
                     "examples": "Creating a geo index with a location attribute: <br><br><pre><code class=\"json\" >unix> curl -X POST --data @- --dump - http://localhost:8529/_api/index?collection=products\n{ \"type\": \"geo\", \"fields\" : [ \"b\" ] }\n\nHTTP/1.1 201 Created\ncontent-type: application/json; charset=utf-8\n\n{ \n  \"id\" : \"products/208814503\", \n  \"type\" : \"geo1\", \n  \"unique\" : false, \n  \"geoJson\" : false, \n  \"constraint\" : false, \n  \"fields\" : [ \n    \"b\" \n  ], \n  \"isNewlyCreated\" : true, \n  \"error\" : false, \n  \"code\" : 201 \n}\n\n</code></pre><br>Creating a geo index with latitude and longitude attributes: <br><br><pre><code class=\"json\" >unix> curl -X POST --data @- --dump - http://localhost:8529/_api/index?collection=products\n{ \"type\": \"geo\", \"fields\" : [ \"e\", \"f\" ] }\n\nHTTP/1.1 201 Created\ncontent-type: application/json; charset=utf-8\n\n{ \n  \"id\" : \"products/209666471\", \n  \"type\" : \"geo2\", \n  \"unique\" : false, \n  \"constraint\" : false, \n  \"fields\" : [ \n    \"e\", \n    \"f\" \n  ], \n  \"isNewlyCreated\" : true, \n  \"error\" : false, \n  \"code\" : 201 \n}\n\n</code></pre><br>",
->>>>>>> 33846f46
                     "nickname": "createsAGeo-spatialIndex"
                 }
             ],
@@ -188,11 +180,7 @@
                     "notes": "<br><br>Creates a hash index for the collection <em>collection-name</em>, if it does not already exist. The call expects an object containing the index details. <br><br>- <em>type</em>: must be equal to <em>\"hash\"</em>.<br><br>- <em>fields</em>: A list of attribute paths.<br><br>- <em>unique</em>: If <em>true</em>, then create a unique index.<br><br>",
                     "summary": "creates a hash index",
                     "httpMethod": "POST",
-<<<<<<< HEAD
-                    "examples": "Creating an unique constraint: <br><br><pre><code class=\"json\" >unix> curl -X POST --data @- --dump - http://localhost:8529/_api/index?collection=products\n{ \"type\": \"hash\", \"unique\" : true, \"fields\" : [ \"a\", \"b\" ] }\n\nHTTP/1.1 201 Created\ncontent-type: application/json; charset=utf-8\n\n{ \n  \"id\" : \"products/198394279\", \n  \"type\" : \"hash\", \n  \"unique\" : true, \n  \"fields\" : [ \n    \"a\", \n    \"b\" \n  ], \n  \"isNewlyCreated\" : true, \n  \"error\" : false, \n  \"code\" : 201 \n}\n\n</code></pre><br>Creating a hash index: <br><br><pre><code class=\"json\" >unix> curl -X POST --data @- --dump - http://localhost:8529/_api/index?collection=products\n{ \"type\": \"hash\", \"unique\" : false, \"fields\" : [ \"a\", \"b\" ] }\n\nHTTP/1.1 201 Created\ncontent-type: application/json; charset=utf-8\n\n{ \n  \"id\" : \"products/199311783\", \n  \"type\" : \"hash\", \n  \"unique\" : false, \n  \"fields\" : [ \n    \"a\", \n    \"b\" \n  ], \n  \"isNewlyCreated\" : true, \n  \"error\" : false, \n  \"code\" : 201 \n}\n\n</code></pre><br>",
-=======
                     "examples": "Creating an unique constraint: <br><br><pre><code class=\"json\" >unix> curl -X POST --data @- --dump - http://localhost:8529/_api/index?collection=products\n{ \"type\": \"hash\", \"unique\" : true, \"fields\" : [ \"a\", \"b\" ] }\n\nHTTP/1.1 201 Created\ncontent-type: application/json; charset=utf-8\n\n{ \n  \"id\" : \"products/210583975\", \n  \"type\" : \"hash\", \n  \"unique\" : true, \n  \"fields\" : [ \n    \"a\", \n    \"b\" \n  ], \n  \"isNewlyCreated\" : true, \n  \"error\" : false, \n  \"code\" : 201 \n}\n\n</code></pre><br>Creating a hash index: <br><br><pre><code class=\"json\" >unix> curl -X POST --data @- --dump - http://localhost:8529/_api/index?collection=products\n{ \"type\": \"hash\", \"unique\" : false, \"fields\" : [ \"a\", \"b\" ] }\n\nHTTP/1.1 201 Created\ncontent-type: application/json; charset=utf-8\n\n{ \n  \"id\" : \"products/211501479\", \n  \"type\" : \"hash\", \n  \"unique\" : false, \n  \"fields\" : [ \n    \"a\", \n    \"b\" \n  ], \n  \"isNewlyCreated\" : true, \n  \"error\" : false, \n  \"code\" : 201 \n}\n\n</code></pre><br>",
->>>>>>> 33846f46
                     "nickname": "createsAHashIndex"
                 }
             ],
@@ -238,11 +226,7 @@
                     "notes": "<br><br>Creates a skip-list index for the collection <em>collection-name</em>, if it does not already exist. The call expects an object containing the index details. <br><br>- <em>type</em>: must be equal to <em>\"skiplist\"</em>.<br><br>- <em>fields</em>: A list of attribute paths.<br><br>- <em>unique</em>: If <em>true</em>, then create a unique index.<br><br>",
                     "summary": "creates a skip list",
                     "httpMethod": "POST",
-<<<<<<< HEAD
-                    "examples": "Creating a skiplist: <br><br><pre><code class=\"json\" >unix> curl -X POST --data @- --dump - http://localhost:8529/_api/index?collection=products\n{ \"type\": \"skiplist\", \"unique\" : false, \"fields\" : [ \"a\", \"b\" ] }\n\nHTTP/1.1 201 Created\ncontent-type: application/json; charset=utf-8\n\n{ \n  \"id\" : \"products/200229287\", \n  \"type\" : \"skiplist\", \n  \"unique\" : false, \n  \"fields\" : [ \n    \"a\", \n    \"b\" \n  ], \n  \"isNewlyCreated\" : true, \n  \"error\" : false, \n  \"code\" : 201 \n}\n\n</code></pre><br>",
-=======
                     "examples": "Creating a skiplist: <br><br><pre><code class=\"json\" >unix> curl -X POST --data @- --dump - http://localhost:8529/_api/index?collection=products\n{ \"type\": \"skiplist\", \"unique\" : false, \"fields\" : [ \"a\", \"b\" ] }\n\nHTTP/1.1 201 Created\ncontent-type: application/json; charset=utf-8\n\n{ \n  \"id\" : \"products/212418983\", \n  \"type\" : \"skiplist\", \n  \"unique\" : false, \n  \"fields\" : [ \n    \"a\", \n    \"b\" \n  ], \n  \"isNewlyCreated\" : true, \n  \"error\" : false, \n  \"code\" : 201 \n}\n\n</code></pre><br>",
->>>>>>> 33846f46
                     "nickname": "createsASkipList"
                 }
             ],
@@ -284,11 +268,7 @@
                     "notes": "<br><br>Creates a fulltext index for the collection <em>collection-name</em>, if it does not already exist. The call expects an object containing the index details. <br><br>- <em>type</em>: must be equal to <em>\"fulltext\"</em>.<br><br>- <em>fields</em>: A list of attribute names. Currently, the list is limited   to exactly one attribute, so the value of <em>fields</em> should look like   this for example: <em>[ \"text\" ]</em>. <br><br>- <em>minLength</em>: Minimum character length of words to index. Will default  to a server-defined value if unspecified. It is thus recommended to set   this value explicitly when creating the index. <br><br>",
                     "summary": "creates a fulltext index",
                     "httpMethod": "POST",
-<<<<<<< HEAD
-                    "examples": "Creating a fulltext index: <br><br><pre><code class=\"json\" >unix> curl -X POST --data @- --dump - http://localhost:8529/_api/index?collection=products\n{ \"type\" : \"fulltext\", \"fields\" : [ \"text\" ] }\n\nHTTP/1.1 201 Created\ncontent-type: application/json; charset=utf-8\n\n{ \n  \"id\" : \"products/201081255\", \n  \"type\" : \"fulltext\", \n  \"unique\" : false, \n  \"minLength\" : 2, \n  \"fields\" : [ \n    \"text\" \n  ], \n  \"isNewlyCreated\" : true, \n  \"error\" : false, \n  \"code\" : 201 \n}\n\n</code></pre><br>",
-=======
                     "examples": "Creating a fulltext index: <br><br><pre><code class=\"json\" >unix> curl -X POST --data @- --dump - http://localhost:8529/_api/index?collection=products\n{ \"type\" : \"fulltext\", \"fields\" : [ \"text\" ] }\n\nHTTP/1.1 201 Created\ncontent-type: application/json; charset=utf-8\n\n{ \n  \"id\" : \"products/213270951\", \n  \"type\" : \"fulltext\", \n  \"unique\" : false, \n  \"minLength\" : 2, \n  \"fields\" : [ \n    \"text\" \n  ], \n  \"isNewlyCreated\" : true, \n  \"error\" : false, \n  \"code\" : 201 \n}\n\n</code></pre><br>",
->>>>>>> 33846f46
                     "nickname": "createsAFulltextIndex"
                 }
             ],
@@ -330,11 +310,7 @@
                     "notes": "<br><br>Creates a bitarray index for the collection <em>collection-name</em>, if it does not already exist. The call expects an object containing the index details. <br><br>- <em>type</em>: must be equal to <em>\"bitarray\"</em>.<br><br>- <em>fields</em>: A list of pairs. A pair consists of an attribute path followed by a list of values.<br><br>- <em>unique</em>: Must always be set to <em>false</em>.<br><br>",
                     "summary": "creates a bitarray index",
                     "httpMethod": "POST",
-<<<<<<< HEAD
-                    "examples": "Creating a bitarray index: <br><br><pre><code class=\"json\" >unix> curl -X POST --data @- --dump - http://localhost:8529/_api/index?collection=products\n{ \"type\" : \"bitarray\", \"unique\" : false, \"fields\" : [ \"x\", [0,1,[]], \"y\", [\"a\",\"b\",[]] ] }\n\nHTTP/1.1 201 Created\ncontent-type: application/json; charset=utf-8\n\n{ \n  \"id\" : \"products/201933223\", \n  \"type\" : \"bitarray\", \n  \"unique\" : false, \n  \"fields\" : [ \n    [ \n      \"x\", \n      [ \n        0, \n        1, \n        [ ] \n      ] \n    ], \n    [ \n      \"y\", \n      [ \n        \"a\", \n        \"b\", \n        [ ] \n      ] \n    ] \n  ], \n  \"undefined\" : false, \n  \"isNewlyCreated\" : true, \n  \"error\" : false, \n  \"code\" : 201 \n}\n\n</code></pre><br>",
-=======
                     "examples": "Creating a bitarray index: <br><br><pre><code class=\"json\" >unix> curl -X POST --data @- --dump - http://localhost:8529/_api/index?collection=products\n{ \"type\" : \"bitarray\", \"unique\" : false, \"fields\" : [ \"x\", [0,1,[]], \"y\", [\"a\",\"b\",[]] ] }\n\nHTTP/1.1 201 Created\ncontent-type: application/json; charset=utf-8\n\n{ \n  \"id\" : \"products/214122919\", \n  \"type\" : \"bitarray\", \n  \"unique\" : false, \n  \"fields\" : [ \n    [ \n      \"x\", \n      [ \n        0, \n        1, \n        [ ] \n      ] \n    ], \n    [ \n      \"y\", \n      [ \n        \"a\", \n        \"b\", \n        [ ] \n      ] \n    ] \n  ], \n  \"undefined\" : false, \n  \"isNewlyCreated\" : true, \n  \"error\" : false, \n  \"code\" : 201 \n}\n\n</code></pre><br>",
->>>>>>> 33846f46
                     "nickname": "createsABitarrayIndex"
                 }
             ],
@@ -383,8 +359,8 @@
                 {
                     "errorResponses": [
                         {
-                            "reason": "If the index could be deleted, then a <em>HTTP 202</em> is returned. ",
-                            "code": "202"
+                            "reason": "If the index could be deleted, then an <em>HTTP 200</em> is returned. ",
+                            "code": "200"
                         }
                     ],
                     "parameters": [
@@ -399,11 +375,7 @@
                     "notes": "<br><br>Deletes an index with <em>index-handle</em>. <br><br>",
                     "summary": "deletes an index",
                     "httpMethod": "DELETE",
-<<<<<<< HEAD
-                    "examples": "<br><br><pre><code class=\"json\" >unix> curl -X DELETE --dump - http://localhost:8529/_api/index/products/202850727\n\nHTTP/1.1 200 OK\ncontent-type: application/json; charset=utf-8\n\n{ \n  \"id\" : \"products/202850727\", \n  \"error\" : false, \n  \"code\" : 200 \n}\n\n</code></pre><br>",
-=======
                     "examples": "<br><br><pre><code class=\"json\" >unix> curl -X DELETE --dump - http://localhost:8529/_api/index/products/215040423\n\nHTTP/1.1 200 OK\ncontent-type: application/json; charset=utf-8\n\n{ \n  \"id\" : \"products/215040423\", \n  \"error\" : false, \n  \"code\" : 200 \n}\n\n</code></pre><br>",
->>>>>>> 33846f46
                     "nickname": "deletesAnIndex"
                 }
             ],
