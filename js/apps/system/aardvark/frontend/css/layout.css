--- conflicted
+++ resolved
@@ -168,13 +168,8 @@
   border-radius: 0 !important;
 }
 
-<<<<<<< HEAD
-.glyphicon:hover {
-  cursor: pointer !important;
-=======
 button {
   font-family: 'Open Sans', sans-serif !important;
->>>>>>> 9cb13ca7
 }
 
 .arangoicon:hover {
