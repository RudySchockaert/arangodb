module.define("org/arangodb/general-graph", function(exports, module) {
/*jslint indent: 2, nomen: true, maxlen: 120, sloppy: true, vars: true, white: true, plusplus: true */
/*global require, exports, Graph, arguments */

////////////////////////////////////////////////////////////////////////////////
/// @brief Graph functionality
///
/// @file
///
/// DISCLAIMER
///
/// Copyright 2010-2014 triagens GmbH, Cologne, Germany
///
/// Licensed under the Apache License, Version 2.0 (the "License");
/// you may not use this file except in compliance with the License.
/// You may obtain a copy of the License at
///
///     http://www.apache.org/licenses/LICENSE-2.0
///
/// Unless required by applicable law or agreed to in writing, software
/// distributed under the License is distributed on an "AS IS" BASIS,
/// WITHOUT WARRANTIES OR CONDITIONS OF ANY KIND, either express or implied.
/// See the License for the specific language governing permissions and
/// limitations under the License.
///
/// Copyright holder is triAGENS GmbH, Cologne, Germany
///
/// @author Florian Bartels, Michael Hackstein, Guido Schwab
/// @author Copyright 2011-2014, triAGENS GmbH, Cologne, Germany
////////////////////////////////////////////////////////////////////////////////


var arangodb = require("org/arangodb"),
  internal = require("internal"),
  ArangoCollection = arangodb.ArangoCollection,
  ArangoError = arangodb.ArangoError,
  db = arangodb.db,
  errors = arangodb.errors,
  _ = require("underscore");


// -----------------------------------------------------------------------------
// --SECTION--                             module "org/arangodb/general-graph"
// -----------------------------------------------------------------------------

// -----------------------------------------------------------------------------
// --SECTION--                                                 private functions
// -----------------------------------------------------------------------------

////////////////////////////////////////////////////////////////////////////////
/// @brief transform a string into an array.
////////////////////////////////////////////////////////////////////////////////


var stringToArray = function (x) {
  if (typeof x === "string") {
    return [x];
  }
  return _.clone(x);
};

////////////////////////////////////////////////////////////////////////////////
/// @brief checks if a parameter is not defined, an empty string or an empty
//  array
////////////////////////////////////////////////////////////////////////////////


var isValidCollectionsParameter = function (x) {
  if (!x) {
    return false;
  }
  if (Array.isArray(x) && x.length === 0) {
    return false;
  }
  if (typeof x !== "string" && !Array.isArray(x)) {
    return false;
  }
  return true;
};

////////////////////////////////////////////////////////////////////////////////
/// @brief find or create a collection by name
////////////////////////////////////////////////////////////////////////////////

var findOrCreateCollectionByName = function (name, type, noCreate) {
  var col = db._collection(name),
    res = false;
  if (col === null && !noCreate) {
    if (type === ArangoCollection.TYPE_DOCUMENT) {
      col = db._create(name);
    } else {
      col = db._createEdgeCollection(name);
    }
    res = true;
  } else if (!(col instanceof ArangoCollection)) {
    throw "<" + name + "> must be an ArangoCollection ";
  }
  return res;
};


////////////////////////////////////////////////////////////////////////////////
/// @brief find or create a collection by name
////////////////////////////////////////////////////////////////////////////////

var findOrCreateCollectionsByEdgeDefinitions = function (edgeDefinitions, noCreate) {
  var vertexCollections = {},
  edgeCollections = {};
  edgeDefinitions.forEach(function (e) {
    e.from.concat(e.to).forEach(function (v) {
      findOrCreateCollectionByName(v, ArangoCollection.TYPE_DOCUMENT, noCreate);
      vertexCollections[v] = db[v];
    });
    findOrCreateCollectionByName(e.collection, ArangoCollection.TYPE_EDGE, noCreate);
    edgeCollections[e.collection] = db[e.collection];
  });
  return [
    vertexCollections,
    edgeCollections
  ];
};

////////////////////////////////////////////////////////////////////////////////
/// @brief find or create a collection by name
////////////////////////////////////////////////////////////////////////////////

var findOrCreateOrphanCollections = function (graphName, orphanCollections, noCreate) {
  var returnVals = [];
  if (!orphanCollections) {
    orphanCollections = [];
  }
  orphanCollections.forEach(function (e) {
    findOrCreateCollectionByName(e, ArangoCollection.TYPE_DOCUMENT, noCreate);
    returnVals.push(db[e]);
  });
  return returnVals;
};

////////////////////////////////////////////////////////////////////////////////
/// @brief internal function to get graphs collection
////////////////////////////////////////////////////////////////////////////////

var getGraphCollection = function() {
  var gCol = db._graphs;
  if (gCol === null || gCol === undefined) {
    throw "_graphs collection does not exist.";
  }
  return gCol;
};

////////////////////////////////////////////////////////////////////////////////
/// @brief internal function to print edge definitions in _PRINT
////////////////////////////////////////////////////////////////////////////////

var printEdgeDefinitions = function(defs) {
  return _.map(defs, function(d) {
    var out = d.collection;
    out += ": [";
    out += d.from.join(", ");
    out += "] -> [";
    out += d.to.join(", ");
    out += "]";
    return out;
  });
};

////////////////////////////////////////////////////////////////////////////////
/// @brief internal function to wrap arango collections for overwrite
////////////////////////////////////////////////////////////////////////////////

var wrapCollection = function(col) {
  var wrapper = {};
  _.each(_.functions(col), function(func) {
    wrapper[func] = function() {
      return col[func].apply(col, arguments);
    };
  });
  return wrapper;
};


var transformExample = function(example) {
  if (example === undefined) {
    return {};
  }
  if (typeof example === "string") {
    return {_id: example};
  }
  if (typeof example === "object") {
    if (Array.isArray(example)) {
      return _.map(example, function(e) {
        if (typeof e === "string") {
          return {_id: e};
        }
        return e;
      });
    }
    return example;
  }
  throw "Invalid example type. Has to be String, Array or Object";
};

var checkAllowsRestriction = function(colList, rest, msg) {
  var unknown = [];
  _.each(rest, function(r) {
    if (!colList[r]) {
      unknown.push(r);
    }
  });
  if (unknown.length > 0) {
    var err = new ArangoError();
    err.errorNum = arangodb.errors.ERROR_BAD_PARAMETER.code;
    err.errorMessage = msg + ": "
    + unknown.join(" and ")
    + " are not known to the graph";
    throw err;
  }
  return true;
};


// -----------------------------------------------------------------------------
// --SECTION--                             module "org/arangodb/general-graph"
// -----------------------------------------------------------------------------

// -----------------------------------------------------------------------------
// --SECTION--                             Fluent AQL Interface
// -----------------------------------------------------------------------------

var AQLStatement = function(query, type) {
  this.query = query;
  if (type) {
    this.type = type;
  }
};

AQLStatement.prototype.printQuery = function() {
  return this.query;
};

AQLStatement.prototype.isPathQuery = function() {
  return this.type === "path";
};

AQLStatement.prototype.isPathVerticesQuery = function() {
  return this.type === "pathVertices";
};

AQLStatement.prototype.isPathEdgesQuery = function() {
  return this.type === "pathEdges";
};

AQLStatement.prototype.isEdgeQuery = function() {
  return this.type === "edge";
};

AQLStatement.prototype.isVertexQuery = function() {
  return this.type === "vertex";
};

AQLStatement.prototype.isNeighborQuery = function() {
  return this.type === "neighbor";
};

AQLStatement.prototype.allowsRestrict = function() {
  return this.isEdgeQuery()
    || this.isVertexQuery()
    || this.isNeighborQuery(); 
};

// -----------------------------------------------------------------------------
// --SECTION--                                AQL Generator for fluent interface
// -----------------------------------------------------------------------------

////////////////////////////////////////////////////////////////////////////////
/// @brief Starting point of the fluent interface.
///
/// Only for internal use.
////////////////////////////////////////////////////////////////////////////////

var AQLGenerator = function(graph) {
  this.stack = [];
  this.callStack = [];
  this.bindVars = {
    "graphName": graph.__name
  };
  this.graph = graph;
  this.cursor = null;
  this.lastVar = "";
  this._path = [];
  this._pathVertices = [];
  this._pathEdges = [];
  this._getPath = false;
};

AQLGenerator.prototype._addToPrint = function(name) {
  var args = Array.prototype.slice.call(arguments);
  args.shift(); // The Name
  var stackEntry = {};
  stackEntry.name = name;
  if (args.length > 0 && args[0] !== undefined) {
    stackEntry.params = args;
  } else {
    stackEntry.params = [];
  }
  this.callStack.push(stackEntry);
};

////////////////////////////////////////////////////////////////////////////////
/// @brief Print the call stack of this query
////////////////////////////////////////////////////////////////////////////////

AQLGenerator.prototype._PRINT = function(context) {
  context.output = "[ GraphAQL ";
  context.output += this.graph.__name;
  _.each(this.callStack, function(call) {
    if(context.prettyPrint) {
      context.output += "\n";
    }
    context.output += ".";
    context.output += call.name;
    context.output += "(";
    var i = 0;
    for(i = 0; i < call.params.length; ++i) {
      if (i > 0) {
        context.output += ", ";
      }
      internal.printRecursive(call.params[i], context);
    }
    context.output += ")";
  });
  context.output += " ] ";
};

////////////////////////////////////////////////////////////////////////////////
/// @brief Dispose and reset the current cursor of the query
///
/// Only for internal use.
////////////////////////////////////////////////////////////////////////////////

AQLGenerator.prototype._clearCursor = function() {
  if (this.cursor) {
    this.cursor.dispose();
    this.cursor = null;
  }
};

////////////////////////////////////////////////////////////////////////////////
/// @brief Execute the query and keep the cursor
///
/// Only for internal use.
////////////////////////////////////////////////////////////////////////////////

AQLGenerator.prototype._createCursor = function() {
  if (!this.cursor) {
    this.cursor = this.execute();
  }
};

////////////////////////////////////////////////////////////////////////////////
/// @brief General edge query, takes direction as parameter
///
/// This will create the general AQL statement to load edges
/// connected to the vertices selected in the step before.
/// Will also bind the options into bindVars.
///
/// Only for internal use, user gets different functions for directions
////////////////////////////////////////////////////////////////////////////////

AQLGenerator.prototype._edges = function(edgeExample, options) {
  this._clearCursor();
  this.options = options || {};
  var ex = transformExample(edgeExample);
  var edgeName = "edges_" + this.stack.length;
  var query = "FOR " + edgeName
    + ' IN GRAPH_EDGES(@graphName';
  if (!this.getLastVar()) {
    query += ',{}';
  } else {
    query += ',' + this.getLastVar();
  }
  query += ',@options_'
    + this.stack.length + ')';
  if (!Array.isArray(ex)) {
    ex = [ex];
  }
  this.options.edgeExamples = ex;
  this.bindVars["options_" + this.stack.length] = this.options;
  var stmt = new AQLStatement(query, "edge");
  this.stack.push(stmt);
  this.lastVar = edgeName;
  this._path.push(edgeName);
  this._pathEdges.push(edgeName);
  return this;
};

////////////////////////////////////////////////////////////////////////////////
/// @startDocuBlock JSF_general_graph_fluent_aql_edges
/// Select all edges for the vertices selected before.
///
/// `graph-query.edges(examples)`
/// 
/// Creates an AQL statement to select all edges for each of the vertices selected
/// in the step before.
/// This will include *inbound* as well as *outbound* edges.
/// The resulting set of edges can be filtered by defining one or more *examples*.
///
/// *examples* can have the following values:
/// 
///   * Empty, there is no matching executed all edges are valid.
///   * A string, only the edge having this value as it's id is returned.
///   * An example object, defining a set of attributes.
///       Only edges having these attributes are matched.
///   * A list containing example objects and/or strings.
///       All edges matching at least one of the elements in the list are returned.
///
/// @EXAMPLES
///
/// To request unfiltered edges:
///
/// @EXAMPLE_ARANGOSH_OUTPUT{generalGraphFluentAQLEdgesUnfiltered}
///   var examples = require("org/arangodb/graph-examples/example-graph.js");
///   var g = examples.loadGraph("social");
///   var query = g._vertices([{name: "Alice"}, {name: "Bob"}]);
///   query.edges().toArray();
/// @END_EXAMPLE_ARANGOSH_OUTPUT
///
/// To request filtered edges by a single example:
///
/// @EXAMPLE_ARANGOSH_OUTPUT{generalGraphFluentAQLEdgesFilteredSingle}
///   var examples = require("org/arangodb/graph-examples/example-graph.js");
///   var g = examples.loadGraph("social");
///   var query = g._vertices([{name: "Alice"}, {name: "Bob"}]);
///   query.edges({type: "married"}).toArray();
/// @END_EXAMPLE_ARANGOSH_OUTPUT
///
/// To request filtered edges by multiple examples:
///
/// @EXAMPLE_ARANGOSH_OUTPUT{generalGraphFluentAQLEdgesFilteredMultiple}
///   var examples = require("org/arangodb/graph-examples/example-graph.js");
///   var g = examples.loadGraph("social");
///   var query = g._vertices([{name: "Alice"}, {name: "Bob"}]);
///   query.edges([{type: "married"}, {type: "friend"}]).toArray();
/// @END_EXAMPLE_ARANGOSH_OUTPUT
/// @endDocuBlock
///
////////////////////////////////////////////////////////////////////////////////

AQLGenerator.prototype.edges = function(example) {
  this._addToPrint("edges", example);
  return this._edges(example, {direction: "any"});
};

////////////////////////////////////////////////////////////////////////////////
/// @startDocuBlock JSF_general_graph_fluent_aql_outEdges
/// Select all outbound edges for the vertices selected before.
/// 
/// `graph-query.outEdges(examples)`
///
/// Creates an AQL statement to select all *outbound* edges for each of the vertices selected
/// in the step before.
/// The resulting set of edges can be filtered by defining one or more *examples*.
///
/// *examples* can have the following values:
/// 
///   * Empty, there is no matching executed all edges are valid.
///   * A string, only the edge having this value as it's id is returned.
///   * An example object, defining a set of attributes.
///       Only edges having these attributes are matched.
///   * A list containing example objects and/or strings.
///       All edges matching at least one of the elements in the list are returned.
///
/// @EXAMPLES
///
/// To request unfiltered outbound edges:
///
/// @EXAMPLE_ARANGOSH_OUTPUT{generalGraphFluentAQLOutEdgesUnfiltered}
///   var examples = require("org/arangodb/graph-examples/example-graph.js");
///   var g = examples.loadGraph("social");
///   var query = g._vertices([{name: "Alice"}, {name: "Bob"}]);
///   query.outEdges().toArray();
/// @END_EXAMPLE_ARANGOSH_OUTPUT
///
/// To request filtered outbound edges by a single example:
///
/// @EXAMPLE_ARANGOSH_OUTPUT{generalGraphFluentAQLOutEdgesFilteredSingle}
///   var examples = require("org/arangodb/graph-examples/example-graph.js");
///   var g = examples.loadGraph("social");
///   var query = g._vertices([{name: "Alice"}, {name: "Bob"}]);
///   query.outEdges({type: "married"}).toArray();
/// @END_EXAMPLE_ARANGOSH_OUTPUT
///
/// To request filtered outbound edges by multiple examples:
///
/// @EXAMPLE_ARANGOSH_OUTPUT{generalGraphFluentAQLOutEdgesFilteredMultiple}
///   var examples = require("org/arangodb/graph-examples/example-graph.js");
///   var g = examples.loadGraph("social");
///   var query = g._vertices([{name: "Alice"}, {name: "Bob"}]);
///   query.outEdges([{type: "married"}, {type: "friend"}]).toArray();
/// @END_EXAMPLE_ARANGOSH_OUTPUT
/// @endDocuBlock
///
////////////////////////////////////////////////////////////////////////////////

AQLGenerator.prototype.outEdges = function(example) {
  this._addToPrint("outEdges", example);
  return this._edges(example, {direction: "outbound"});
};

////////////////////////////////////////////////////////////////////////////////
/// @startDocuBlock JSF_general_graph_fluent_aql_inEdges
/// Select all inbound edges for the vertices selected before.
/// 
/// `graph-query.inEdges(examples)`
///
/// Creates an AQL statement to select all *inbound* edges for each of the vertices selected
/// in the step before.
/// The resulting set of edges can be filtered by defining one or more *examples*.
///
/// *examples* can have the following values:
/// 
///   * Empty, there is no matching executed all edges are valid.
///   * A string, only the edge having this value as it's id is returned.
///   * An example object, defining a set of attributes.
///       Only edges having these attributes are matched.
///   * A list containing example objects and/or strings.
///       All edges matching at least one of the elements in the list are returned.
///
/// @EXAMPLES
///
/// To request unfiltered inbound edges:
///
/// @EXAMPLE_ARANGOSH_OUTPUT{generalGraphFluentAQLInEdgesUnfiltered}
///   var examples = require("org/arangodb/graph-examples/example-graph.js");
///   var g = examples.loadGraph("social");
///   var query = g._vertices([{name: "Alice"}, {name: "Bob"}]);
///   query.inEdges().toArray();
/// @END_EXAMPLE_ARANGOSH_OUTPUT
///
/// To request filtered inbound edges by a single example:
///
/// @EXAMPLE_ARANGOSH_OUTPUT{generalGraphFluentAQLInEdgesFilteredSingle}
///   var examples = require("org/arangodb/graph-examples/example-graph.js");
///   var g = examples.loadGraph("social");
///   var query = g._vertices([{name: "Alice"}, {name: "Bob"}]);
///   query.inEdges({type: "married"}).toArray();
/// @END_EXAMPLE_ARANGOSH_OUTPUT
///
/// To request filtered inbound edges by multiple examples:
///
/// @EXAMPLE_ARANGOSH_OUTPUT{generalGraphFluentAQLInEdgesFilteredMultiple}
///   var examples = require("org/arangodb/graph-examples/example-graph.js");
///   var g = examples.loadGraph("social");
///   var query = g._vertices([{name: "Alice"}, {name: "Bob"}]);
///   query.inEdges([{type: "married"}, {type: "friend"}]).toArray();
/// @END_EXAMPLE_ARANGOSH_OUTPUT
/// @endDocuBlock
///
////////////////////////////////////////////////////////////////////////////////

AQLGenerator.prototype.inEdges = function(example) {
  this._addToPrint("inEdges", example);
  return this._edges(example, {direction: "inbound"});
};

////////////////////////////////////////////////////////////////////////////////
/// @brief General vertex query, takes direction as parameter
///
/// This will create the general AQL statement to load vertices
/// connected to the edges selected in the step before.
/// Will also bind the options into bindVars.
///
/// Only for internal use, user gets different functions for directions
////////////////////////////////////////////////////////////////////////////////

AQLGenerator.prototype._vertices = function(example, options) {
  this._clearCursor();
  this.options = options || {};
  var ex = transformExample(example);
  var vertexName = "vertices_" + this.stack.length;
  var query = "FOR " + vertexName
    + " IN GRAPH_VERTICES(@graphName,@vertexExample_"
    + this.stack.length + ',@options_'
    + this.stack.length + ')';
  this.bindVars["vertexExample_" + this.stack.length] = ex;
  this.bindVars["options_" + this.stack.length] = this.options;
  var stmt = new AQLStatement(query, "vertex");
  this.stack.push(stmt);
  this.lastVar = vertexName;
  this._path.push(vertexName);
  this._pathVertices.push(vertexName);
  return this;

};

////////////////////////////////////////////////////////////////////////////////
/// @startDocuBlock JSF_general_graph_fluent_aql_vertices
/// Select all vertices connected to the edges selected before.
/// 
/// `graph-query.vertices(examples)`
///
/// Creates an AQL statement to select all vertices for each of the edges selected
/// in the step before.
/// This includes all vertices contained in *_from* as well as *_to* attribute of the edges.
/// The resulting set of vertices can be filtered by defining one or more *examples*.
///
/// *examples* can have the following values:
/// 
///   * Empty, there is no matching executed all vertices are valid.
///   * A string, only the vertex having this value as it's id is returned.
///   * An example object, defining a set of attributes.
///       Only vertices having these attributes are matched.
///   * A list containing example objects and/or strings.
///       All vertices matching at least one of the elements in the list are returned.
///
/// @EXAMPLES
///
/// To request unfiltered vertices:
///
/// @EXAMPLE_ARANGOSH_OUTPUT{generalGraphFluentAQLVerticesUnfiltered}
///   var examples = require("org/arangodb/graph-examples/example-graph.js");
///   var g = examples.loadGraph("social");
///   var query = g._edges({type: "married"});
///   query.vertices().toArray();
/// @END_EXAMPLE_ARANGOSH_OUTPUT
///
/// To request filtered vertices by a single example:
///
/// @EXAMPLE_ARANGOSH_OUTPUT{generalGraphFluentAQLVerticesFilteredSingle}
///   var examples = require("org/arangodb/graph-examples/example-graph.js");
///   var g = examples.loadGraph("social");
///   var query = g._edges({type: "married"});
///   query.vertices({name: "Alice"}).toArray();
/// @END_EXAMPLE_ARANGOSH_OUTPUT
///
/// To request filtered vertices by multiple examples:
///
/// @EXAMPLE_ARANGOSH_OUTPUT{generalGraphFluentAQLVerticesFilteredMultiple}
///   var examples = require("org/arangodb/graph-examples/example-graph.js");
///   var g = examples.loadGraph("social");
///   var query = g._edges({type: "married"});
///   query.vertices([{name: "Alice"}, {name: "Charly"}]).toArray();
/// @END_EXAMPLE_ARANGOSH_OUTPUT
/// @endDocuBlock
///
////////////////////////////////////////////////////////////////////////////////

AQLGenerator.prototype.vertices = function(example) {
  this._addToPrint("vertices", example);
  if (!this.getLastVar()) {
    return this._vertices(example);
  }
  var edgeVar = this.getLastVar();
  this._vertices(example);
  var vertexVar = this.getLastVar();
  var query = "FILTER " + edgeVar
    + "._from == " + vertexVar
    + "._id || " + edgeVar
    + "._to == " + vertexVar
    + "._id";
  var stmt = new AQLStatement(query);
  this.stack.push(stmt);
  return this;
};

////////////////////////////////////////////////////////////////////////////////
/// @startDocuBlock JSF_general_graph_fluent_aql_fromVertices
/// Select all vertices where the edges selected before start.
/// 
/// `graph-query.vertices(examples)`
///
/// Creates an AQL statement to select the set of vertices where the edges selected
/// in the step before start at.
/// This includes all vertices contained in *_from* attribute of the edges.
/// The resulting set of vertices can be filtered by defining one or more *examples*.
///
/// *examples* can have the following values:
/// 
///   * Empty, there is no matching executed all vertices are valid.
///   * A string, only the vertex having this value as it's id is returned.
///   * An example object, defining a set of attributes.
///       Only vertices having these attributes are matched.
///   * A list containing example objects and/or strings.
///       All vertices matching at least one of the elements in the list are returned.
///
/// @EXAMPLES
///
/// To request unfiltered starting vertices:
///
/// @EXAMPLE_ARANGOSH_OUTPUT{generalGraphFluentAQLFromVerticesUnfiltered}
///   var examples = require("org/arangodb/graph-examples/example-graph.js");
///   var g = examples.loadGraph("social");
///   var query = g._edges({type: "married"});
///   query.fromVertices().toArray();
/// @END_EXAMPLE_ARANGOSH_OUTPUT
///
/// To request filtered starting vertices by a single example:
///
/// @EXAMPLE_ARANGOSH_OUTPUT{generalGraphFluentAQLFromVerticesFilteredSingle}
///   var examples = require("org/arangodb/graph-examples/example-graph.js");
///   var g = examples.loadGraph("social");
///   var query = g._edges({type: "married"});
///   query.fromVertices({name: "Alice"}).toArray();
/// @END_EXAMPLE_ARANGOSH_OUTPUT
///
/// To request filtered starting vertices by multiple examples:
///
/// @EXAMPLE_ARANGOSH_OUTPUT{generalGraphFluentAQLFromVerticesFilteredMultiple}
///   var examples = require("org/arangodb/graph-examples/example-graph.js");
///   var g = examples.loadGraph("social");
///   var query = g._edges({type: "married"});
///   query.fromVertices([{name: "Alice"}, {name: "Charly"}]).toArray();
/// @END_EXAMPLE_ARANGOSH_OUTPUT
/// @endDocuBlock
///
////////////////////////////////////////////////////////////////////////////////

AQLGenerator.prototype.fromVertices = function(example) {
  this._addToPrint("fromVertices", example);
  if (!this.getLastVar()) {
    return this._vertices(example);
  }
  var edgeVar = this.getLastVar();
  this._vertices(example);
  var vertexVar = this.getLastVar();
  var query = "FILTER " + edgeVar
    + "._from == " + vertexVar
    + "._id";
  var stmt = new AQLStatement(query);
  this.stack.push(stmt);
  return this;
};

////////////////////////////////////////////////////////////////////////////////
/// @startDocuBlock JSF_general_graph_fluent_aql_toVertices
/// Select all vertices targeted by the edges selected before.
/// 
/// `graph-query.vertices(examples)`
///
/// Creates an AQL statement to select the set of vertices where the edges selected
/// in the step before end in.
/// This includes all vertices contained in *_to* attribute of the edges.
/// The resulting set of vertices can be filtered by defining one or more *examples*.
///
/// *examples* can have the following values:
/// 
///   * Empty, there is no matching executed all vertices are valid.
///   * A string, only the vertex having this value as it's id is returned.
///   * An example object, defining a set of attributes.
///       Only vertices having these attributes are matched.
///   * A list containing example objects and/or strings.
///       All vertices matching at least one of the elements in the list are returned.
///
/// @EXAMPLES
///
/// To request unfiltered starting vertices:
///
/// @EXAMPLE_ARANGOSH_OUTPUT{generalGraphFluentAQLToVerticesUnfiltered}
///   var examples = require("org/arangodb/graph-examples/example-graph.js");
///   var g = examples.loadGraph("social");
///   var query = g._edges({type: "married"});
///   query.toVertices().toArray();
/// @END_EXAMPLE_ARANGOSH_OUTPUT
///
/// To request filtered starting vertices by a single example:
///
/// @EXAMPLE_ARANGOSH_OUTPUT{generalGraphFluentAQLToVerticesFilteredSingle}
///   var examples = require("org/arangodb/graph-examples/example-graph.js");
///   var g = examples.loadGraph("social");
///   var query = g._edges({type: "married"});
///   query.toVertices({name: "Alice"}).toArray();
/// @END_EXAMPLE_ARANGOSH_OUTPUT
///
/// To request filtered starting vertices by multiple examples:
///
/// @EXAMPLE_ARANGOSH_OUTPUT{generalGraphFluentAQLToVerticesFilteredMultiple}
///   var examples = require("org/arangodb/graph-examples/example-graph.js");
///   var g = examples.loadGraph("social");
///   var query = g._edges({type: "married"});
///   query.toVertices([{name: "Alice"}, {name: "Charly"}]).toArray();
/// @END_EXAMPLE_ARANGOSH_OUTPUT
/// @endDocuBlock
///
////////////////////////////////////////////////////////////////////////////////

AQLGenerator.prototype.toVertices = function(example) {
  this._addToPrint("toVertices", example);
  if (!this.getLastVar()) {
    return this._vertices(example);
  }
  var edgeVar = this.getLastVar();
  this._vertices(example);
  var vertexVar = this.getLastVar();
  var query = "FILTER " + edgeVar
    + "._to == " + vertexVar
    + "._id";
  var stmt = new AQLStatement(query);
  this.stack.push(stmt);
  return this;
};

////////////////////////////////////////////////////////////////////////////////
/// @brief Get the variable holding the last result
///
/// Only for internal use.
/// The return statement of the AQL query has to return
/// this value.
/// Also chaining has to use this variable to restrict
/// queries in the next step to only values from this set.
////////////////////////////////////////////////////////////////////////////////

AQLGenerator.prototype.getLastVar = function() {
  if (this.lastVar === "") {
    return false;
  }
  return this.lastVar;
};

////////////////////////////////////////////////////////////////////////////////
/// @startDocuBlock JSF_general_graph_fluent_aql_path
/// The result of the query is the path to all elements.
///
/// By defaut the result of the generated AQL query is the set of elements passing the last matches.
/// So having a `vertices()` query as the last step the result will be set of vertices.
/// Using `path()` as the last action before requesting the result
/// will modify the result such that the path required to find the set vertices is returned.
///
/// @EXAMPLES
///
/// Request the iteratively explored path using vertices and edges:
///
/// @EXAMPLE_ARANGOSH_OUTPUT{generalGraphFluentAQLPathSimple}
///   var examples = require("org/arangodb/graph-examples/example-graph.js");
///   var g = examples.loadGraph("social");
///   var query = g._vertices({name: "Alice"});
///   query.outEdges().toVertices().path().toArray();
/// @END_EXAMPLE_ARANGOSH_OUTPUT
///
/// When requesting neighbors the path to these neighbors is expanded:
///
/// @EXAMPLE_ARANGOSH_OUTPUT{generalGraphFluentAQLPathNeighbors}
///   var examples = require("org/arangodb/graph-examples/example-graph.js");
///   var g = examples.loadGraph("social");
///   var query = g._vertices({name: "Alice"});
///   query.neighbors().path().toArray();
/// @END_EXAMPLE_ARANGOSH_OUTPUT
/// @endDocuBlock
///
////////////////////////////////////////////////////////////////////////////////

AQLGenerator.prototype.path = function() {
  this._clearCursor();
  var statement = new AQLStatement("", "path");
  this.stack.push(statement);
  return this;
};

AQLGenerator.prototype.pathVertices = function() {
  this._clearCursor();
  var statement = new AQLStatement("", "pathVertices");
  this.stack.push(statement);
  return this;
};

AQLGenerator.prototype.pathEdges = function() {
  this._clearCursor();
  var statement = new AQLStatement("", "pathEdges");
  this.stack.push(statement);
  return this;
};

////////////////////////////////////////////////////////////////////////////////
/// @startDocuBlock JSF_general_graph_fluent_aql_neighbors
/// Select all neighbors of the vertices selected in the step before.
/// 
/// `graph-query.neighbors(examples)`
///
/// Creates an AQL statement to select all neighbors for each of the vertices selected
/// in the step before.
/// The resulting set of vertices can be filtered by defining one or more *examples*.
///
/// *examples* can have the following values:
/// 
///   * Empty, there is no matching executed all vertices are valid.
///   * A string, only the vertex having this value as it's id is returned.
///   * An example object, defining a set of attributes.
///       Only vertices having these attributes are matched.
///   * A list containing example objects and/or strings.
///       All vertices matching at least one of the elements in the list are returned.
///
/// @EXAMPLES
///
/// To request unfiltered neighbors:
///
/// @EXAMPLE_ARANGOSH_OUTPUT{generalGraphFluentAQLNeighborsUnfiltered}
///   var examples = require("org/arangodb/graph-examples/example-graph.js");
///   var g = examples.loadGraph("social");
///   var query = g._vertices({name: "Alice"});
///   query.neighbors().toArray();
/// @END_EXAMPLE_ARANGOSH_OUTPUT
///
/// To request filtered neighbors by a single example:
///
/// @EXAMPLE_ARANGOSH_OUTPUT{generalGraphFluentAQLNeighborsFilteredSingle}
///   var examples = require("org/arangodb/graph-examples/example-graph.js");
///   var g = examples.loadGraph("social");
///   var query = g._vertices({name: "Alice"});
///   query.neighbors({name: "Bob"}).toArray();
/// @END_EXAMPLE_ARANGOSH_OUTPUT
///
/// To request filtered neighbors by multiple examples:
///
/// @EXAMPLE_ARANGOSH_OUTPUT{generalGraphFluentAQLNeighborsFilteredMultiple}
///   var examples = require("org/arangodb/graph-examples/example-graph.js");
///   var g = examples.loadGraph("social");
///   var query = g._edges({type: "married"});
///   query.vertices([{name: "Bob"}, {name: "Charly"}]).toArray();
/// @END_EXAMPLE_ARANGOSH_OUTPUT
/// @endDocuBlock
///
////////////////////////////////////////////////////////////////////////////////

AQLGenerator.prototype.neighbors = function(vertexExample, options) {
  this._addToPrint("neighbors", vertexExample, options);
  var ex = transformExample(vertexExample);
  var resultName = "neighbors_" + this.stack.length;
  var query = "FOR " + resultName
    + " IN GRAPH_NEIGHBORS(@graphName,"
    + this.getLastVar()
    + ',@options_'
    + this.stack.length + ')';
  var opts;
  if (options) {
    opts = _.clone(options);
  } else {
    opts = {};
  }
  opts.neighborExamples = ex;
  this.bindVars["options_" + this.stack.length] = opts;
  var stmt = new AQLStatement(query, "neighbor");
  this.stack.push(stmt);
  this.lastVar = resultName + ".vertex";
  this._path.push(resultName + ".path");
  this._pathVertices.push("SLICE(" + resultName + ".path.vertices, 1)");
  this._pathEdges.push(resultName + ".path.edges");
  return this;
};

////////////////////////////////////////////////////////////////////////////////
/// @brief Get the last statement that can be restricted to collections
///
/// Only for internal use.
/// This returnes the last statement that can be restricted to
/// specific collections.
/// Required to allow a chaining of `restrict` after `filter` for instance.
////////////////////////////////////////////////////////////////////////////////

AQLGenerator.prototype._getLastRestrictableStatementInfo = function() {
  var i = this.stack.length - 1;
  while (!this.stack[i].allowsRestrict()) {
    i--;
  }
  return {
    statement: this.stack[i],
    options: this.bindVars["options_" + i]
  };
};


////////////////////////////////////////////////////////////////////////////////
/// @startDocuBlock JSF_general_graph_fluent_aql_restrict
/// Restricts the last statement in the chain to return
///   only elements of a specified set of collections
///
/// `graph-query.restrict(restrictions)`
///
/// By default all collections in the graph are searched for matching elements
/// whenever vertices and edges are requested.
/// Using *restrict* after such a statement allows to restrict the search
/// to a specific set of collections within the graph.
/// Restriction is only applied to this one part of the query.
/// It does not effect earlier or later statements.
/// 
/// *restrictions* can have the following values:
///
/// * A string defining the name of one specific collection in the graph.
///   Only elements from this collection are used for matching
/// * A list of strings defining a set of collection names.
///   Elements from all collections in this set are used for matching
///
/// @EXAMPLES
///
/// Request all directly connected vertices unrestricted:
/// 
/// @EXAMPLE_ARANGOSH_OUTPUT{generalGraphFluentAQLUnrestricted}
///   var examples = require("org/arangodb/graph-examples/example-graph.js");
///   var g = examples.loadGraph("social");
///   var query = g._vertices({name: "Alice"});
///   query.edges().vertices().toArray();
/// @END_EXAMPLE_ARANGOSH_OUTPUT
///
/// Apply a restriction to the directly connected vertices:
///
/// @EXAMPLE_ARANGOSH_OUTPUT{generalGraphFluentAQLRestricted}
///   var examples = require("org/arangodb/graph-examples/example-graph.js");
///   var g = examples.loadGraph("social");
///   var query = g._vertices({name: "Alice"});
///   query.edges().vertices().restrict("female").toArray();
/// @END_EXAMPLE_ARANGOSH_OUTPUT
///
/// Restriction of a query is only valid for collections known to the graph:
//
/// @EXAMPLE_ARANGOSH_OUTPUT{generalGraphFluentAQLRestrictedUnknown}
///   var examples = require("org/arangodb/graph-examples/example-graph.js");
///   var g = examples.loadGraph("social");
///   var query = g._vertices({name: "Alice"});
///   query.edges().vertices().restrict(["female", "male", "products"]).toArray();
/// @END_EXAMPLE_ARANGOSH_OUTPUT
/// @endDocuBlock
///
////////////////////////////////////////////////////////////////////////////////

AQLGenerator.prototype.restrict = function(restrictions) {
  this._addToPrint("restrict", restrictions);
  this._clearCursor();
  var rest = stringToArray(restrictions);
  var lastQueryInfo = this._getLastRestrictableStatementInfo();
  var lastQuery = lastQueryInfo.statement;
  var opts = lastQueryInfo.options;
  var restricts;
  if (lastQuery.isEdgeQuery()) {
    checkAllowsRestriction(
      this.graph.__edgeCollections,
      rest,
      "edge collections"
    );
    restricts = opts.edgeCollectionRestriction || [];
    opts.edgeCollectionRestriction = restricts.concat(restrictions);
  } else if (lastQuery.isVertexQuery() || lastQuery.isNeighborQuery()) {
    checkAllowsRestriction(
      this.graph.__vertexCollections,
      rest,
      "vertex collections"
    );
    restricts = opts.vertexCollectionRestriction || [];
    opts.vertexCollectionRestriction = restricts.concat(restrictions);
  }
  return this;
};

////////////////////////////////////////////////////////////////////////////////
/// @startDocuBlock JSF_general_graph_fluent_aql_filter
/// Filter the result of the query
///
/// `graph-query.filter(examples)`
///
/// This can be used to further specfiy the expected result of the query.
/// The result set is reduced to the set of elements that matches the given *examples*.
/// 
/// *examples* can have the following values:
/// 
///   * A string, only the elements having this value as it's id is returned.
///   * An example object, defining a set of attributes.
///       Only elements having these attributes are matched.
///   * A list containing example objects and/or strings.
///       All elements matching at least one of the elements in the list are returned.
///
/// @EXAMPLES
///
/// Request vertices unfiltered:
///  
/// @EXAMPLE_ARANGOSH_OUTPUT{generalGraphFluentAQLUnfilteredVertices}
///   var examples = require("org/arangodb/graph-examples/example-graph.js");
///   var g = examples.loadGraph("social");
///   var query = g._edges({type: "married"});
///   query.toVertices().toArray();
/// @END_EXAMPLE_ARANGOSH_OUTPUT
///
/// Request vertices filtered:
///  
/// @EXAMPLE_ARANGOSH_OUTPUT{generalGraphFluentAQLFilteredVertices}
///   var examples = require("org/arangodb/graph-examples/example-graph.js");
///   var g = examples.loadGraph("social");
///   var query = g._edges({type: "married"});
///   query.toVertices().filter({name: "Alice"}).toArray();
/// @END_EXAMPLE_ARANGOSH_OUTPUT
///
/// Request edges unfiltered:
///  
/// @EXAMPLE_ARANGOSH_OUTPUT{generalGraphFluentAQLUnfilteredEdges}
///   var examples = require("org/arangodb/graph-examples/example-graph.js");
///   var g = examples.loadGraph("social");
///   var query = g._edges({type: "married"});
///   query.toVertices().outEdges().toArray();
/// @END_EXAMPLE_ARANGOSH_OUTPUT
///
/// Request edges filtered:
///  
/// @EXAMPLE_ARANGOSH_OUTPUT{generalGraphFluentAQLFilteredEdges}
///   var examples = require("org/arangodb/graph-examples/example-graph.js");
///   var g = examples.loadGraph("social");
///   var query = g._edges({type: "married"});
///   query.toVertices().outEdges().filter({type: "married"}).toArray();
/// @END_EXAMPLE_ARANGOSH_OUTPUT
/// @endDocuBlock
///
////////////////////////////////////////////////////////////////////////////////

AQLGenerator.prototype.filter = function(example) {
  this._addToPrint("filter", example);
  this._clearCursor();
  var ex = [];
  if (Object.prototype.toString.call(example) !== "[object Array]") {
    if (Object.prototype.toString.call(example) !== "[object Object]") {
      throw "The example has to be an Object, or an Array";
    }
    ex = [example];
  } else {
    ex = example;
  }
  var query = "FILTER MATCHES(" + this.getLastVar() + "," + JSON.stringify(ex) + ")";
  this.stack.push(new AQLStatement(query));
  return this;
};

AQLGenerator.prototype.printQuery = function() {
  return this.stack.map(function(stmt) {
    return stmt.printQuery();
  }).join(" ");
};

AQLGenerator.prototype.execute = function() {
  this._clearCursor();
  var query = this.printQuery();
  var bindVars = this.bindVars;
  if (this.stack[this.stack.length-1].isPathQuery()) {
    query += " RETURN [" + this._path + "]";
  } else if (this.stack[this.stack.length-1].isPathVerticesQuery()) {
    query += " RETURN FLATTEN([" + this._pathVertices + "])";
  } else if (this.stack[this.stack.length-1].isPathEdgesQuery()) {
    query += " RETURN FLATTEN([" + this._pathEdges + "])";
  } else {
    query += " RETURN " + this.getLastVar();
  }
  return db._query(query, bindVars, {count: true});
};

////////////////////////////////////////////////////////////////////////////////
/// @startDocuBlock JSF_general_graph_fluent_aql_toArray
/// Returns an array containing the complete result.
///
/// `graph-query.toArray()`
///
/// This function executes the generated query and returns the
/// entire result as one array.
/// ToArray does not return the generated query anymore and
/// hence can only be the endpoint of a query.
/// However keeping a reference to the query before
/// executing allows to chain further statements to it.
///
/// @EXAMPLES
///
/// To collect the entire result of a query toArray can be used:
///
/// @EXAMPLE_ARANGOSH_OUTPUT{generalGraphFluentAQLToArray}
///   var examples = require("org/arangodb/graph-examples/example-graph.js");
///   var g = examples.loadGraph("social");
///   var query = g._vertices();
///   query.toArray();
/// @END_EXAMPLE_ARANGOSH_OUTPUT
/// @endDocuBlock
///
////////////////////////////////////////////////////////////////////////////////

AQLGenerator.prototype.toArray = function() {
  this._createCursor();
  return this.cursor.toArray();
};

////////////////////////////////////////////////////////////////////////////////
/// @startDocuBlock JSF_general_graph_fluent_aql_count
/// Returns the number of returned elements if the query is executed.
///
/// `graph-query.count()`
///
/// This function determines the amount of elements to be expected within the result of the query.
/// It can be used at the beginning of execution of the query
/// before using *next()* or in between *next()* calls.
/// The query object maintains a cursor of the query for you.
/// *count()* does not change the cursor position.
///
/// @EXAMPLES
///
/// To count the number of matched elements: 
///
/// @EXAMPLE_ARANGOSH_OUTPUT{generalGraphFluentAQLCount}
///   var examples = require("org/arangodb/graph-examples/example-graph.js");
///   var g = examples.loadGraph("social");
///   var query = g._vertices();
///   query.count();
/// @END_EXAMPLE_ARANGOSH_OUTPUT
/// @endDocuBlock
//
////////////////////////////////////////////////////////////////////////////////

AQLGenerator.prototype.count = function() {
  this._createCursor();
  return this.cursor.count();
};

////////////////////////////////////////////////////////////////////////////////
/// @startDocuBlock JSF_general_graph_fluent_aql_hasNext
/// Checks if the query has further results.
///
/// `graph-query.neighbors(examples)`
///
/// The generated statement maintains a cursor for you.
/// If this cursor is already present *hasNext()* will
/// use this cursors position to determine if there are
/// further results available.
/// If the query has not yet been executed *hasNext()*
/// will execute it and create the cursor for you.
///
/// @EXAMPLES
///
/// Start query execution with hasNext: 
///
/// @EXAMPLE_ARANGOSH_OUTPUT{generalGraphFluentAQLHasNext}
///   var examples = require("org/arangodb/graph-examples/example-graph.js");
///   var g = examples.loadGraph("social");
///   var query = g._vertices();
///   query.hasNext();
/// @END_EXAMPLE_ARANGOSH_OUTPUT
///
/// Iterate over the result as long as it has more elements:
/// 
/// @EXAMPLE_ARANGOSH_OUTPUT{generalGraphFluentAQLHasNextIteration}
///   var examples = require("org/arangodb/graph-examples/example-graph.js");
///   var g = examples.loadGraph("social");
///   var query = g._vertices();
/// @END_EXAMPLE_ARANGOSH_OUTPUT
/// @endDocuBlock
/// 
////////////////////////////////////////////////////////////////////////////////

AQLGenerator.prototype.hasNext = function() {
  this._createCursor();
  return this.cursor.hasNext();
};

////////////////////////////////////////////////////////////////////////////////
/// @startDocuBlock JSF_general_graph_fluent_aql_next
/// Request the next element in the result.
///
/// `graph-query.next()`
///
/// The generated statement maintains a cursor for you.
/// If this cursor is already present *next()* will
/// use this cursors position to deliver the next result.
/// Also the cursor position will be moved by one.
/// If the query has not yet been executed *next()*
/// will execute it and create the cursor for you.
/// It will throw an error of your query has no further results.
///
/// @EXAMPLES
///
/// Request some elements with next: 
///
/// @EXAMPLE_ARANGOSH_OUTPUT{generalGraphFluentAQLNext}
///   var examples = require("org/arangodb/graph-examples/example-graph.js");
///   var g = examples.loadGraph("social");
///   var query = g._vertices();
///   query.next();
///   query.next();
///   query.next();
///   query.next();
/// @END_EXAMPLE_ARANGOSH_OUTPUT
///
/// The cursor is recreated if the query is changed:
///
/// @EXAMPLE_ARANGOSH_OUTPUT{generalGraphFluentAQLNextRecreate}
///   var examples = require("org/arangodb/graph-examples/example-graph.js");
///   var g = examples.loadGraph("social");
///   var query = g._vertices();
///   query.next();
///   query.edges();
///   query.next();
/// @END_EXAMPLE_ARANGOSH_OUTPUT
/// @endDocuBlock
////////////////////////////////////////////////////////////////////////////////

AQLGenerator.prototype.next = function() {
  this._createCursor();
  return this.cursor.next();
};

// -----------------------------------------------------------------------------
// --SECTION--                                                 public functions
// -----------------------------------------------------------------------------

////////////////////////////////////////////////////////////////////////////////
/// @startDocuBlock JSF_general_graph_undirectedRelationDefinition
///
/// `general-graph._undirectedRelationDefinition(relationName, vertexCollections)`
/// *Define an undirected relation.*
///
/// Defines an undirected relation with the name *relationName* using the
/// list of *vertexCollections*. This relation allows the user to store
/// edges in any direction between any pair of vertices within the
/// *vertexCollections*.
///
/// @EXAMPLES
///
/// To define simple relation with only one vertex collection:
///
/// @EXAMPLE_ARANGOSH_OUTPUT{generalGraphUndirectedRelationDefinition1}
///   var graph = require("org/arangodb/general-graph");
///   graph._undirectedRelationDefinition("friend", "user");
/// @END_EXAMPLE_ARANGOSH_OUTPUT
///
/// To define a relation between several vertex collections:
///
/// @EXAMPLE_ARANGOSH_OUTPUT{generalGraphUndirectedRelationDefinition2}
///   var graph = require("org/arangodb/general-graph");
///   graph._undirectedRelationDefinition("marriage", ["female", "male"]);
/// @END_EXAMPLE_ARANGOSH_OUTPUT
/// @endDocuBlock
///
////////////////////////////////////////////////////////////////////////////////


var _undirectedRelationDefinition = function (relationName, vertexCollections) {

  if (arguments.length < 2) {
    throw "method _undirectedRelationDefinition expects 2 arguments";
  }

  if (typeof relationName !== "string" || relationName === "") {
    throw "<relationName> must be a not empty string";
  }

  if (!isValidCollectionsParameter(vertexCollections)) {
    throw "<vertexCollections> must be a not empty string or array";
  }

  return {
    collection: relationName,
    from: stringToArray(vertexCollections),
    to: stringToArray(vertexCollections)
  };
};


////////////////////////////////////////////////////////////////////////////////
/// Define an directed relation.
////////////////////////////////////////////////////////////////////////////////
////////////////////////////////////////////////////////////////////////////////
/// @startDocuBlock JSF_general_graph_directedRelationDefinition
///
/// `general-graph._directedRelationDefinition(relationName, fromVertexCollections, toVertexCollections)`
/// *Define a directed relation.*
///
/// The *relationName* defines the name of this relation and references to the underlying edge collection.
/// The *fromVertexCollections* is an Array of document collections holding the start vertices.
/// The *toVertexCollections* is an Array of document collections holding the target vertices.
/// Relations are only allowed in the direction from any collection in *fromVertexCollections*
/// to any collection in *toVertexCollections*.
///
/// @EXAMPLES
///
/// @EXAMPLE_ARANGOSH_OUTPUT{generalGraphDirectedRelationDefinition}
///   var graph = require("org/arangodb/general-graph");
///   graph._directedRelationDefinition("has_bought", ["Customer", "Company"], ["Groceries", "Electronics"]);
/// @END_EXAMPLE_ARANGOSH_OUTPUT
/// @endDocuBlock
///
////////////////////////////////////////////////////////////////////////////////


var _directedRelationDefinition = function (
  relationName, fromVertexCollections, toVertexCollections) {

  if (arguments.length < 3) {
    throw "method _directedRelationDefinition expects 3 arguments";
  }

  if (typeof relationName !== "string" || relationName === "") {
    throw "<relationName> must be a not empty string";
  }

  if (!isValidCollectionsParameter(fromVertexCollections)) {
    throw "<fromVertexCollections> must be a not empty string or array";
  }

  if (!isValidCollectionsParameter(toVertexCollections)) {
    throw "<toVertexCollections> must be a not empty string or array";
  }

  return {
    collection: relationName,
    from: stringToArray(fromVertexCollections),
    to: stringToArray(toVertexCollections)
  };
};

////////////////////////////////////////////////////////////////////////////////
/// @startDocuBlock JSF_general_graph_list_call
/// `general-graph._list()`
/// *List all graphs.*
/// @endDocuBlock
///
/// @startDocuBlock JSF_general_graph_list_info
/// Lists all graph names stored in this database.
///
/// @EXAMPLES
/// @endDocuBlock
/// @startDocuBlock JSF_general_graph_list_examples
///
/// @EXAMPLE_ARANGOSH_OUTPUT{generalGraphList}
///   var graph = require("org/arangodb/general-graph");
///   graph._list();
/// @END_EXAMPLE_ARANGOSH_OUTPUT
/// @endDocuBlock
////////////////////////////////////////////////////////////////////////////////

var _list = function() {
  var gdb = getGraphCollection();
  return _.pluck(gdb.toArray(), "_key");
};

////////////////////////////////////////////////////////////////////////////////
/// @brief create a list of edge definitions
////////////////////////////////////////////////////////////////////////////////


var _edgeDefinitions = function () {

  var res = [], args = arguments;
  Object.keys(args).forEach(function (x) {
   res.push(args[x]);
  });

  return res;

};


////////////////////////////////////////////////////////////////////////////////
/// @brief extend a list of edge definitions
////////////////////////////////////////////////////////////////////////////////


var _extendEdgeDefinitions = function (edgeDefinition) {

  var args = arguments, i = 0;

  Object.keys(args).forEach(function (x) {
    i++;
    if (i === 1) {return;}
    edgeDefinition.push(args[x]);
  });
};

////////////////////////////////////////////////////////////////////////////////
/// @brief create a new graph
////////////////////////////////////////////////////////////////////////////////


var _create = function (graphName, edgeDefinitions, orphanCollections) {

  if (!orphanCollections) {
    orphanCollections = [];
  }
  var gdb = getGraphCollection(),
    err,
    graphAlreadyExists = true,
    collections;
  if (!graphName) {
    err = new ArangoError();
    err.errorNum = arangodb.errors.ERROR_GRAPH_CREATE_MISSING_NAME.code;
    err.errorMessage = arangodb.errors.ERROR_GRAPH_CREATE_MISSING_NAME.message;
    throw err;
  }
  edgeDefinitions = edgeDefinitions || [];
  if (!Array.isArray(edgeDefinitions)) {
    err = new ArangoError();
    err.errorNum = arangodb.errors.ERROR_GRAPH_CREATE_MALFORMED_EDGE_DEFINITION.code;
    err.errorMessage = arangodb.errors.ERROR_GRAPH_CREATE_MALFORMED_EDGE_DEFINITION.message;
    throw err;
  }
  //check, if a collection is already used in a different edgeDefinition
  var tmpCollections = [];
  var tmpEdgeDefinitions = {};
  edgeDefinitions.forEach(
    function(edgeDefinition) {
      var col = edgeDefinition.collection;
      if (tmpCollections.indexOf(col) !== -1) {
        err = new ArangoError();
        err.errorNum = arangodb.errors.ERROR_GRAPH_COLLECTION_MULTI_USE.code;
        err.errorMessage = arangodb.errors.ERROR_GRAPH_COLLECTION_MULTI_USE.message;
        throw err;
      }
      tmpCollections.push(col);
      tmpEdgeDefinitions[col] = edgeDefinition;
    }
  );
  gdb.toArray().forEach(
    function(singleGraph) {
      var sGEDs = singleGraph.edgeDefinitions;
      sGEDs.forEach(
        function(sGED) {
          var col = sGED.collection;
          if (tmpCollections.indexOf(col) !== -1) {
            if (JSON.stringify(sGED) !== JSON.stringify(tmpEdgeDefinitions[col])) {
              err = new ArangoError();
              err.errorNum = arangodb.errors.ERROR_GRAPH_COLLECTION_USE_IN_MULTI_GRAPHS.code;
              err.errorMessage = col
                + arangodb.errors.ERROR_GRAPH_COLLECTION_USE_IN_MULTI_GRAPHS.message;
              throw err;
            }
          }
        }
      );
    }
  );

  try {
    var g = gdb.document(graphName);
  } catch (e) {
    if (e.errorNum !== errors.ERROR_ARANGO_DOCUMENT_NOT_FOUND.code) {
      throw e;
    }
    graphAlreadyExists = false;
  }

  if (graphAlreadyExists) {
    err = new ArangoError();
    err.errorNum = arangodb.errors.ERROR_GRAPH_DUPLICATE.code;
    err.errorMessage = arangodb.errors.ERROR_GRAPH_DUPLICATE.message;
    throw err;
  }

  collections = findOrCreateCollectionsByEdgeDefinitions(edgeDefinitions, false);
  orphanCollections.forEach(
    function(oC) {
      findOrCreateCollectionByName(oC, ArangoCollection.TYPE_DOCUMENT);
    }
  );

  gdb.save({
    'edgeDefinitions' : edgeDefinitions,
    '_key' : graphName
  });

  return new Graph(graphName, edgeDefinitions, collections[0], collections[1], orphanCollections);

};

var createHiddenProperty = function(obj, name, value) {
  Object.defineProperty(obj, name, {
    enumerable: false,
    writable: true
  });
  obj[name] = value;
};

////////////////////////////////////////////////////////////////////////////////
/// @brief constructor.
////////////////////////////////////////////////////////////////////////////////
////////////////////////////////////////////////////////////////////////////////
/// @startDocuBlock JSF_general_graph_vertex_collection_save
/// Creates and saves a new vertex in collection *vertexCollectionName*
///
/// `general-graph.vertexCollectionName.save(data)`
///
/// *data*: json - data of vertex
///
/// @EXAMPLES
///
/// @EXAMPLE_ARANGOSH_OUTPUT{generalGraphVertexCollectionSave}
///   var examples = require("org/arangodb/graph-examples/example-graph.js");
///   var g = examples.loadGraph("social");
///   g.male.save({name: "Floyd", _key: "floyd"});
/// @END_EXAMPLE_ARANGOSH_OUTPUT
///
/// @endDocuBlock
///
////////////////////////////////////////////////////////////////////////////////
////////////////////////////////////////////////////////////////////////////////
/// @startDocuBlock JSF_general_graph_vertex_collection_replace
/// Replaces the data of a vertex in collection *vertexCollectionName*
///
/// `general-graph.vertexCollectionName.replace(vertexId, data, options)`
///
/// *vertexId*: string - id of the vertex
/// *data*: json - data of vertex
/// *options*: json - (optional) - see collection documentation
///
/// @EXAMPLES
///
/// @EXAMPLE_ARANGOSH_OUTPUT{generalGraphVertexCollectionReplace}
///   var examples = require("org/arangodb/graph-examples/example-graph.js");
///   var g = examples.loadGraph("social");
///   g.male.save({neym: "Jon", _key: "john"});
///   g.male.replace("male/john", {name: "John"});
/// @END_EXAMPLE_ARANGOSH_OUTPUT
///
/// @endDocuBlock
///
////////////////////////////////////////////////////////////////////////////////
////////////////////////////////////////////////////////////////////////////////
/// @startDocuBlock JSF_general_graph_vertex_collection_update
/// Updates the data of a vertex in collection *vertexCollectionName*
///
/// `general-graph.vertexCollectionName.update(vertexId, data, options)`
///
/// *vertexId*: string - id of the vertex
/// *data*: json - data of vertex
/// *options*: json - (optional) - see collection documentation
///
/// @EXAMPLES
///
/// @EXAMPLE_ARANGOSH_OUTPUT{generalGraphVertexCollectionUpdate}
///   var examples = require("org/arangodb/graph-examples/example-graph.js");
///   var g = examples.loadGraph("social");
///   g.female.save({name: "Lynda", _key: "linda"});
///   g.female.update({name: "Linda", _key: "linda"});
/// @END_EXAMPLE_ARANGOSH_OUTPUT
///
/// @endDocuBlock
///
////////////////////////////////////////////////////////////////////////////////
////////////////////////////////////////////////////////////////////////////////
/// @startDocuBlock JSF_general_graph_vertex_collection_remove
/// Removes a vertex in collection *vertexCollectionName*
///
/// `general-graph.vertexCollectionName.remove(vertexId, options)`
///
/// Additionally removes all ingoing and outgoing edges of the vertex recursively
/// (see [edge remove](#edge.remove)).
///
/// @EXAMPLES
///
/// @EXAMPLE_ARANGOSH_OUTPUT{generalGraphVertexCollectionRemove}
///   var examples = require("org/arangodb/graph-examples/example-graph.js");
///   var g = examples.loadGraph("social");
///   g.male.save({name: "Kermit", _key: "kermit"});
///   db._exists("male/kermit")
///   g.male.remove("male/kermit")
///   db._exists("male/kermit")
/// @END_EXAMPLE_ARANGOSH_OUTPUT
///
/// @endDocuBlock
///
////////////////////////////////////////////////////////////////////////////////
////////////////////////////////////////////////////////////////////////////////
/// @startDocuBlock JSF_general_graph_edge_collection_save
/// Creates and saves a new edge from vertex *from* to vertex *to* in
/// collection *edgeCollectionName*
///
/// `general-graph.edgeCollectionName.save(from, to, data)`
///
/// *from*: string - id of outgoing vertex
/// *to*: string -  of ingoing vertex
/// *data*: json - data of edge
///
/// @EXAMPLES
///
/// @EXAMPLE_ARANGOSH_OUTPUT{generalGraphEdgeCollectionSave1}
///   var examples = require("org/arangodb/graph-examples/example-graph.js");
///   var g = examples.loadGraph("social");
///   g.relation.save("male/bob", "female/alice", {type: "married", _key: "bobAndAlice"});
/// @END_EXAMPLE_ARANGOSH_OUTPUT
///
/// If the collections of *from* and *to* are not defined in an edgeDefinition of the graph,
/// the edge will not be stored.
///
///
/// @EXAMPLE_ARANGOSH_OUTPUT{generalGraphEdgeCollectionSave2}
///   var examples = require("org/arangodb/graph-examples/example-graph.js");
///   var g = examples.loadGraph("social");
///   g.relation.save("relation/aliceAndBob", "female/alice", {type: "married", _key: "bobAndAlice"});
/// @END_EXAMPLE_ARANGOSH_OUTPUT
/// @endDocuBlock
///
////////////////////////////////////////////////////////////////////////////////
////////////////////////////////////////////////////////////////////////////////
/// @startDocuBlock JSF_general_graph_edge_collection_replace
/// Replaces the data of an edge in collection *edgeCollectionName*
///
/// `general-graph.edgeCollectionName.replace(edgeId, data, options)`
///
/// *edgeId*: string - id of the edge
/// *data*: json - data of edge
/// *options*: json - (optional) - see collection documentation
///
/// @EXAMPLES
///
/// @EXAMPLE_ARANGOSH_OUTPUT{generalGraphEdgeCollectionReplace}
///   var examples = require("org/arangodb/graph-examples/example-graph.js");
///   var g = examples.loadGraph("social");
///   g.relation.save("female/alice", "female/diana", {typo: "nose", _key: "aliceAndDiana"});
///   g.relation.replace("relation/aliceAndDiana", {type: "knows"});
/// @END_EXAMPLE_ARANGOSH_OUTPUT
///
/// @endDocuBlock
///
////////////////////////////////////////////////////////////////////////////////
////////////////////////////////////////////////////////////////////////////////
/// @startDocuBlock JSF_general_graph_edge_collection_update
/// Updates the data of an edge in collection *edgeCollectionName*
///
/// `general-graph.edgeCollectionName.update(edgeId, data, options)`
///
/// *edgeId*: string - id of the edge
/// *data*: json - data of edge
/// *options*: json - (optional) - see collection documentation
///
/// @EXAMPLES
///
/// @EXAMPLE_ARANGOSH_OUTPUT{generalGraphEdgeCollectionUpdate}
///   var examples = require("org/arangodb/graph-examples/example-graph.js");
///   var g = examples.loadGraph("social");
///   g.relation.save("female/alice", "female/diana", {type: "knows", _key: "aliceAndDiana"});
///   g.relation.update("relation/aliceAndDiana", {type: "quarrelled", _key: "aliceAndDiana"});
/// @END_EXAMPLE_ARANGOSH_OUTPUT
///
/// @endDocuBlock
///
////////////////////////////////////////////////////////////////////////////////
////////////////////////////////////////////////////////////////////////////////
/// @startDocuBlock JSF_general_graph_edge_collection_remove
/// Removes an edge in collection *edgeCollectionName*
///
/// `general-graph.edgeCollectionName.remove(edgeId, options)`
///
/// If this edge is used as a vertex by another edge, the other edge will be removed (recursively).
///
/// @EXAMPLES
///
/// @EXAMPLE_ARANGOSH_OUTPUT{generalGraphEdgeCollectionRemove}
///   var examples = require("org/arangodb/graph-examples/example-graph.js");
///   var g = examples.loadGraph("social");
///   g.relation.save("female/alice", "female/diana", {_key: "aliceAndDiana"});
///   db._exists("relation/aliceAndDiana")
///   g.relation.remove("relation/aliceAndDiana")
///   db._exists("relation/aliceAndDiana")
/// @END_EXAMPLE_ARANGOSH_OUTPUT
///
/// @endDocuBlock
///
////////////////////////////////////////////////////////////////////////////////
var Graph = function(graphName, edgeDefinitions, vertexCollections, edgeCollections, orphanCollections) {
  if (!orphanCollections) {
    orphanCollections = [];
  }
  var self = this;
  // Create Hidden Properties
  createHiddenProperty(this, "__name", graphName);
  createHiddenProperty(this, "__vertexCollections", vertexCollections);
  createHiddenProperty(this, "__edgeCollections", edgeCollections);
  createHiddenProperty(this, "__edgeDefinitions", edgeDefinitions);
  createHiddenProperty(this, "__idsToRemove", []);
  createHiddenProperty(this, "__collectionsToLock", []);
  createHiddenProperty(this, "__orphanCollections", orphanCollections);

  // fills this.__idsToRemove and this.__collectionsToLock
  var removeEdge = function (edgeId, options) {
    options = options || {};
    var edgeCollection = edgeId.split("/")[0];
    var graphs = getGraphCollection().toArray();
    self.__idsToRemove.push(edgeId);
    self.__collectionsToLock.push(edgeCollection);
    graphs.forEach(
      function(graph) {
        var edgeDefinitions = graph.edgeDefinitions;
        if (graph.edgeDefinitions) {
          edgeDefinitions.forEach(
            function(edgeDefinition) {
              var from = edgeDefinition.from;
              var to = edgeDefinition.to;
              var collection = edgeDefinition.collection;
              // if collection of edge to be deleted is in from or to
              if (from.indexOf(edgeCollection) !== -1 || to.indexOf(edgeCollection) !== -1) {
                //search all edges of the graph
                var edges = db[collection].toArray();
                edges.forEach(
                  function (edge) {
                    // if from is
                    if(self.__idsToRemove.indexOf(edge._id) === -1) {
                      if (edge._from === edgeId || edge._to === edgeId) {
                        removeEdge(edge._id, options);
                      }
                    }
                  }
                );
              }
            }
          );
        }
      }
    );
    return;
  };


  _.each(vertexCollections, function(obj, key) {
    var result;
    var wrap = wrapCollection(obj);
    var old_remove = wrap.remove;
    wrap.remove = function(vertexId, options) {
      //delete all edges using the vertex in all graphs
      var graphs = getGraphCollection().toArray();
      var vertexCollectionName = vertexId.split("/")[0];
      self.__collectionsToLock.push(vertexCollectionName);
      graphs.forEach(
        function(graph) {
          var edgeDefinitions = graph.edgeDefinitions;
          if (graph.edgeDefinitions) {
            edgeDefinitions.forEach(
              function(edgeDefinition) {
                var from = edgeDefinition.from;
                var to = edgeDefinition.to;
                var collection = edgeDefinition.collection;
                if (from.indexOf(vertexCollectionName) !== -1
                  || to.indexOf(vertexCollectionName) !== -1
                  ) {
                  var edges = db._collection(collection).toArray();
                  edges.forEach(
                    function(edge) {
                      if (edge._from === vertexId || edge._to === vertexId) {
                        removeEdge(edge._id, options);
                      }
                    }
                  );
                }
              }
            );
          }
        }
      );

      try {
        db._executeTransaction({
          collections: {
            write: self.__collectionsToLock
          },
          action: function (params) {
            var db = require("internal").db;
            params.ids.forEach(
              function(edgeId) {
                if (params.options) {
                  db._remove(edgeId, params.options);
                } else {
                  db._remove(edgeId);
                }
              }
            );
            if (params.options) {
              db._remove(params.vertexId, params.options);
            } else {
              db._remove(params.vertexId);
            }
          },
          params: {
            ids: self.__idsToRemove,
            options: options,
            vertexId: vertexId
          }
        });
        result = true;
      } catch (e) {
        result = false;
      }
      self.__idsToRemove = [];
      self.__collectionsToLock = [];

      return result;
    };

    self[key] = wrap;
  });

  _.each(edgeCollections, function(obj, key) {
    var wrap = wrapCollection(obj);
    // save
    var old_save = wrap.save;
    wrap.save = function(from, to, data) {
      //check, if edge is allowed
      edgeDefinitions.forEach(
        function(edgeDefinition) {
          if (edgeDefinition.collection === key) {
            var fromCollection = from.split("/")[0];
            var toCollection = to.split("/")[0];
            if (! _.contains(edgeDefinition.from, fromCollection)
              || ! _.contains(edgeDefinition.to, toCollection)) {
              throw "Edge is not allowed between " + from + " and " + to + ".";
            }
          }
        }
      );
      return old_save(from, to, data);
    };

    // remove
    wrap.remove = function(edgeId, options) {
      var result;
      //if _key make _id (only on 1st call)
      if (edgeId.indexOf("/") === -1) {
        edgeId = key + "/" + edgeId;
      }
      removeEdge(edgeId, options);

      try {
        db._executeTransaction({
          collections: {
            write: self.__collectionsToLock
          },
          action: function (params) {
            var db = require("internal").db;
            params.ids.forEach(
              function(edgeId) {
                if (params.options) {
                  db._remove(edgeId, params.options);
                } else {
                  db._remove(edgeId);
                }
              }
            );
          },
          params: {
            ids: self.__idsToRemove,
            options: options
          }
        });
        result = true;
      } catch (e) {
        result = false;
      }
      self.__idsToRemove = [];
      self.__collectionsToLock = [];
      return result;
    };

    self[key] = wrap;
  });
};



////////////////////////////////////////////////////////////////////////////////
/// @brief load a graph.
////////////////////////////////////////////////////////////////////////////////

var _graph = function(graphName) {

  var gdb = getGraphCollection(),
    g, collections, orphanCollections;

  try {
    g = gdb.document(graphName);
  } 
  catch (e) {
    if (e.errorNum !== errors.ERROR_ARANGO_DOCUMENT_NOT_FOUND.code) {
      throw e;
    }
    var err = new ArangoError();
    err.errorNum = arangodb.errors.ERROR_GRAPH_NOT_FOUND.code;
    err.errorMessage = arangodb.errors.ERROR_GRAPH_NOT_FOUND.message;
    throw err;
  }

  collections = findOrCreateCollectionsByEdgeDefinitions(g.edgeDefinitions, true);
  orphanCollections = g.orphanCollections;
  if (!orphanCollections) {
    orphanCollections = [];
  }

  return new Graph(graphName, g.edgeDefinitions, collections[0], collections[1], orphanCollections);
};

////////////////////////////////////////////////////////////////////////////////
/// @brief check if a graph exists.
////////////////////////////////////////////////////////////////////////////////

var _exists = function(graphId) {
  var gCol = getGraphCollection();
  return gCol.exists(graphId);
};

////////////////////////////////////////////////////////////////////////////////
/// @brief Helper for dropping collections of a graph.
////////////////////////////////////////////////////////////////////////////////

var checkIfMayBeDropped = function(colName, graphName, graphs) {
  var result = true;
  graphs.forEach(
    function(graph) {
      if (graph._key === graphName) {
        return;
      }
      var edgeDefinitions = graph.edgeDefinitions;
      if (graph.edgeDefinitions) {
        edgeDefinitions.forEach(
          function(edgeDefinition) {
            var from = edgeDefinition.from;
            var to = edgeDefinition.to;
            var collection = edgeDefinition.collection;
            if (collection === colName
              || from.indexOf(colName) !== -1
              || to.indexOf(colName) !== -1
              ) {
              result = false;
            }
          }
        );
      }
      var orphanCollections = graph.orphanCollections;
      if (orphanCollections) {
        if (orphanCollections.indexOf(colName) !== -1) {
          return false;
        }
      }
    }
  );

  return result;
};

////////////////////////////////////////////////////////////////////////////////
/// @brief drop a graph.
////////////////////////////////////////////////////////////////////////////////

var _drop = function(graphId, dropCollections) {

  var gdb = getGraphCollection(),
    graphs;

  if (!gdb.exists(graphId)) {
    var err = new ArangoError();
    err.errorNum = arangodb.errors.ERROR_GRAPH_NOT_FOUND.code;
    err.errorMessage = arangodb.errors.ERROR_GRAPH_NOT_FOUND.message;
    throw err;
  }

  if (dropCollections !== false) {
    var graph = gdb.document(graphId);
    var edgeDefinitions = graph.edgeDefinitions;
    edgeDefinitions.forEach(
      function(edgeDefinition) {
        var from = edgeDefinition.from;
        var to = edgeDefinition.to;
        var collection = edgeDefinition.collection;
        graphs = getGraphCollection().toArray();
        if (checkIfMayBeDropped(collection, graph._key, graphs)) {
          db._drop(collection);
        }
        from.forEach(
          function(col) {
            if (checkIfMayBeDropped(col, graph._key, graphs)) {
              db._drop(col);
            }
          }
        );
        to.forEach(
          function(col) {
            if (checkIfMayBeDropped(col, graph._key, graphs)) {
              db._drop(col);
            }
          }
        );
      }
    );
    //drop orphans
    graphs = getGraphCollection().toArray();
    if (!graph.orphanCollections) {
      graph.orphanCollections = [];
    }
    graph.orphanCollections.forEach(
      function(oC) {
        if (checkIfMayBeDropped(oC, graph._key, graphs)) {
          try {
            db._drop(oC);
          } catch (e) {}
        }
      }
    );
  }

  gdb.remove(graphId);
  return true;
};

////////////////////////////////////////////////////////////////////////////////
/// @brief return all edge collections of the graph.
////////////////////////////////////////////////////////////////////////////////

Graph.prototype._edgeCollections = function() {
  return _.values(this.__edgeCollections);
};

////////////////////////////////////////////////////////////////////////////////
/// @brief return all vertex collections of the graph.
////////////////////////////////////////////////////////////////////////////////

Graph.prototype._vertexCollections = function() {
  var orphans = [];
  _.each(this.__orphanCollections, function(o) {
    orphans.push(db[o]);
  });
  return _.union(_.values(this.__vertexCollections), orphans);
};

////////////////////////////////////////////////////////////////////////////////
/// @brief _EDGES(vertexId).
////////////////////////////////////////////////////////////////////////////////

// might be needed from AQL itself
Graph.prototype._EDGES = function(vertexId) {
  if (vertexId.indexOf("/") === -1) {
    throw vertexId + " is not a valid id";
  }
  var collection = vertexId.split("/")[0];
  if (!db._collection(collection)) {
    throw collection + " does not exist.";
  }

  var edgeCollections = this._edgeCollections();
  var result = [];

  edgeCollections.forEach(
    function(edgeCollection) {
      result = result.concat(edgeCollection.edges(vertexId));
    }
  );
  return result;
};

////////////////////////////////////////////////////////////////////////////////
/// @brief INEDGES(vertexId).
////////////////////////////////////////////////////////////////////////////////

Graph.prototype._INEDGES = function(vertexId) {
  if (vertexId.indexOf("/") === -1) {
    throw vertexId + " is not a valid id";
  }
  var collection = vertexId.split("/")[0];
  if (!db._collection(collection)) {
    throw collection + " does not exist.";
  }

  var edgeCollections = this._edgeCollections();
  var result = [];


  edgeCollections.forEach(
    function(edgeCollection) {
      result = result.concat(edgeCollection.inEdges(vertexId));
    }
  );
  return result;
};

////////////////////////////////////////////////////////////////////////////////
/// @brief outEdges(vertexId).
////////////////////////////////////////////////////////////////////////////////

Graph.prototype._OUTEDGES = function(vertexId) {
  if (vertexId.indexOf("/") === -1) {
    throw vertexId + " is not a valid id";
  }
  var collection = vertexId.split("/")[0];
  if (!db._collection(collection)) {
    throw collection + " does not exist.";
  }

  var edgeCollections = this._edgeCollections();
  var result = [];


  edgeCollections.forEach(
    function(edgeCollection) {
      result = result.concat(edgeCollection.outEdges(vertexId));
    }
  );
  return result;
};

////////////////////////////////////////////////////////////////////////////////
/// @startDocuBlock JSF_general_graph_edges
/// Select some edges from the graph.
///
/// `graph.edges(examples)`
///
/// Creates an AQL statement to select a subset of the edges stored in the graph.
/// This is one of the entry points for the fluent AQL interface.
/// It will return a mutable AQL statement which can be further refined, using the
/// functions described below.
/// The resulting set of edges can be filtered by defining one or more *examples*.
///
/// *examples* can have the following values:
/// 
///   * Empty, there is no matching executed all edges are valid.
///   * A string, only the edge having this value as it's id is returned.
///   * An example object, defining a set of attributes.
///       Only edges having these attributes are matched.
///   * A list containing example objects and/or strings.
///       All edges matching at least one of the elements in the list are returned.
///
/// @EXAMPLES
///
/// In the examples the *toArray* function is used to print the result.
/// The description of this module can be found below.
///
/// To request unfiltered edges:
///
/// @EXAMPLE_ARANGOSH_OUTPUT{generalGraphEdgesUnfiltered}
///   var examples = require("org/arangodb/graph-examples/example-graph.js");
///   var g = examples.loadGraph("social");
///   g._edges().toArray();
/// @END_EXAMPLE_ARANGOSH_OUTPUT
///
/// To request filtered edges:
///
/// @EXAMPLE_ARANGOSH_OUTPUT{generalGraphEdgesFiltered}
///   var examples = require("org/arangodb/graph-examples/example-graph.js");
///   var g = examples.loadGraph("social");
///   g._edges({type: "married"}).toArray();
/// @END_EXAMPLE_ARANGOSH_OUTPUT
/// @endDocuBlock
///
////////////////////////////////////////////////////////////////////////////////

Graph.prototype._edges = function(edgeExample) {
  var AQLStmt = new AQLGenerator(this);
  // If no direction is specified all edges are duplicated.
  // => For initial requests a direction has to be set
  return AQLStmt.outEdges(edgeExample);
};

////////////////////////////////////////////////////////////////////////////////
/// @startDocuBlock JSF_general_graph_vertices
/// Select some vertices from the graph.
///
/// `graph.vertices(examples)`
///
/// Creates an AQL statement to select a subset of the vertices stored in the graph.
/// This is one of the entry points for the fluent AQL interface.
/// It will return a mutable AQL statement which can be further refined, using the
/// functions described below.
/// The resulting set of edges can be filtered by defining one or more *examples*.
///
/// *examples* can have the following values:
/// 
///   * Empty, there is no matching executed all vertices are valid.
///   * A string, only the vertex having this value as it's id is returned.
///   * An example object, defining a set of attributes.
///       Only vertices having these attributes are matched.
///   * A list containing example objects and/or strings.
///       All vertices matching at least one of the elements in the list are returned.
///
/// @EXAMPLES
///
/// In the examples the *toArray* function is used to print the result.
/// The description of this module can be found below.
///
/// To request unfiltered vertices:
///
/// @EXAMPLE_ARANGOSH_OUTPUT{generalGraphVerticesUnfiltered}
///   var examples = require("org/arangodb/graph-examples/example-graph.js");
///   var g = examples.loadGraph("social");
///   g._vertices().toArray();
/// @END_EXAMPLE_ARANGOSH_OUTPUT
///
/// To request filtered vertices:
///
/// @EXAMPLE_ARANGOSH_OUTPUT{generalGraphVerticesFiltered}
///   var examples = require("org/arangodb/graph-examples/example-graph.js");
///   var g = examples.loadGraph("social");
///   g._vertices([{name: "Alice"}, {name: "Bob"}]).toArray();
/// @END_EXAMPLE_ARANGOSH_OUTPUT
/// @endDocuBlock
///
////////////////////////////////////////////////////////////////////////////////

Graph.prototype._vertices = function(example) {
  var AQLStmt = new AQLGenerator(this);
  return AQLStmt.vertices(example);
};

////////////////////////////////////////////////////////////////////////////////
/// @startDocuBlock JSF_general_graph_getFromVertex
/// Get the vertex of an edge defined as *_from*
///
/// `general-graph._getFromVertex(edgeId)`
///
/// Returns the vertex defined with the attribute *_from* of the edge with *edgeId* as its *_id*.
///
/// @EXAMPLES
///
/// @EXAMPLE_ARANGOSH_OUTPUT{generalGraphGetFromVertex}
///   var examples = require("org/arangodb/graph-examples/example-graph.js");
///   var g = examples.loadGraph("social");
///   g._getFromVertex("relation/aliceAndBob")
/// @END_EXAMPLE_ARANGOSH_OUTPUT
///
/// @endDocuBlock
///
////////////////////////////////////////////////////////////////////////////////

Graph.prototype._getFromVertex = function(edgeId) {
  var edgeCollection = this._getEdgeCollectionByName(edgeId.split("/")[0]);
  var document = edgeCollection.document(edgeId);
  if (document) {
    var vertexId = document._from;
    var vertexCollection = this._getVertexCollectionByName(vertexId.split("/")[0]);
    return vertexCollection.document(vertexId);
  }
};

////////////////////////////////////////////////////////////////////////////////
/// @startDocuBlock JSF_general_graph_getToVertex
/// Get the vertex of an edge defined as *_to*
///
/// `general-graph._getToVertex(edgeId)`
///
/// Returns the vertex defined with the attribute *_to* of the edge with *edgeId* as its *_id*.
///
/// @EXAMPLES
///
/// @EXAMPLE_ARANGOSH_OUTPUT{generalGraphGetToVertex}
///   var examples = require("org/arangodb/graph-examples/example-graph.js");
///   var g = examples.loadGraph("social");
///   g._getToVertex("relation/aliceAndBob")
/// @END_EXAMPLE_ARANGOSH_OUTPUT
///
/// @endDocuBlock
///
////////////////////////////////////////////////////////////////////////////////

Graph.prototype._getToVertex = function(edgeId) {
  var edgeCollection = this._getEdgeCollectionByName(edgeId.split("/")[0]);
  var document = edgeCollection.document(edgeId);
  if (document) {
    var vertexId = document._to;
    var vertexCollection = this._getVertexCollectionByName(vertexId.split("/")[0]);
    return vertexCollection.document(vertexId);
  }
};


////////////////////////////////////////////////////////////////////////////////
/// @brief get edge collection by name.
////////////////////////////////////////////////////////////////////////////////

Graph.prototype._getEdgeCollectionByName = function(name) {
  if (this.__edgeCollections[name]) {
    return this.__edgeCollections[name];
  }
  throw "Collection " + name + " does not exist in graph.";
};

////////////////////////////////////////////////////////////////////////////////
/// @brief get vertex collection by name.
////////////////////////////////////////////////////////////////////////////////

Graph.prototype._getVertexCollectionByName = function(name) {
  if (this.__vertexCollections[name]) {
    return this.__vertexCollections[name];
  }
  throw "Collection " + name + " does not exist in graph.";
};


////////////////////////////////////////////////////////////////////////////////
/// @brief get common neighbors of two vertices in the graph.
////////////////////////////////////////////////////////////////////////////////

Graph.prototype._listCommonNeighbors = function(vertex1Example, vertex2Example, optionsVertex1, optionsVertex2) {

  var ex1 = transformExample(vertex1Example);
  var ex2 = transformExample(vertex2Example);
  var query = "FOR e"
    + " IN GRAPH_COMMON_NEIGHBORS(@graphName"
    + ',@ex1'
    + ',@ex2'
    + ',@options1'
    + ',@options2'
    + ')  SORT  ATTRIBUTES(e)[0] RETURN e';
  optionsVertex1 = optionsVertex1 || {};
  optionsVertex2 = optionsVertex2 || {};
  var bindVars = {
    "graphName": this.__name,
    "options1": optionsVertex1,
    "options2": optionsVertex2,
    "ex1": ex1,
    "ex2": ex2
  };
  return db._query(query, bindVars, {count: true}).toArray();
};

////////////////////////////////////////////////////////////////////////////////
/// @brief get amount of common neighbors of two vertices in the graph.
////////////////////////////////////////////////////////////////////////////////

Graph.prototype._amountCommonNeighbors = function(vertex1Example, vertex2Example, optionsVertex1, optionsVertex2) {
  var ex1 = transformExample(vertex1Example);
  var ex2 = transformExample(vertex2Example);
  var query = "FOR e"
    + " IN GRAPH_COMMON_NEIGHBORS(@graphName"
    + ',@ex1'
    + ',@ex2'
    + ',@options1'
    + ',@options2'
    + ') FOR a in ATTRIBUTES(e) FOR b in ATTRIBUTES(e[a])  '
    + 'SORT  ATTRIBUTES(e)[0] RETURN [a, b, LENGTH(e[a][b]) ]';
  optionsVertex1 = optionsVertex1 || {};
  optionsVertex2 = optionsVertex2 || {};
  var bindVars = {
    "graphName": this.__name,
    "options1": optionsVertex1,
    "options2": optionsVertex2,
    "ex1": ex1,
    "ex2": ex2
  };
  var result = db._query(query, bindVars, {count: true}).toArray(),
    tmp = {}, tmp2={}, returnHash = [];
  result.forEach(function (r) {
    if (!tmp[r[0]]) {
      tmp[r[0]] = [];
    }
    tmp2 = {};
    tmp2[r[1]] = r[2];
    tmp[r[0]].push(tmp2);
  });
  Object.keys(tmp).forEach(function(w) {
    tmp2 = {};
    tmp2[w] = tmp[w];
    returnHash.push(tmp2);
  });
  return returnHash;
};

////////////////////////////////////////////////////////////////////////////////
/// @brief get common properties of two vertices in the graph.
////////////////////////////////////////////////////////////////////////////////

Graph.prototype._listCommonProperties = function(vertex1Example, vertex2Example, options) {

  var ex1 = transformExample(vertex1Example);
  var ex2 = transformExample(vertex2Example);
  var query = "FOR e"
    + " IN GRAPH_COMMON_PROPERTIES(@graphName"
    + ',@ex1'
    + ',@ex2'
    + ',@options'
    + ')  SORT  ATTRIBUTES(e)[0] RETURN e';
  options = options || {};
  var bindVars = {
    "graphName": this.__name,
    "options": options,
    "ex1": ex1,
    "ex2": ex2
  };
  return db._query(query, bindVars, {count: true}).toArray();

};

////////////////////////////////////////////////////////////////////////////////
/// @brief get amount of common properties of two vertices in the graph.
////////////////////////////////////////////////////////////////////////////////

Graph.prototype._amountCommonProperties = function(vertex1Example, vertex2Example, options) {
  var ex1 = transformExample(vertex1Example);
  var ex2 = transformExample(vertex2Example);
  var query = "FOR e"
    + " IN GRAPH_COMMON_PROPERTIES(@graphName"
    + ',@ex1'
    + ',@ex2'
    + ',@options'
    + ') FOR a in ATTRIBUTES(e)  SORT  ATTRIBUTES(e)[0] RETURN [ ATTRIBUTES(e)[0], LENGTH(e[a]) ]';
  options = options || {};
  var bindVars = {
    "graphName": this.__name,
    "options": options,
    "ex1": ex1,
    "ex2": ex2
  };
  var result = db._query(query, bindVars, {count: true}).toArray(), returnHash = [];
  result.forEach(function (r) {
    var tmp = {};
    tmp[r[0]] = r[1];
    returnHash.push(tmp);
  });
  return returnHash;
};

////////////////////////////////////////////////////////////////////////////////
/// @startDocuBlock JSF_general_graph__extendEdgeDefinitions
/// Extends the edge definitions of a graph. If an orphan collection is used in this
/// edge definitino, it will be removed from the orphenage. If the edge collection of
/// the edge definition to add is already used in the graph or used in a different
/// graph with different from an to collections an error is thrown.
///
/// `general-graph._extendEdgeDefinitions(edgeDefinition)`
///
/// *edgeDefinition* - [string] : the edge definition to extend the graph
///
/// @EXAMPLES
///
/// @EXAMPLE_ARANGOSH_OUTPUT{general_graph__extendEdgeDefinitions}
///   var graph = require("org/arangodb/general-graph")
///   var ed1 = graph._directedRelationDefinition("myEC1", ["myVC1"], ["myVC2"]);
///   var ed2 = graph._directedRelationDefinition("myEC2", ["myVC1"], ["myVC3"]);
///   var g = graph._create("myGraph", [ed1]);
///   g._extendEdgeDefinitions(ed2);
/// @END_EXAMPLE_ARANGOSH_OUTPUT
///
/// @endDocuBlock
///
////////////////////////////////////////////////////////////////////////////////

Graph.prototype._extendEdgeDefinitions = function(edgeDefinition) {
  var self = this;
  var err;
  //check if edgeCollection not already used
  var eC = edgeDefinition.collection;
  // ... in same graph
  if (this.__edgeCollections[eC]  !== undefined) {
    err = new ArangoError();
    err.errorNum = arangodb.errors.ERROR_GRAPH_COLLECTION_MULTI_USE.code;
    err.errorMessage = arangodb.errors.ERROR_GRAPH_COLLECTION_MULTI_USE.message;
    throw err;
  }
  //in different graph
  db._graphs.toArray().forEach(
    function(singleGraph) {
      var sGEDs = singleGraph.edgeDefinitions;
      sGEDs.forEach(
        function(sGED) {
          var col = sGED.collection;
          if (col === eC) {
            if (JSON.stringify(sGED) !== JSON.stringify(edgeDefinition)) {
              err = new ArangoError();
              err.errorNum = arangodb.errors.ERROR_GRAPH_COLLECTION_USE_IN_MULTI_GRAPHS.code;
              err.errorMessage = col
                + arangodb.errors.ERROR_GRAPH_COLLECTION_USE_IN_MULTI_GRAPHS.message;
              throw err;
            }
          }
        }
      );
    }
  );

  findOrCreateCollectionsByEdgeDefinitions([edgeDefinition]);

  this.__edgeDefinitions.push(edgeDefinition);
  this.__edgeCollections[edgeDefinition.collection] = db[edgeDefinition.collection];
  edgeDefinition.from.forEach(
    function(vc) {
      //remove from __orphanCollections
      var orphanIndex = self.__orphanCollections.indexOf(vc);
      if (orphanIndex !== -1) {
        self.__orphanCollections.splice(orphanIndex, 1);
      }
      //push into __vertexCollections
      if (self.__vertexCollections[vc] === undefined) {
        self.__vertexCollections[vc] = db[vc];
      }
    }
  );
  edgeDefinition.to.forEach(
    function(vc) {
      //remove from __orphanCollections
      var orphanIndex = self.__orphanCollections.indexOf(vc);
      if (orphanIndex !== -1) {
        self.__orphanCollections.splice(orphanIndex, 1);
      }
      //push into __vertexCollections
      if (self.__vertexCollections[vc] === undefined) {
        self.__vertexCollections[vc] = db[vc];
      }
    }
  );

};

////////////////////////////////////////////////////////////////////////////////
/// @brief internal function for editing edge definitions
////////////////////////////////////////////////////////////////////////////////

var changeEdgeDefinitionsForGraph = function(graph, edgeDefinition, newCollections, possibleOrphans, self) {

  var oldCollections = [];
  var graphCollections = [];
  var graphObj = _graph(graph._key);
  var eDs = graph.edgeDefinitions;

  //replace edgeDefintion
  eDs.forEach(
    function(eD, id) {
      if(eD.collection === edgeDefinition.collection) {
        oldCollections = _.union(oldCollections, eD.from);
        oldCollections = _.union(oldCollections, eD.to);
        eDs[id].from = edgeDefinition.from;
        eDs[id].to = edgeDefinition.to;
        db._graphs.update(graph._key, {edgeDefinitions: eDs});
        if (graph._key === self.__name) {
          self.__edgeDefinitions[id].from = edgeDefinition.from;
          self.__edgeDefinitions[id].to = edgeDefinition.to;
        }
      } else {
        //collect all used collections
        graphCollections = _.union(graphCollections, eD.from);
        graphCollections = _.union(graphCollections, eD.to);
      }
    }
  );


  //remove used collection from orphanage
  newCollections.forEach(
    function(nc) {
      if (graph._key === self.__name) {
        if (self.__vertexCollections[nc] === undefined) {
          self.__vertexCollections[nc] = db[nc];
        }
        try {
          graphObj._removeVertexCollection(nc, false);
        } catch (e) {
        }
      }
    }
  );

  //move unused collections to orphanage
  possibleOrphans.forEach(
    function(po) {
      if (graphCollections.indexOf(po) === -1) {
        delete graphObj.__vertexCollections[po];
        graphObj._addVertexCollection(po);
      }
    }
  );
};

////////////////////////////////////////////////////////////////////////////////
/// @startDocuBlock JSF_general_graph__editEdgeDefinition
/// Edits the edge definitions of a graph. The edge definition used as argument will
/// replace the existing edge definition of the graph which has the same collection.
/// Vertex Collections of the replaced edge definition, that are not used in the new
/// definition will transform to an orphan. Orphans that are used in this new edge
/// definition will be deleted from the list of orphans. Other graphs with the same edge
/// definition will be modified, too.
///
/// `general-graph._editEdgeDefinition(edgeDefinition)`
///
/// *edgeDefinition* - [string] : the edge definition to replace the existing edge
/// definition with the same attribute *collection*.
///
/// @EXAMPLES
///
/// @EXAMPLE_ARANGOSH_OUTPUT{general_graph__editEdgeDefinition}
///   var graph = require("org/arangodb/general-graph")
///   var ed1 = graph._directedRelationDefinition("myEC1", ["myVC1"], ["myVC2"]);
///   var ed2 = graph._directedRelationDefinition("myEC1", ["myVC2"], ["myVC3"]);
///   var g = graph._create("myGraph", [ed1, ed2]);
///   g._editEdgeDefinition(ed2, true);
/// @END_EXAMPLE_ARANGOSH_OUTPUT
///
/// @endDocuBlock
///
////////////////////////////////////////////////////////////////////////////////
Graph.prototype._editEdgeDefinitions = function(edgeDefinition) {

  var self = this;

  //check, if in graphs edge definition
  if (this.__edgeCollections[edgeDefinition.collection] === undefined) {
    var err = new ArangoError();
    err.errorNum = arangodb.errors.ERROR_GRAPH_EDGE_COLLECTION_NOT_USED.code;
    err.errorMessage = arangodb.errors.ERROR_GRAPH_EDGE_COLLECTION_NOT_USED.message;
    throw err;
  }

  findOrCreateCollectionsByEdgeDefinitions([edgeDefinition]);

  //evaluate collections to add to orphanage
  var possibleOrphans = [];
  var currentEdgeDefinition;
  this.__edgeDefinitions.forEach(
    function(ed) {
      if (edgeDefinition.collection === ed.collection) {
        currentEdgeDefinition = ed;
      }
    }
  );

  var currentCollections = _.union(currentEdgeDefinition.from, currentEdgeDefinition.to);
  var newCollections = _.union(edgeDefinition.from, edgeDefinition.to);
  currentCollections.forEach(
    function(colName) {
      if (newCollections.indexOf(colName) === -1) {
        possibleOrphans.push(colName);
      }
    }
  );
  //change definition for ALL graphs
  var graphs = getGraphCollection().toArray();
  graphs.forEach(
    function(graph) {
      changeEdgeDefinitionsForGraph(graph, edgeDefinition, newCollections, possibleOrphans, self);
    }
  );

};


////////////////////////////////////////////////////////////////////////////////
/// @startDocuBlock JSF_general_graph__deleteEdgeDefinition
/// Deletes an edge definition defined by the edge collection of a graph. If the
/// collections defined in the edge definition (collection, from, to) are not used
/// in another edge definition of the graph, they will be moved to the orphanage.
///
/// `general-graph._deleteEdgeDefinition(edgeCollectionName)`
///
/// *edgeCollectionName* - string : name of edge collection defined in *collection* of the edge
/// definition.
///
/// @EXAMPLES
///
/// @EXAMPLE_ARANGOSH_OUTPUT{general_graph__deleteEdgeDefinition}
///   var graph = require("org/arangodb/general-graph")
///   var ed1 = graph._directedRelationDefinition("myEC1", ["myVC1"], ["myVC2"]);
///   var ed2 = graph._directedRelationDefinition("myEC2", ["myVC1"], ["myVC3"]);
///   var g = graph._create("myGraph", [ed1, ed2]);
///   g._deleteEdgeDefinition("myEC1");
/// @END_EXAMPLE_ARANGOSH_OUTPUT
///
/// @endDocuBlock
///
////////////////////////////////////////////////////////////////////////////////

Graph.prototype._deleteEdgeDefinition = function(edgeCollection) {

  //check, if in graphs edge definition
  if (this.__edgeCollections[edgeCollection] === undefined) {
    var err = new ArangoError();
    err.errorNum = arangodb.errors.ERROR_GRAPH_EDGE_COLLECTION_NOT_USED.code;
    err.errorMessage = arangodb.errors.ERROR_GRAPH_EDGE_COLLECTION_NOT_USED.message;
    throw err;
  }

  var edgeDefinitions = this.__edgeDefinitions,
    self = this,
    usedVertexCollections = [],
    possibleOrphans = [],
    index;

  edgeDefinitions.forEach(
    function(edgeDefinition, idx) {
      if (edgeDefinition.collection === edgeCollection) {
        index = idx;
        possibleOrphans = edgeDefinition.from;
        possibleOrphans = _.union(possibleOrphans, edgeDefinition.to);
      } else {
        usedVertexCollections = _.union(usedVertexCollections, edgeDefinition.from);
        usedVertexCollections = _.union(usedVertexCollections, edgeDefinition.to);
      }
    }
  );
  this.__edgeDefinitions.splice(index, 1);
  possibleOrphans.forEach(
    function(po) {
      if (usedVertexCollections.indexOf(po) === -1) {
        self.__orphanCollections.push(po);
      }
    }
  );
};

////////////////////////////////////////////////////////////////////////////////
/// @startDocuBlock JSF_general_graph__addVertexCollection
/// Adds a vertex collection to the set of orphan collections of the graph. If the
/// collection does not exist, it will be created.
///
/// `general-graph._addVertexCollection(vertexCollectionName, createCollection)`
///
/// *vertexCollectionName* - string : name of vertex collection.
/// *createCollection* - bool : if true the collection will be created if it does not exist. Default: true.
///
/// @EXAMPLES
///
<<<<<<< HEAD
/// @EXAMPLE_ARANGOSH_OUTPUT{general_graph__addOrphanCollection}
///   var graph = require("org/arangodb/general-graph")
///   var ed1 = graph._directedRelationDefinition("myEC1", ["myVC1"], ["myVC2"]);
///   var g = graph._create("myGraph", [ed1]);
///   g._addOrphanCollection("myVC3", true);
=======
/// @EXAMPLE_ARANGOSH_OUTPUT{general_graph__addVertexCollection}
///   var examples = require("org/arangodb/graph-examples/example-graph.js");
///   var ed1 = examples._directedRelationDefinition("myEC1", ["myVC1"], ["myVC2"]);
///   var g = examples._create("myGraph", [ed1, ed2]);
///   g._addVertexCollection("myVC3", true);
>>>>>>> c18b219a
/// @END_EXAMPLE_ARANGOSH_OUTPUT
///
/// @endDocuBlock
///
////////////////////////////////////////////////////////////////////////////////

Graph.prototype._addVertexCollection = function(vertexCollectionName, createCollection) {
  //check edgeCollection
  var ec = db._collection(vertexCollectionName);
  var err;
  if (ec === null) {
    if (createCollection !== false) {
      db._create(vertexCollectionName);
    } else {
      err = new ArangoError();
      err.errorNum = arangodb.errors.ERROR_GRAPH_VERTEX_COL_DOES_NOT_EXIST.code;
      err.errorMessage = vertexCollectionName + arangodb.errors.ERROR_GRAPH_VERTEX_COL_DOES_NOT_EXIST.message;
      throw err;
    }
  } else if (ec.type() !== 2) {
    err = new ArangoError();
    err.errorNum = arangodb.errors.ERROR_GRAPH_WRONG_COLLECTION_TYPE_VERTEX.code;
    err.errorMessage = arangodb.errors.ERROR_GRAPH_WRONG_COLLECTION_TYPE_VERTEX.message;
    throw err;
  }
  if (this.__vertexCollections[vertexCollectionName] !== undefined) {
    err = new ArangoError();
    err.errorNum = arangodb.errors.ERROR_GRAPH_COLLECTION_USED_IN_EDGE_DEF.code;
    err.errorMessage = arangodb.errors.ERROR_GRAPH_COLLECTION_USED_IN_EDGE_DEF.message;
    throw err;
  }

  this.__orphanCollections.push(vertexCollectionName);
  db._graphs.update(this.__name, {orphanCollections: this.__orphanCollections});

};

////////////////////////////////////////////////////////////////////////////////
/// @startDocuBlock JSF_general_graph__orphanCollections
/// Returns all vertex collections of the graph, that are not used in an edge definition.
///
/// `general-graph._orphanCollections()`
///
/// @EXAMPLES
///
<<<<<<< HEAD
/// @EXAMPLE_ARANGOSH_OUTPUT{general_graph__getOrphanCollections}
///   var graph = require("org/arangodb/general-graph")
///   var ed1 = graph._directedRelationDefinition("myEC1", ["myVC1"], ["myVC2"]);
///   var g = graph._create("myGraph", [ed1]);
///   g._addOrphanCollection("myVC3", true);
///   g._getOrphanCollections();
=======
/// @EXAMPLE_ARANGOSH_OUTPUT{general_graph__orphanCollections}
///   var examples = require("org/arangodb/graph-examples/example-graph.js");
///   var ed1 = examples._directedRelationDefinition("myEC1", ["myVC1"], ["myVC2"]);
///   var g = examples._create("myGraph", [ed1]);
///   g._addVertexCollection("myVC3", true);
///   g._orphanCollections();
>>>>>>> c18b219a
/// @END_EXAMPLE_ARANGOSH_OUTPUT
///
/// @endDocuBlock
///
////////////////////////////////////////////////////////////////////////////////

Graph.prototype._orphanCollections = function() {
  return this.__orphanCollections;
};

////////////////////////////////////////////////////////////////////////////////
/// @startDocuBlock JSF_general_graph__removeVertexCollection
/// Removes an orphan collection from the graph and deletes the collection, if it is not
/// used in any graph.
///
/// `general-graph._removeVertexCollection(vertexCollectionName, dropCollection)`
///
/// *vertexCollectionName* - string : name of vertex collection.
/// *dropCollection* - bool : if true the collection will be dropped if it is not used in any graph.
/// Default: true.
///
/// @EXAMPLES
///
<<<<<<< HEAD
/// @EXAMPLE_ARANGOSH_OUTPUT{general_graph__removeOrphanCollections}
///   var graph = require("org/arangodb/general-graph")
///   var ed1 = graph._directedRelationDefinition("myEC1", ["myVC1"], ["myVC2"]);
///   var g = graph._create("myGraph", [ed1]);
///   g._addOrphanCollection("myVC3", true);
///   g._addOrphanCollection("myVC4", true);
///   g._getOrphanCollections();
///   g._removeOrphanCollection("myVC3");
///   g._getOrphanCollections();
=======
/// @EXAMPLE_ARANGOSH_OUTPUT{general_graph__removeVertexCollections}
///   var examples = require("org/arangodb/graph-examples/example-graph.js");
///   var ed1 = examples._directedRelationDefinition("myEC1", ["myVC1"], ["myVC2"]);
///   var g = examples._create("myGraph", [ed1]);
///   g._addVertexCollection("myVC3", true);
///   g._addVertexCollection("myVC4", true);
///   g._orphanCollections();
///   g._removeVertexCollection("myVC3");
///   g._orphanCollections();
>>>>>>> c18b219a
/// @END_EXAMPLE_ARANGOSH_OUTPUT
///
/// @endDocuBlock
///
////////////////////////////////////////////////////////////////////////////////

Graph.prototype._removeVertexCollection = function(vertexCollectionName, dropCollection) {
  var err;
  if (db._collection(vertexCollectionName) === null) {
    err = new ArangoError();
    err.errorNum = arangodb.errors.ERROR_GRAPH_VERTEX_COL_DOES_NOT_EXIST.code;
    err.errorMessage = arangodb.errors.ERROR_GRAPH_VERTEX_COL_DOES_NOT_EXIST.message;
    throw err;
  }
  var index = this.__orphanCollections.indexOf(vertexCollectionName);
  if (index === -1) {
    err = new ArangoError();
    err.errorNum = arangodb.errors.ERROR_GRAPH_NOT_IN_ORPHAN_COLLECTION.code;
    err.errorMessage = arangodb.errors.ERROR_GRAPH_NOT_IN_ORPHAN_COLLECTION.message;
    throw err;
  }
  this.__orphanCollections.splice(index, 1);
  db._graphs.update(this.__name, {orphanCollections: this.__orphanCollections});

  if (dropCollection !== false) {
    var graphs = getGraphCollection().toArray();
    if (checkIfMayBeDropped(vertexCollectionName, null, graphs)) {
      db._drop(vertexCollectionName);
    }
  }
};




////////////////////////////////////////////////////////////////////////////////
/// @brief print basic information for the graph
////////////////////////////////////////////////////////////////////////////////

Graph.prototype._PRINT = function(context) {
  var name = this.__name;
  var edgeDefs = printEdgeDefinitions(this.__edgeDefinitions);
  context.output += "[ Graph ";
  context.output += name;
  context.output += " EdgeDefinitions: ";
  internal.printRecursive(edgeDefs, context);
  context.output += " ]";
};

// -----------------------------------------------------------------------------
// --SECTION--                                                    MODULE EXPORTS
// -----------------------------------------------------------------------------

exports._undirectedRelationDefinition = _undirectedRelationDefinition;
exports._directedRelationDefinition = _directedRelationDefinition;
exports._graph = _graph;
exports._edgeDefinitions = _edgeDefinitions;
exports._extendEdgeDefinitions = _extendEdgeDefinitions;
exports._create = _create;
exports._drop = _drop;
exports._exists = _exists;
exports._list = _list;

// -----------------------------------------------------------------------------
// --SECTION--                                                       END-OF-FILE
// -----------------------------------------------------------------------------

// Local Variables:
// mode: outline-minor
// outline-regexp: "^\\(/// @brief\\|/// @addtogroup\\|// --SECTION--\\|/// @page\\|/// @}\\)"
// End:
});<|MERGE_RESOLUTION|>--- conflicted
+++ resolved
@@ -2509,10 +2509,10 @@
 /// @EXAMPLES
 ///
 /// @EXAMPLE_ARANGOSH_OUTPUT{general_graph__extendEdgeDefinitions}
-///   var graph = require("org/arangodb/general-graph")
-///   var ed1 = graph._directedRelationDefinition("myEC1", ["myVC1"], ["myVC2"]);
-///   var ed2 = graph._directedRelationDefinition("myEC2", ["myVC1"], ["myVC3"]);
-///   var g = graph._create("myGraph", [ed1]);
+///   var examples = require("org/arangodb/graph-examples/example-graph.js");
+///   var ed1 = examples._directedRelationDefinition("myEC1", ["myVC1"], ["myVC2"]);
+///   var ed2 = examples._directedRelationDefinition("myEC2", ["myVC1"], ["myVC3"]);
+///   var g = examples._create("myGraph", [ed1]);
 ///   g._extendEdgeDefinitions(ed2);
 /// @END_EXAMPLE_ARANGOSH_OUTPUT
 ///
@@ -2662,10 +2662,10 @@
 /// @EXAMPLES
 ///
 /// @EXAMPLE_ARANGOSH_OUTPUT{general_graph__editEdgeDefinition}
-///   var graph = require("org/arangodb/general-graph")
-///   var ed1 = graph._directedRelationDefinition("myEC1", ["myVC1"], ["myVC2"]);
-///   var ed2 = graph._directedRelationDefinition("myEC1", ["myVC2"], ["myVC3"]);
-///   var g = graph._create("myGraph", [ed1, ed2]);
+///   var examples = require("org/arangodb/graph-examples/example-graph.js");
+///   var ed1 = examples._directedRelationDefinition("myEC1", ["myVC1"], ["myVC2"]);
+///   var ed2 = examples._directedRelationDefinition("myEC1", ["myVC2"], ["myVC3"]);
+///   var g = examples._create("myGraph", [ed1, ed2]);
 ///   g._editEdgeDefinition(ed2, true);
 /// @END_EXAMPLE_ARANGOSH_OUTPUT
 ///
@@ -2731,10 +2731,10 @@
 /// @EXAMPLES
 ///
 /// @EXAMPLE_ARANGOSH_OUTPUT{general_graph__deleteEdgeDefinition}
-///   var graph = require("org/arangodb/general-graph")
-///   var ed1 = graph._directedRelationDefinition("myEC1", ["myVC1"], ["myVC2"]);
-///   var ed2 = graph._directedRelationDefinition("myEC2", ["myVC1"], ["myVC3"]);
-///   var g = graph._create("myGraph", [ed1, ed2]);
+///   var examples = require("org/arangodb/graph-examples/example-graph.js");
+///   var ed1 = examples._directedRelationDefinition("myEC1", ["myVC1"], ["myVC2"]);
+///   var ed2 = examples._directedRelationDefinition("myEC2", ["myVC1"], ["myVC3"]);
+///   var g = examples._create("myGraph", [ed1, ed2]);
 ///   g._deleteEdgeDefinition("myEC1");
 /// @END_EXAMPLE_ARANGOSH_OUTPUT
 ///
@@ -2792,19 +2792,11 @@
 ///
 /// @EXAMPLES
 ///
-<<<<<<< HEAD
-/// @EXAMPLE_ARANGOSH_OUTPUT{general_graph__addOrphanCollection}
-///   var graph = require("org/arangodb/general-graph")
-///   var ed1 = graph._directedRelationDefinition("myEC1", ["myVC1"], ["myVC2"]);
-///   var g = graph._create("myGraph", [ed1]);
-///   g._addOrphanCollection("myVC3", true);
-=======
 /// @EXAMPLE_ARANGOSH_OUTPUT{general_graph__addVertexCollection}
 ///   var examples = require("org/arangodb/graph-examples/example-graph.js");
 ///   var ed1 = examples._directedRelationDefinition("myEC1", ["myVC1"], ["myVC2"]);
 ///   var g = examples._create("myGraph", [ed1, ed2]);
 ///   g._addVertexCollection("myVC3", true);
->>>>>>> c18b219a
 /// @END_EXAMPLE_ARANGOSH_OUTPUT
 ///
 /// @endDocuBlock
@@ -2850,21 +2842,12 @@
 ///
 /// @EXAMPLES
 ///
-<<<<<<< HEAD
-/// @EXAMPLE_ARANGOSH_OUTPUT{general_graph__getOrphanCollections}
-///   var graph = require("org/arangodb/general-graph")
-///   var ed1 = graph._directedRelationDefinition("myEC1", ["myVC1"], ["myVC2"]);
-///   var g = graph._create("myGraph", [ed1]);
-///   g._addOrphanCollection("myVC3", true);
-///   g._getOrphanCollections();
-=======
 /// @EXAMPLE_ARANGOSH_OUTPUT{general_graph__orphanCollections}
 ///   var examples = require("org/arangodb/graph-examples/example-graph.js");
 ///   var ed1 = examples._directedRelationDefinition("myEC1", ["myVC1"], ["myVC2"]);
 ///   var g = examples._create("myGraph", [ed1]);
 ///   g._addVertexCollection("myVC3", true);
 ///   g._orphanCollections();
->>>>>>> c18b219a
 /// @END_EXAMPLE_ARANGOSH_OUTPUT
 ///
 /// @endDocuBlock
@@ -2888,17 +2871,6 @@
 ///
 /// @EXAMPLES
 ///
-<<<<<<< HEAD
-/// @EXAMPLE_ARANGOSH_OUTPUT{general_graph__removeOrphanCollections}
-///   var graph = require("org/arangodb/general-graph")
-///   var ed1 = graph._directedRelationDefinition("myEC1", ["myVC1"], ["myVC2"]);
-///   var g = graph._create("myGraph", [ed1]);
-///   g._addOrphanCollection("myVC3", true);
-///   g._addOrphanCollection("myVC4", true);
-///   g._getOrphanCollections();
-///   g._removeOrphanCollection("myVC3");
-///   g._getOrphanCollections();
-=======
 /// @EXAMPLE_ARANGOSH_OUTPUT{general_graph__removeVertexCollections}
 ///   var examples = require("org/arangodb/graph-examples/example-graph.js");
 ///   var ed1 = examples._directedRelationDefinition("myEC1", ["myVC1"], ["myVC2"]);
@@ -2908,7 +2880,6 @@
 ///   g._orphanCollections();
 ///   g._removeVertexCollection("myVC3");
 ///   g._orphanCollections();
->>>>>>> c18b219a
 /// @END_EXAMPLE_ARANGOSH_OUTPUT
 ///
 /// @endDocuBlock
