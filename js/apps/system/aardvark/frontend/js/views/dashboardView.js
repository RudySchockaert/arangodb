/*jslint indent: 2, nomen: true, maxlen: 100, vars: true, white: true, plusplus: true */
/*global require, exports, Backbone, EJS, $, flush, window, arangoHelper, nv, d3, localStorage*/
/*global document, console, Dygraph, _,templateEngine */

(function () {
  "use strict";

  window.DashboardView = Backbone.View.extend({
    el: '#content',
    interval: 1000000, // in milliseconds
    defaultFrame: 20 * 60 * 1000,
    defaultDetailFrame: 2 * 24 * 60 * 60 * 1000,
    history: {},
    graphs: {},
    alreadyCalledDetailChart: [],

    events: {
      "click .dashboard-chart": "showDetail"
    },

    tendencies: {
<<<<<<< HEAD
      asyncRequestsCurrent: [
        "asyncRequestsCurrent", "asyncRequestsCurrentPercentChange"
      ],
      asyncRequestsAverage: [
        "asyncPerSecond15M", "asyncPerSecondPercentChange15M"
      ],
      clientConnectionsCurrent: [
        "clientConnectionsCurrent", "clientConnectionsCurrentPercentChange"
=======
      asyncsPerSecondCurrent: ["asyncsPerSecondCurrent", "asyncsPerSecondCurrentPercentChange"],
      syncsPerSecondCurrent: ["syncsPerSecondCurrent", "syncsPerSecondCurrentPercentChange"],
      clientConnectionsCurrent: ["clientConnectionsCurrent",
        "clientConnectionsCurrentPercentChange"
>>>>>>> e34e331f
      ],
      clientConnectionsAverage: [
        "clientConnections15M", "clientConnectionsPercentChange15M"
      ],
      numberOfThreadsCurrent: [
        "numberOfThreadsCurrent", "numberOfThreadsCurrentPercentChange"
      ],
      numberOfThreadsAverage: [
        "numberOfThreads15M", "numberOfThreadsPercentChange15M"
      ],
      virtualSizeCurrent: [
        "virtualSizeCurrent", "virtualSizePercentChange"
      ],
      virtualSizeAverage: [
        "virtualSize15M", "virtualSizePercentChange15M"
      ]
    },

    barCharts: {
      totalTimeDistribution: [
        "queueTimeDistributionPercent", "requestTimeDistributionPercent"
      ],
      dataTransferDistribution: [
        "bytesSentDistributionPercent", "bytesReceivedDistributionPercent"
      ]
    },

    barChartsElementNames: {
      queueTimeDistributionPercent: "Queue",
      requestTimeDistributionPercent: "Computation",
      bytesSentDistributionPercent: "Bytes sent",
      bytesReceivedDistributionPercent: "Bytes received"

    },


    getDetailFigure : function (e) {
      var figure = $(e.currentTarget).attr("id").replace(/ChartContainer/g, "");
      figure = figure.replace(/DistributionContainer/g, "");
      figure = figure.replace(/Container/g, "");
      if (figure === "asyncRequests") {
        figure = "requestsAsync";
      } else if (figure === "clientConnections") {
        figure = "httpConnections";
      }
      return figure;
    },

    showDetail: function (e) {
      var self = this,
          figure = this.getDetailFigure(e), options;
      this.getStatistics(figure);
      this.detailGraphFigure = figure;
      options = this.dygraphConfig.getDetailChartConfig(figure);
      window.modalView.hideFooter = true;
      window.modalView.hide();
      window.modalView.show(
        "modalGraph.ejs",
        options.header,
        undefined,
        undefined,
        undefined,
        this.events

      );

      options = this.dygraphConfig.getDetailChartConfig(figure);
      window.modalView.hideFooter = false;

      $('#modal-dialog').on('hidden', function () {
        self.hidden();
      });
      $('#modal-dialog').toggleClass("modal-chart-detail", true);
      options.height = $('.modal-chart-detail').height() * 0.7;
      options.width = $('.modal-chart-detail').width() * 0.84;
      this.detailGraph = new Dygraph(
        document.getElementById("lineChartDetail"),
        this.history[figure],
        options
      );
    },

    hidden: function () {
      this.detailGraph.destroy();
      delete this.detailGraph;
      delete this.detailGraphFigure;
    },


    getCurrentSize: function (div) {
      if (div.substr(0,1) !== "#") {
        div = "#" + div;
      }
      var height, width;
      $(div).attr("style", "");
      height = $(div).height();
      width = $(div).width();
      return {
        height: height,
        width: width
      };
    },

    prepareDygraphs: function () {
      var self = this, options;
      this.dygraphConfig.getDashBoardFigures().forEach(function (f) {
        options = self.dygraphConfig.getDefaultConfig(f);
        var dimensions = self.getCurrentSize(options.div);
        options.height = dimensions.height;
        options.width = dimensions.width;
        self.graphs[f] = new Dygraph(
          document.getElementById(options.div),
          self.history[f] || [],
          options
        );
      });
    },

    initialize: function () {
      this.dygraphConfig = this.options.dygraphConfig;
      this.server = this.options.serverToShow;
      this.d3NotInitialised = true;
      this.events["click .dashboard-chart"] = this.showDetail.bind(this);
      this.events["mousedown .dygraph-rangesel-zoomhandle"] = this.stopUpdating.bind(this);
      this.events["mouseup .dygraph-rangesel-zoomhandle"] = this.startUpdating.bind(this);
    },

    updateCharts: function () {
      var self = this;
      if (this.detailGraph) {
        this.updateLineChart(this.detailGraphFigure, true);
        return;
      }
      this.prepareD3Charts(this.isUpdating);
      this.prepareResidentSize(this.isUpdating);
      this.updateTendencies();
      Object.keys(this.graphs).forEach(function (f) {
        self.updateLineChart(f, false);
      });
    },

    updateTendencies: function () {
      var self = this, map = this.tendencies;

      Object.keys(map).forEach(function (a) {
        $("#" + a).text(self.history[a][0] + " (" + self.history[a][1] + " %)");
      });
    },


    updateDateWindow: function (graph, isDetailChart) {
      var t = new Date().getTime();
      var borderLeft, borderRight;
      if (isDetailChart && graph.dateWindow_) {
        borderLeft = graph.dateWindow_[0];
        borderRight = t - graph.dateWindow_[1] - this.interval * 5 > 0 ?
        graph.dateWindow_[1] : t;
        return [borderLeft, borderRight];
      }
      return [t - this.defaultFrame, t];


    },

    updateLineChart: function (figure, isDetailChart) {
      var g = isDetailChart ? this.detailGraph : this.graphs[figure],
      opts = {
        file: this.history[figure],
        dateWindow: this.updateDateWindow(g, isDetailChart)
      };
      g.updateOptions(opts);
    },

    mergeDygraphHistory: function (newData, i) {
      var self = this, valueList;
      this.dygraphConfig.getDashBoardFigures(true).forEach(function (f) {
        if (!self.dygraphConfig.mapStatToFigure[f]) {
          return;
        }
        if (!self.history[f]) {
          self.history[f] = [];
        }
        valueList = [];
        self.dygraphConfig.mapStatToFigure[f].forEach(function (a) {
          if (!newData[a]) {
            return;
          }
          if (a === "times") {
            valueList.push(new Date(newData[a][i] * 1000));
          } else {
            valueList.push(newData[a][i]);
          }
        });
        if (valueList.length > 1) {
          self.history[f].push(valueList);
        }
      });
    },

    mergeHistory: function (newData, detailMode) {
      var self = this, i;
      for (i = 0; i < newData.times.length; ++i) {
        this.mergeDygraphHistory(newData, i);
      }
      if (detailMode) {
        return;
      }
      Object.keys(this.tendencies).forEach(function (a) {
        if (a === "virtualSizeCurrent" ||
          a === "virtualSizeAverage") {
          newData[self.tendencies[a][0]] =
          newData[self.tendencies[a][0]] / (1024 * 1024 * 1024);
        }
        self.history[a] = [
          Math.round(newData[self.tendencies[a][0]] * 100) / 100,
          Math.round(newData[self.tendencies[a][1]] * 100 * 100) / 100
        ];
      });

      Object.keys(this.barCharts).forEach(function (a) {
        self.history[a] = self.mergeBarChartData(self.barCharts[a], newData);
      });
      self.history.physicalMemory = newData.physicalMemory;
      self.history.residentSizeChart =
      [
        {
          "key": "",
          "color": this.dygraphConfig.colors[1],
          "values": [
            {
              label: "used",
              value: newData.residentSizePercent[
                newData.residentSizePercent.length - 1] * 100
            }
          ]
        },
        {
          "key": "",
          "color": this.dygraphConfig.colors[0],
          "values": [
            {
              label: "used",
              value: 100 - newData.residentSizePercent[
                newData.residentSizePercent.length - 1] * 100
            }
          ]
        }
      ]
      ;


      this.nextStart = newData.nextStart;
    },

    mergeBarChartData: function (attribList, newData) {
      var i, v1 = {
        "key": this.barChartsElementNames[attribList[0]],
        "color": this.dygraphConfig.colors[0],
        "values": []
      }, v2 = {
        "key": this.barChartsElementNames[attribList[1]],
        "color": this.dygraphConfig.colors[1],
        "values": []
      };
      for (i = 0; i < newData[attribList[0]].values.length; ++i) {
        v1.values.push({
          label: this.getLabel(newData[attribList[0]].cuts, i),
          value: newData[attribList[0]].values[i]
        });
        v2.values.push({
          label: this.getLabel(newData[attribList[1]].cuts, i),
          value: newData[attribList[1]].values[i]
        });
      }
      return [v1, v2];
    },

    getLabel: function (cuts, counter) {
      if (!cuts[counter]) {
        return ">" + cuts[counter - 1];
      }
      return counter === 0 ? "0 - " +
                         cuts[counter] : cuts[counter - 1] + " - " + cuts[counter];
    },

    getStatistics: function (figure) {
      var url = "statistics/full?start=", self = this;
      if (!figure && this.nextStart) {
        url += this.nextStart;
      } else if (!figure && !this.nextStart) {
        url += (new Date().getTime() - this.defaultFrame) / 1000;
      } else {
        if (this.alreadyCalledDetailChart.indexOf(figure) !== -1) {
          return;
        }
        this.history[figure] = [];
        url += (new Date().getTime() - this.defaultDetailFrame) / 1000;
        url += "&filter=" + this.dygraphConfig.mapStatToFigure[figure].join();
        this.alreadyCalledDetailChart.push(figure);
      }
      if (this.server) {
        url += "&serverEndpoint=" + encodeURIComponent(this.server.endpoint) +
               "&DbServer=" + this.server.target;
      }
      $.ajax(
        url,
        {async: false}
      ).done(
        function (d) {
          if (d.times.length > 0) {
            self.isUpdating = true;
            self.mergeHistory(d, !!figure);
          } else if (self.isUpdating !== true)  {
            window.modalView.show(
              "modalWarning.ejs",
              "WARNING !"
            );
            self.isUpdating = false;
          }
        }
      );
    },

    prepareResidentSize: function (update) {
<<<<<<< HEAD
      var dimensions = this.getCurrentSize('#residentSizeChartContainer'),
          self = this, currentP =
          Math.round(self.history.residentSizeChart[0].values[0].value * 100) /100;
      
=======
      var dimensions = this.getCurrentSize('#residentSizeChartContainer');
      var self = this;
      var currentP = Math.round(self.history.residentSizeChart[0].values[0].value * 100) / 100;

>>>>>>> e34e331f
      nv.addGraph(function () {
        var chart = nv.models.multiBarHorizontalChart()
        /*.width(dimensions.width * 0.3)
         .height(dimensions.height)*/
        .x(function (d) {
          return d.label;
        })
        .y(function (d) {
          return d.value;
        })
        .width(dimensions.width * 0.95)
        .height(dimensions.height)
        .margin({
          //top: dimensions.height / 8,
          right: dimensions.width / 10
          //bottom: dimensions.height / 22,
          //left: dimensions.width / 6*/
        })
        .showValues(false)
        .showYAxis(false)
        .showXAxis(false)
        .transitionDuration(350)
        .tooltips(false)
        .showLegend(false)
        .stacked(true)
        .showControls(false);
        chart.yAxis
        .tickFormat(function (d) {return d + "%";});
        chart.xAxis.showMaxMin(false);
        chart.yAxis.showMaxMin(false);
        
        d3.select('#residentSizeChart svg')
        .datum(self.history.residentSizeChart)
        .call(chart);
        
        d3.select('#residentSizeChart svg').select('.nv-zeroLine').remove();
        
        if (update) {
          d3.select('#residentSizeChart svg').select('#total').remove();
          d3.select('#residentSizeChart svg').select('#percentage').remove();
        }
<<<<<<< HEAD
        
        var data = [Math.round(self.history.virtualSizeCurrent[0] * 100) / 100 + "GB"];
=======
        var data = [Math.round(self.history.physicalMemory * 100 / 1024 / 1024 / 1024) / 100 + "GB"];
>>>>>>> e34e331f

        d3.select('#residentSizeChart svg').selectAll('#total')
        .data(data)
        .enter()
        .append("text")
        .style("font-size", dimensions.height / 8 + "px")
        .style("font-weight", 300)
        .style("font-family", "Open Sans")
        .attr("id", "total")
        .attr("x", dimensions.width / 1.15)
        .attr("y", dimensions.height / 2.1)
        .text(function(d) { return d; });
        
        d3.select('#residentSizeChart svg').selectAll('#percentage')
        .data(data)
        .enter()
        .append("text")
        .style("font-size", dimensions.height / 8 + "px")
        .style("font-weight", 300)
        .style("font-family", "Open Sans")
        .attr("id", "percentage")
        .attr("x", dimensions.width * 0.1)
        .attr("y", dimensions.height / 2.1)
        .text(currentP + " %");
        nv.utils.windowResize(chart.update);
      }, function() {
        d3.selectAll("#residentSizeChart .nv-bar").on('click',
          function() {
            // no idea why this has to be empty, well anyways...
          }
        );
      });
    },


    prepareD3Charts: function (update) {
      var v, self = this, f;

      var barCharts = {
        totalTimeDistribution: [
          "queueTimeDistributionPercent", "requestTimeDistributionPercent"],
        dataTransferDistribution: [
          "bytesSentDistributionPercent", "bytesReceivedDistributionPercent"]
      };

      var dists = {
        totalTimeDistribution: "Time Distribution",
        dataTransferDistribution: "Size Distribution"
      };

      if (this.d3NotInitialised) {
          update = false;
          this.d3NotInitialised = false;
      }

      _.each(Object.keys(barCharts), function (k) {
        var dimensions = self.getCurrentSize('#' + k
          + 'Container .dashboard-interior-chart');

        if (dimensions.width > 400 ) {
          f = 18;
        } else if (dimensions.width > 300) {
          f = 16;
        } else if (dimensions.width > 200) {
          f = 14;
        } else if (dimensions.width > 100) {
          f = 12;
        } else {
          f = 10;
        }

        var selector = "#" + k + "Container svg";
        var dist = dists[k];

        nv.addGraph(function () {
          var chart = nv.models.multiBarHorizontalChart()
          .x(function (d) {
            return d.label;
          })
          .y(function (d) {
            return d.value;
          })
          .width(dimensions.width)
          .height(dimensions.height)
          .margin({
            top: dimensions.height / 8,
            right: dimensions.width / 35,
            bottom: dimensions.height / 22,
            left: dimensions.width / 6
          })
          .showValues(false)
          .showYAxis(true)
          .showXAxis(true)
          .transitionDuration(350)
          .tooltips(false)
          .showLegend(false)
          .showControls(false);

          chart.yAxis
          .tickFormat(function (d) {return Math.round(d* 100 * 100) / 100 + "%";});


          d3.select(selector)
          .datum(self.history[k])
          .call(chart);

          nv.utils.windowResize(chart.update);

          if (!update) {
            /*
            d3.select(selector)
            .append("text")
            .attr("x", dimensions.width * 0.5)
            .attr("y", dimensions.height / 12)
            .attr("id", "distributionHead")
            .style("font-size", f + "px")
            .style("font-weight", 400)
            .classed("distributionHeader", true)
            .style("font-family", "Open Sans")
<<<<<<< HEAD
            .text("Distribution");
            */
=======
            .text(dist);
>>>>>>> e34e331f
            var v1 = self.history[k][0].key;
            var v2 = self.history[k][1].key;
            $('#' + k + "Legend").append(
              '<span style="color: ' +
              self.history[k][0].color + ';">' +
              '<div style="display: inline-block; position: relative;' +
              ' bottom: .5ex; padding-left: 1em;' +
              ' height: 1px; border-bottom: 2px solid ' +
              self.history[k][0].color + ';"></div>'
              + " " + v1 + '</span><br>' +
              '<span style="color: ' +
              self.history[k][1].color + ';">' +
              '<div style="display: inline-block; position: ' +
              'relative; bottom: .5ex; padding-left: 1em;' +
              ' height: 1px; border-bottom: 2px solid ' +
              self.history[k][1].color + ';"></div>'
              + " " + v2 + '</span><br>'
            );
          } else {
            d3.select(selector).select('.distributionHeader').remove();
            /*
            d3.select(selector)
            .append("text")
            .attr("x", dimensions.width * 0.5)
            .attr("y", dimensions.height / 12)
            .attr("id", "distributionHead")
            .style("font-size", f + "px")
            .style("font-weight", 400)
            .classed("distributionHeader", true)
            .style("font-family", "Open Sans")
<<<<<<< HEAD
            .text("Distribution");
            */
=======
            .text(dist);
>>>>>>> e34e331f
          }
        }, function() {
          d3.selectAll(selector + " .nv-bar").on('click',
            function() {
              // no idea why this has to be empty, well anyways...
            }
          );
        });
      });

    },

    stopUpdating: function () {
      this.isUpdating = false;
    },

    startUpdating: function () {
      var self = this;
      if (self.timer) {
        return;
      }
      self.timer = window.setInterval(function () {
        self.getStatistics();
        if (self.isUpdating === false) {
          return;
        }
        self.updateCharts();
      },
      self.interval
    );
  },


  resize: function () {
    if (!this.isUpdating) {
      return;
    }
    var self = this, dimensions;
      _.each(this.graphs,function (g) {
      dimensions = self.getCurrentSize(g.maindiv_.id);
      g.resize(dimensions.width, dimensions.height);
    });
    if (this.detailGraph) {
      dimensions = this.getCurrentSize(this.detailGraph.maindiv_.id);
      this.detailGraph.resize(dimensions.width, dimensions.height);
    }
    this.prepareD3Charts(true);
    this.prepareResidentSize(true);
  },

  template: templateEngine.createTemplate("dashboardView.ejs"),

  render: function (modalView) {
    if (!modalView)  {
      $(this.el).html(this.template.render());
    }
    this.getStatistics();
    this.prepareDygraphs();
    if (this.isUpdating) {
      this.prepareD3Charts();
      this.prepareResidentSize();
      this.updateTendencies();
    }
    this.startUpdating();
  }
});
}());<|MERGE_RESOLUTION|>--- conflicted
+++ resolved
@@ -19,7 +19,6 @@
     },
 
     tendencies: {
-<<<<<<< HEAD
       asyncRequestsCurrent: [
         "asyncRequestsCurrent", "asyncRequestsCurrentPercentChange"
       ],
@@ -28,12 +27,6 @@
       ],
       clientConnectionsCurrent: [
         "clientConnectionsCurrent", "clientConnectionsCurrentPercentChange"
-=======
-      asyncsPerSecondCurrent: ["asyncsPerSecondCurrent", "asyncsPerSecondCurrentPercentChange"],
-      syncsPerSecondCurrent: ["syncsPerSecondCurrent", "syncsPerSecondCurrentPercentChange"],
-      clientConnectionsCurrent: ["clientConnectionsCurrent",
-        "clientConnectionsCurrentPercentChange"
->>>>>>> e34e331f
       ],
       clientConnectionsAverage: [
         "clientConnections15M", "clientConnectionsPercentChange15M"
@@ -358,17 +351,10 @@
     },
 
     prepareResidentSize: function (update) {
-<<<<<<< HEAD
-      var dimensions = this.getCurrentSize('#residentSizeChartContainer'),
-          self = this, currentP =
-          Math.round(self.history.residentSizeChart[0].values[0].value * 100) /100;
-      
-=======
       var dimensions = this.getCurrentSize('#residentSizeChartContainer');
       var self = this;
       var currentP = Math.round(self.history.residentSizeChart[0].values[0].value * 100) / 100;
 
->>>>>>> e34e331f
       nv.addGraph(function () {
         var chart = nv.models.multiBarHorizontalChart()
         /*.width(dimensions.width * 0.3)
@@ -410,12 +396,7 @@
           d3.select('#residentSizeChart svg').select('#total').remove();
           d3.select('#residentSizeChart svg').select('#percentage').remove();
         }
-<<<<<<< HEAD
-        
-        var data = [Math.round(self.history.virtualSizeCurrent[0] * 100) / 100 + "GB"];
-=======
         var data = [Math.round(self.history.physicalMemory * 100 / 1024 / 1024 / 1024) / 100 + "GB"];
->>>>>>> e34e331f
 
         d3.select('#residentSizeChart svg').selectAll('#total')
         .data(data)
@@ -525,22 +506,6 @@
           nv.utils.windowResize(chart.update);
 
           if (!update) {
-            /*
-            d3.select(selector)
-            .append("text")
-            .attr("x", dimensions.width * 0.5)
-            .attr("y", dimensions.height / 12)
-            .attr("id", "distributionHead")
-            .style("font-size", f + "px")
-            .style("font-weight", 400)
-            .classed("distributionHeader", true)
-            .style("font-family", "Open Sans")
-<<<<<<< HEAD
-            .text("Distribution");
-            */
-=======
-            .text(dist);
->>>>>>> e34e331f
             var v1 = self.history[k][0].key;
             var v2 = self.history[k][1].key;
             $('#' + k + "Legend").append(
@@ -561,22 +526,6 @@
             );
           } else {
             d3.select(selector).select('.distributionHeader').remove();
-            /*
-            d3.select(selector)
-            .append("text")
-            .attr("x", dimensions.width * 0.5)
-            .attr("y", dimensions.height / 12)
-            .attr("id", "distributionHead")
-            .style("font-size", f + "px")
-            .style("font-weight", 400)
-            .classed("distributionHeader", true)
-            .style("font-family", "Open Sans")
-<<<<<<< HEAD
-            .text("Distribution");
-            */
-=======
-            .text(dist);
->>>>>>> e34e331f
           }
         }, function() {
           d3.selectAll(selector + " .nv-bar").on('click',
