--- conflicted
+++ resolved
@@ -56,6 +56,19 @@
       }
     }
 
+    svg.tile-icon-svg {
+      fill: $c-icon-grey;
+      height: $iconsize;
+      margin-top: 10px;
+      width: $iconsize;
+    }
+
+    span.tile-icon {
+      color: $c-icon-grey;
+      font-size: $iconsize;
+      line-height: 1.2;
+    }
+
     h5 {
       background: $c-bar-bg;
       color: $c-white;
@@ -67,36 +80,10 @@
       white-space: nowrap !important;
     }
 
-<<<<<<< HEAD
     div.iconSet {
       position: absolute; 
       right: 5px;
       top: 5px;
-=======
-  svg.tile-icon-svg {
-    margin-top: 10px;
-    height: $iconSize;
-    width: $iconSize;
-    fill: $c_icon_grey;
-  }
-
-  span.tile-icon {
-    line-height: 1.2;
-    font-size: $iconSize;
-    color: $c_icon_grey;
-  }
-
-  h5 {
-    font-size: 12px;
-    white-space: nowrap !important;
-    overflow: hidden !important;
-    text-overflow: ellipsis !important;
-    color: $c_white;
-    background: $c_bar_bg;
-    padding: 4px 8px;
-    margin: 0;
-  }
->>>>>>> aca081eb
 
       span {
         @extend %clickable;
