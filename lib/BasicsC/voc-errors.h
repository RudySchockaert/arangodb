
#ifndef TRIAGENS_BASICS_C_VOC_ERRORS_H
#define TRIAGENS_BASICS_C_VOC_ERRORS_H 1

#ifdef __cplusplus
extern "C" {
#endif

////////////////////////////////////////////////////////////////////////////////
/// @page ArangoErrors Error codes and meanings
///
/// The following errors might be raised when running ArangoDB:
///
/// - 0: @LIT{no error}
///   No error has occurred.
/// - 1: @LIT{failed}
///   Will be raised when a general error occurred.
/// - 2: @LIT{system error}
///   Will be raised when operating system error occurred.
/// - 3: @LIT{out of memory}
///   Will be raised when there is a memory shortage.
/// - 4: @LIT{internal error}
///   Will be raised when an internal error occurred.
/// - 5: @LIT{illegal number}
///   Will be raised when an illegal representation of a number was given.
/// - 6: @LIT{numeric overflow}
///   Will be raised when a numeric overflow occurred.
/// - 7: @LIT{illegal option}
///   Will be raised when an unknown option was supplied by the user.
/// - 8: @LIT{dead process identifier}
///   Will be raised when a PID without a living process was found.
/// - 9: @LIT{not implemented}
///   Will be raised when hitting an unimplemented feature.
/// - 10: @LIT{bad parameter}
///   Will be raised when the parameter does not fulfill the requirements.
/// - 11: @LIT{forbidden}
///   Will be raised when you are missing permission for the operation.
/// - 12: @LIT{out of memory in mmap}
///   Will be raised when there is a memory shortage.
/// - 13: @LIT{csv is corrupt}
///   Will be raised when encountering a corrupt csv line.
/// - 14: @LIT{file not found}
///   Will be raised when a file is not found.
/// - 15: @LIT{cannot write file}
///   Will be raised when a file cannot be written.
/// - 16: @LIT{cannot overwrite file}
///   Will be raised when an attempt is made to overwrite an existing file.
/// - 17: @LIT{type error}
///   Will be raised when a type error is unencountered.
/// - 18: @LIT{lock timeout}
///   Will be raised when there's a timeout waiting for a lock.
/// - 19: @LIT{cannot create directory}
///   Will be raised when an attempt to create a directory fails.
/// - 20: @LIT{cannot create temporary file}
///   Will be raised when an attempt to create a temporary file fails.
/// - 21: @LIT{canceled request}
///   Will be raised when a request is canceled by the user.
/// - 22: @LIT{intentional debug error}
///   Will be raised intentionally during debugging.
/// - 23: @LIT{internal error with attribute ID in shaper}
///   Will be raised if an attribute ID is not found in the shaper but should
///   have been.
/// - 24: @LIT{internal error if a legend could not be created}
///   Will be raised if the legend generator was only given access to the shape
///   and some sids are in the data object (inhomogeneous lists).
/// - 25: @LIT{IP address is invalid}
///   Will be raised when the structure of an IP address is invalid.
/// - 26: @LIT{internal error if a legend for a marker does not yet exist in the same WAL file}
///   Will be raised internally, then fixed internally, and never come out to
///   the user.
/// - 400: @LIT{bad parameter}
///   Will be raised when the HTTP request does not fulfill the requirements.
/// - 401: @LIT{unauthorized}
///   Will be raised when authorization is required but the user is not
///   authorized.
/// - 403: @LIT{forbidden}
///   Will be raised when the operation is forbidden.
/// - 404: @LIT{not found}
///   Will be raised when an URI is unknown.
/// - 405: @LIT{method not supported}
///   Will be raised when an unsupported HTTP method is used for an operation.
/// - 412: @LIT{precondition failed}
///   Will be raised when a precondition for an HTTP request is not met.
/// - 500: @LIT{internal server error}
///   Will be raised when an internal server is encountered.
/// - 600: @LIT{invalid JSON object}
///   Will be raised when a string representation of a JSON object is corrupt.
/// - 601: @LIT{superfluous URL suffices}
///   Will be raised when the URL contains superfluous suffices.
/// - 1000: @LIT{illegal state}
///   Internal error that will be raised when the datafile is not in the
///   required state.
/// - 1001: @LIT{could not shape document}
///   Internal error that will be raised when the shaper encountered a problem.
/// - 1002: @LIT{datafile sealed}
///   Internal error that will be raised when trying to write to a datafile.
/// - 1003: @LIT{unknown type}
///   Internal error that will be raised when an unknown collection type is
///   encountered.
/// - 1004: @LIT{read only}
///   Internal error that will be raised when trying to write to a read-only
///   datafile or collection.
/// - 1005: @LIT{duplicate identifier}
///   Internal error that will be raised when a identifier duplicate is
///   detected.
/// - 1006: @LIT{datafile unreadable}
///   Internal error that will be raised when a datafile is unreadable.
/// - 1007: @LIT{datafile empty}
///   Internal error that will be raised when a datafile is empty.
/// - 1008: @LIT{logfile recovery error}
///   Will be raised when an error occurred during WAL log file recovery.
/// - 1100: @LIT{corrupted datafile}
///   Will be raised when a corruption is detected in a datafile.
/// - 1101: @LIT{illegal parameter file}
///   Will be raised if a parameter file is corrupted.
/// - 1102: @LIT{corrupted collection}
///   Will be raised when a collection contains one or more corrupted data
///   files.
/// - 1103: @LIT{mmap failed}
///   Will be raised when the system call mmap failed.
/// - 1104: @LIT{filesystem full}
///   Will be raised when the filesystem is full.
/// - 1105: @LIT{no journal}
///   Will be raised when a journal cannot be created.
/// - 1106: @LIT{cannot create/rename datafile because it already exists}
///   Will be raised when the datafile cannot be created or renamed because a
///   file of the same name already exists.
/// - 1107: @LIT{database directory is locked}
///   Will be raised when the database directory is locked by a different
///   process.
/// - 1108: @LIT{cannot create/rename collection because directory already exists}
///   Will be raised when the collection cannot be created because a directory
///   of the same name already exists.
/// - 1109: @LIT{msync failed}
///   Will be raised when the system call msync failed.
/// - 1110: @LIT{cannot lock database directory}
///   Will be raised when the server cannot lock the database directory on
///   startup.
/// - 1111: @LIT{sync timeout}
///   Will be raised when the server waited too long for a datafile to be
///   synced to disk.
/// - 1200: @LIT{conflict}
///   Will be raised when updating or deleting a document and a conflict has
///   been detected.
/// - 1201: @LIT{invalid database directory}
///   Will be raised when a non-existing database directory was specified when
///   starting the database.
/// - 1202: @LIT{document not found}
///   Will be raised when a document with a given identifier or handle is
///   unknown.
/// - 1203: @LIT{collection not found}
///   Will be raised when a collection with a given identifier or name is
///   unknown.
/// - 1204: @LIT{parameter 'collection' not found}
///   Will be raised when the collection parameter is missing.
/// - 1205: @LIT{illegal document handle}
///   Will be raised when a document handle is corrupt.
/// - 1206: @LIT{maximal size of journal too small}
///   Will be raised when the maximal size of the journal is too small.
/// - 1207: @LIT{duplicate name}
///   Will be raised when a name duplicate is detected.
/// - 1208: @LIT{illegal name}
///   Will be raised when an illegal name is detected.
/// - 1209: @LIT{no suitable index known}
///   Will be raised when no suitable index for the query is known.
/// - 1210: @LIT{unique constraint violated}
///   Will be raised when there is a unique constraint violation.
/// - 1211: @LIT{geo index violated}
///   Will be raised when an illegal coordinate is used.
/// - 1212: @LIT{index not found}
///   Will be raised when an index with a given identifier is unknown.
/// - 1213: @LIT{cross collection request not allowed}
///   Will be raised when a cross-collection is requested.
/// - 1214: @LIT{illegal index handle}
///   Will be raised when a index handle is corrupt.
/// - 1215: @LIT{cap constraint already defined}
///   Will be raised when a cap constraint was already defined.
/// - 1216: @LIT{document too large}
///   Will be raised when the document cannot fit into any datafile because of
///   it is too large.
/// - 1217: @LIT{collection must be unloaded}
///   Will be raised when a collection should be unloaded, but has a different
///   status.
/// - 1218: @LIT{collection type invalid}
///   Will be raised when an invalid collection type is used in a request.
/// - 1219: @LIT{validator failed}
///   Will be raised when the validation of an attribute of a structure failed.
/// - 1220: @LIT{parser failed}
///   Will be raised when the parsing of an attribute of a structure failed.
/// - 1221: @LIT{illegal document key}
///   Will be raised when a document key is corrupt.
/// - 1222: @LIT{unexpected document key}
///   Will be raised when a user-defined document key is supplied for
///   collections with auto key generation.
/// - 1224: @LIT{server database directory not writable}
///   Will be raised when the server's database directory is not writable for
///   the current user.
/// - 1225: @LIT{out of keys}
///   Will be raised when a key generator runs out of keys.
/// - 1226: @LIT{missing document key}
///   Will be raised when a document key is missing.
/// - 1227: @LIT{invalid document type}
///   Will be raised when there is an attempt to create a document with an
///   invalid type.
/// - 1228: @LIT{database not found}
///   Will be raised when a non-existing database is accessed.
/// - 1229: @LIT{database name invalid}
///   Will be raised when an invalid database name is used.
/// - 1230: @LIT{operation only allowed in system database}
///   Will be raised when an operation is requested in a database other than
///   the system database.
/// - 1231: @LIT{endpoint not found}
///   Will be raised when there is an attempt to delete a non-existing endpoint.
/// - 1232: @LIT{invalid key generator}
///   Will be raised when an invalid key generator description is used.
/// - 1233: @LIT{edge attribute missing}
///   will be raised when the _from or _to values of an edge are undefined or
///   contain an invalid value.
/// - 1234: @LIT{index insertion warning - attribute missing in document}
///   Will be raised when an attempt to insert a document into an index is
///   caused by in the document not having one or more attributes which the
///   index is built on.
/// - 1235: @LIT{index creation failed}
///   Will be raised when an attempt to create an index has failed.
/// - 1236: @LIT{write-throttling timeout}
///   Will be raised when the server is write-throttled and a write operation
///   has waited too long for the server to process queued operations.
/// - 1300: @LIT{datafile full}
///   Will be raised when the datafile reaches its limit.
/// - 1301: @LIT{server database directory is empty}
///   Will be raised when encountering an empty server database directory.
/// - 1400: @LIT{no response}
///   Will be raised when the replication applier does not receive any or an
///   incomplete response from the master.
/// - 1401: @LIT{invalid response}
///   Will be raised when the replication applier receives an invalid response
///   from the master.
/// - 1402: @LIT{master error}
///   Will be raised when the replication applier receives a server error from
///   the master.
/// - 1403: @LIT{master incompatible}
///   Will be raised when the replication applier connects to a master that has
///   an incompatible version.
/// - 1404: @LIT{master change}
///   Will be raised when the replication applier connects to a different
///   master than before.
/// - 1405: @LIT{loop detected}
///   Will be raised when the replication applier is asked to connect to itself
///   for replication.
/// - 1406: @LIT{unexpected marker}
///   Will be raised when an unexpected marker is found in the replication log
///   stream.
/// - 1407: @LIT{invalid applier state}
///   Will be raised when an invalid replication applier state file is found.
/// - 1408: @LIT{invalid transaction}
///   Will be raised when an unexpected transaction id is found.
/// - 1409: @LIT{invalid replication logger configuration}
///   Will be raised when the configuration for the replication logger is
///   invalid.
/// - 1410: @LIT{invalid replication applier configuration}
///   Will be raised when the configuration for the replication applier is
///   invalid.
/// - 1411: @LIT{cannot change applier configuration while running}
///   Will be raised when there is an attempt to change the configuration for
///   the replication applier while it is running.
/// - 1412: @LIT{replication stopped}
///   Special error code used to indicate the replication applier was stopped
///   by a user.
/// - 1413: @LIT{no start tick}
///   Will be raised when the replication error is started without a known
///   start tick value.
/// - 1450: @LIT{could not connect to agency}
///   Will be raised when none of the agency servers can be connected to.
/// - 1451: @LIT{missing coordinator header}
///   Will be raised when a DB server in a cluster receives a HTTP request
///   without a coordinator header.
/// - 1452: @LIT{could not lock plan in agency}
///   Will be raised when a coordinator in a cluster cannot lock the Plan
///   hierarchy in the agency.
/// - 1453: @LIT{collection ID already exists}
///   Will be raised when a coordinator in a cluster tries to create a
///   collection and the collection ID already exists.
/// - 1454: @LIT{could not create collection in plan}
///   Will be raised when a coordinator in a cluster cannot create an entry for
///   a new collection in the Plan hierarchy in the agency.
/// - 1455: @LIT{could not read version in current in agency}
///   Will be raised when a coordinator in a cluster cannot read the Version
///   entry in the Current hierarchy in the agency.
/// - 1456: @LIT{could not create collection}
///   Will be raised when a coordinator in a cluster notices that some
///   DBServers report problems when creating shards for a new collection.
/// - 1457: @LIT{timeout in cluster operation}
///   Will be raised when a coordinator in a cluster runs into a timeout for
///   some cluster wide operation.
/// - 1458: @LIT{could not remove collection from plan}
///   Will be raised when a coordinator in a cluster cannot remove an entry for
///   a collection in the Plan hierarchy in the agency.
/// - 1459: @LIT{could not remove collection from current}
///   Will be raised when a coordinator in a cluster cannot remove an entry for
///   a collection in the Current hierarchy in the agency.
/// - 1460: @LIT{could not create database in plan}
///   Will be raised when a coordinator in a cluster cannot create an entry for
///   a new database in the Plan hierarchy in the agency.
/// - 1461: @LIT{could not create database}
///   Will be raised when a coordinator in a cluster notices that some
///   DBServers report problems when creating databases for a new cluster wide
///   database.
/// - 1462: @LIT{could not remove database from plan}
///   Will be raised when a coordinator in a cluster cannot remove an entry for
///   a database in the Plan hierarchy in the agency.
/// - 1463: @LIT{could not remove database from current}
///   Will be raised when a coordinator in a cluster cannot remove an entry for
///   a database in the Current hierarchy in the agency.
/// - 1464: @LIT{no responsible shard found}
///   Will be raised when a coordinator in a cluster cannot determine the shard
///   that is responsible for a given document.
/// - 1465: @LIT{cluster internal HTTP connection broken}
///   Will be raised when a coordinator in a cluster loses an HTTP connection
///   to a DBserver in the cluster whilst transferring data.
/// - 1466: @LIT{must not specify _key for this collection}
///   Will be raised when a coordinator in a cluster finds that the _key
///   attribute was specified in a sharded collection the uses not only _key as
///   sharding attribute.
/// - 1467: @LIT{got contradicting answers from different shards}
///   Will be raised if a coordinator in a cluster gets conflicting results
///   from different shards, which should never happen.
/// - 1468: @LIT{not all sharding attributes given}
///   Will be raised if a coordinator tries to find out which shard is
///   responsible for a partial document, but cannot do this because not all
///   sharding attributes are specified.
/// - 1469: @LIT{must not change the value of a shard key attribute}
///   Will be raised if there is an attempt to update the value of a shard
///   attribute.
/// - 1470: @LIT{unsupported operation or parameter}
///   Will be raised when there is an attempt to carry out an operation that is
///   not supported in the context of a sharded collection.
/// - 1471: @LIT{this operation is only valid on a coordinator in a cluster}
///   Will be raised if there is an attempt to run a coordinator-only operation
///   on a different type of node.
/// - 1472: @LIT{error reading Plan in agency}
///   Will be raised if a coordinator or DBserver cannot read the Plan in the
///   agency.
/// - 1473: @LIT{could not truncate collection}
///   Will be raised if a coordinator cannot truncate all shards of a cluster
///   collection.
/// - 1500: @LIT{query killed}
///   Will be raised when a running query is killed by an explicit admin
///   command.
/// - 1501: @LIT{\%s}
///   Will be raised when query is parsed and is found to be syntactically
///   invalid.
/// - 1502: @LIT{query is empty}
///   Will be raised when an empty query is specified.
/// - 1503: @LIT{runtime error '\%s'}
///   Will be raised when a runtime error is caused by the query.
/// - 1504: @LIT{number out of range}
///   Will be raised when a number is outside the expected range.
/// - 1510: @LIT{variable name '\%s' has an invalid format}
///   Will be raised when an invalid variable name is used.
/// - 1511: @LIT{variable '\%s' is assigned multiple times}
///   Will be raised when a variable gets re-assigned in a query.
/// - 1512: @LIT{unknown variable '\%s'}
///   Will be raised when an unknown variable is used or the variable is
///   undefined the context it is used.
/// - 1521: @LIT{unable to read-lock collection \%s}
///   Will be raised when a read lock on the collection cannot be acquired.
/// - 1522: @LIT{too many collections}
///   Will be raised when the number of collections in a query is beyond the
///   allowed value.
/// - 1530: @LIT{document attribute '\%s' is assigned multiple times}
///   Will be raised when a document attribute is re-assigned.
/// - 1540: @LIT{usage of unknown function '\%s()'}
///   Will be raised when an undefined function is called.
/// - 1541: @LIT{invalid number of arguments for function '\%s()'}
///   Will be raised when the number of arguments used in a function call does
///   not match the expected number of arguments for the function.
/// - 1542: @LIT{invalid argument type used in call to function '\%s()'}
///   Will be raised when the type of an argument used in a function call does
///   not match the expected argument type.
/// - 1543: @LIT{invalid regex argument value used in call to function '\%s()'}
///   Will be raised when an invalid regex argument value is used in a call to
///   a function that expects a regex.
/// - 1550: @LIT{invalid structure of bind parameters}
///   Will be raised when the structure of bind parameters passed has an
///   unexpected format.
/// - 1551: @LIT{no value specified for declared bind parameter '\%s'}
///   Will be raised when a bind parameter was declared in the query but the
///   query is being executed with no value for that parameter.
/// - 1552: @LIT{bind parameter '\%s' was not declared in the query}
///   Will be raised when a value gets specified for an undeclared bind
///   parameter.
/// - 1553: @LIT{bind parameter '\%s' has an invalid value or type}
///   Will be raised when a bind parameter has an invalid value or type.
/// - 1560: @LIT{invalid logical value}
///   Will be raised when a non-boolean value is used in a logical operation.
/// - 1561: @LIT{invalid arithmetic value}
///   Will be raised when a non-numeric value is used in an arithmetic
///   operation.
/// - 1562: @LIT{division by zero}
///   Will be raised when there is an attempt to divide by zero.
/// - 1563: @LIT{list expected}
///   Will be raised when a non-list operand is used for an operation that
///   expects a list argument operand.
/// - 1569: @LIT{FAIL(\%s) called}
///   Will be raised when the function FAIL() is called from inside a query.
/// - 1570: @LIT{no suitable geo index found for geo restriction on '\%s'}
///   Will be raised when a geo restriction was specified but no suitable geo
///   index is found to resolve it.
/// - 1571: @LIT{no suitable fulltext index found for fulltext query on '\%s'}
///   Will be raised when a fulltext query is performed on a collection without
///   a suitable fulltext index.
/// - 1572: @LIT{invalid date value}
///   Will be raised when a value cannot be converted to a date.
/// - 1573: @LIT{multi-modify query}
///    "Will be raised when an AQL query contains more than one data-modifying
///   operation."
/// - 1574: @LIT{modify operation in subquery}
///    "Will be raised when an AQL query contains a data-modifying operation
///   inside a subquery."
/// - 1575: @LIT{query options must be readable at query compile time}
///    "Will be raised when an AQL data-modification query contains options
///   that cannot be figured out at query compile time."
/// - 1576: @LIT{query options expected}
///    "Will be raised when an AQL data-modification query contains an invalid
///   options specification."
/// - 1580: @LIT{invalid user function name}
///   Will be raised when a user function with an invalid name is registered.
/// - 1581: @LIT{invalid user function code}
///   Will be raised when a user function is registered with invalid code.
/// - 1582: @LIT{user function '\%s()' not found}
///   Will be raised when a user function is accessed but not found.
/// - 1600: @LIT{cursor not found}
///   Will be raised when a cursor is requested via its id but a cursor with
///   that id cannot be found.
/// - 1650: @LIT{internal transaction error}
///   Will be raised when a wrong usage of transactions is detected. this is an
///   internal error and indicates a bug in ArangoDB.
/// - 1651: @LIT{nested transactions detected}
///   Will be raised when transactions are nested.
/// - 1652: @LIT{unregistered collection used in transaction}
///   Will be raised when a collection is used in the middle of a transaction
///   but was not registered at transaction start.
/// - 1653: @LIT{disallowed operation inside transaction}
///   Will be raised when a disallowed operation is carried out in a
///   transaction.
/// - 1654: @LIT{transaction aborted}
///   Will be raised when a transaction was aborted.
/// - 1700: @LIT{invalid user name}
///   Will be raised when an invalid user name is used.
/// - 1701: @LIT{invalid password}
///   Will be raised when an invalid password is used.
/// - 1702: @LIT{duplicate user}
///   Will be raised when a user name already exists.
/// - 1703: @LIT{user not found}
///   Will be raised when a user name is updated that does not exist.
/// - 1704: @LIT{user must change his password}
///   Will be raised when the user must change his password.
/// - 1750: @LIT{invalid application name}
///   Will be raised when an invalid application name is specified.
/// - 1751: @LIT{invalid mount}
///   Will be raised when an invalid mount is specified.
/// - 1752: @LIT{application download failed}
///   Will be raised when an application download from the central repository
///   failed.
/// - 1753: @LIT{application upload failed}
///   Will be raised when an application upload from the client to the ArangoDB
///   server failed.
/// - 1800: @LIT{invalid key declaration}
///   Will be raised when an invalid key specification is passed to the server
/// - 1801: @LIT{key already exists}
///   Will be raised when a key is to be created that already exists
/// - 1802: @LIT{key not found}
///   Will be raised when the specified key is not found
/// - 1803: @LIT{key is not unique}
///   Will be raised when the specified key is not unique
/// - 1804: @LIT{key value not changed}
///   Will be raised when updating the value for a key does not work
/// - 1805: @LIT{key value not removed}
///   Will be raised when deleting a key/value pair does not work
/// - 1806: @LIT{missing value}
///   Will be raised when the value is missing
/// - 1850: @LIT{invalid task id}
///   Will be raised when a task is created with an invalid id.
/// - 1851: @LIT{duplicate task id}
///   Will be raised when a task id is created with a duplicate id.
/// - 1852: @LIT{task not found}
///   Will be raised when a task with the specified id could not be found.
/// - 1901: @LIT{invalid graph}
///   Will be raised when an invalid name is passed to the server.
/// - 1902: @LIT{could not create graph}
///   Will be raised when an invalid name, vertices or edges is passed to the
///   server.
/// - 1903: @LIT{invalid vertex}
///   Will be raised when an invalid vertex id is passed to the server.
/// - 1904: @LIT{could not create vertex}
///   Will be raised when the vertex could not be created.
/// - 1905: @LIT{could not change vertex}
///   Will be raised when the vertex could not be changed.
/// - 1906: @LIT{invalid edge}
///   Will be raised when an invalid edge id is passed to the server.
/// - 1907: @LIT{could not create edge}
///   Will be raised when the edge could not be created.
/// - 1908: @LIT{could not change edge}
///   Will be raised when the edge could not be changed.
/// - 1909: @LIT{too many iterations}
///   Will be raised when too many iterations are done in a graph traversal.
/// - 1910: @LIT{invalid filter result}
///   Will be raised when an invalid filter result is returned in a graph
///   traversal.
/// - 1920: @LIT{multi use of edge collection in edge def}
///   an edge collection may only be used once in one edge definition of a
///   graph.
/// - 1921: @LIT{edge collection already used in edge def}
///    is already used by another graph in a different edge definition.
/// - 1922: @LIT{missing graph name}
///   a graph name is required to create a graph.
/// - 1923: @LIT{malformed edge def}
///   the edge definition is malformed. It has to be an array of objects.
/// - 1924: @LIT{graph not found}
///   a graph with this name could not be found.
/// - 1925: @LIT{graph already exists}
///   a graph with this name already exists.
/// - 1926: @LIT{collection does not exist}
///    does not exist.
/// - 1927: @LIT{not a vertex collection}
///   the collection is not a vertex collection.
/// - 1928: @LIT{not in orphan collection}
///   Vertex collection not in orphan collection of the graph.
/// - 1929: @LIT{collection used in edge def}
///   The collection is already used in an edge definition of the graph.
/// - 1930: @LIT{edge collection not used in graph}
///   The edge collection is not used in any edge definition of the graph.
/// - 1931: @LIT{ is not an ArangoCollection}
///   The collection is not an ArangoCollection.
/// - 1932: @LIT{collection _graphs does not exist}
///   collection _graphs does not exist.
/// - 1933: @LIT{Invalid example type. Has to be String, Array or Object}
///   Invalid example type. Has to be String, Array or Object.
/// - 1934: @LIT{Invalid example type. Has to be Array or Object}
///   Invalid example type. Has to be Array or Object.
/// - 1935: @LIT{Invalid number of arguments. Expected: }
///   Invalid number of arguments. Expected: 
/// - 1936: @LIT{Invalid parameter type.}
///   Invalid parameter type.
/// - 1937: @LIT{Invalid id}
///   Invalid id
/// - 1938: @LIT{collection used in orphans}
///   The collection is already used in the orphans of the graph.
/// - 1950: @LIT{unknown session}
///   Will be raised when an invalid/unknown session id is passed to the server.
/// - 1951: @LIT{session expired}
///   Will be raised when a session is expired.
/// - 2000: @LIT{unknown client error}
///   This error should not happen.
/// - 2001: @LIT{could not connect to server}
///   Will be raised when the client could not connect to the server.
/// - 2002: @LIT{could not write to server}
///   Will be raised when the client could not write data.
/// - 2003: @LIT{could not read from server}
///   Will be raised when the client could not read data.
/// - 3402: @LIT{bitarray index update warning - attribute missing in revised document}
///   Will be raised when an attempt to update a document results in the
///   revised document not having one or more attributes which are required by
///   the bitarray index.
/// - 3411: @LIT{bitarray index remove failure - item missing in index}
///   Will be raised when an attempt to remove a document from a bitarray index
///   fails when document can not be located within that index.
/// - 3413: @LIT{bitarray index insert failure - document attribute value unsupported in index}
///   Will be raised when an attempt to insert a document into a bitarray index
///   fails due to the fact that one or more values for an index attribute is
///   not supported within that index.
/// - 3415: @LIT{bitarray index creation failure - one or more index attributes are duplicated.}
///   Will be raised when an attempt to create an index with two or more index
///   attributes repeated.
/// - 3417: @LIT{bitarray index creation failure - one or more index attribute values are duplicated.}
///   Will be raised when an attempt to create an index with two or more index
///   attribute values repeated.
/// - 4000: @LIT{message was recieved from server that was not expected}
///   Will be raised whenever a communication request was recieved from a
///   server that was not expected to send any message.
/// - 4001: @LIT{message was recieved with an unexpected step number}
///   Will be raised whenever a message containing another step number is
///   recieved.
/// - 4002: @LIT{malformed message recieved}
///   Will be raised whenever a message with invalid content was revieved.
/// - 4003: @LIT{target vertex is unknown in the graph.}
///   Will be raised whenever a target vertex is not part of the graph.
/// - 4004: @LIT{syntax error in provided pregel algorithm.}
///   Will be raised whenever a pregel algorithm throws a syntax error.
/// - 4005: @LIT{Execution timed out.}
///   Will be raised whenever a db server does not report a result to the
///   coordinator within the defined time interval.
/// - 4006: @LIT{invalid usage of messages.sentTo. a target is required}
///   Will be raised if the target parameter in messages.sentTo is missing.
/// - 10000: @LIT{element not inserted into structure, because key already exists}
///   Will be returned if the element was not insert because the key already
///   exists.
/// - 10001: @LIT{element not inserted into structure, because it already exists}
///   Will be returned if the element was not insert because it already exists.
/// - 10002: @LIT{key not found in structure}
///   Will be returned if the key was not found in the structure.
/// - 10003: @LIT{element not found in structure}
///   Will be returned if the element was not found in the structure.
/// - 20000: @LIT{newest version of app already installed}
///   newest version of app already installed
<<<<<<< HEAD
=======
/// - 21000: @LIT{named queue already exists}
///    "Will be returned if a queue with this name already exists."
/// - 21001: @LIT{dispatcher stopped}
///   Will be returned if a shutdown is in progress.
/// - 21002: @LIT{named queue does not exist}
///    "Will be returned if a queue with this name does not exist."
/// - 21003: @LIT{named queue is full}
///    "Will be returned if a queue with this name is full."
>>>>>>> 9fa3d22d
////////////////////////////////////////////////////////////////////////////////

////////////////////////////////////////////////////////////////////////////////
/// @addtogroup VocError
/// @{
////////////////////////////////////////////////////////////////////////////////

////////////////////////////////////////////////////////////////////////////////
/// @brief helper macro to define an error string
////////////////////////////////////////////////////////////////////////////////

#define REG_ERROR(id, label) TRI_set_errno_string(TRI_ ## id, label);

////////////////////////////////////////////////////////////////////////////////
/// @brief register all errors for ArangoDB
////////////////////////////////////////////////////////////////////////////////

void TRI_InitialiseErrorMessages (void);

////////////////////////////////////////////////////////////////////////////////
/// @brief 0: ERROR_NO_ERROR
///
/// no error
///
/// No error has occurred.
////////////////////////////////////////////////////////////////////////////////

#define TRI_ERROR_NO_ERROR                                                (0)

////////////////////////////////////////////////////////////////////////////////
/// @brief 1: ERROR_FAILED
///
/// failed
///
/// Will be raised when a general error occurred.
////////////////////////////////////////////////////////////////////////////////

#define TRI_ERROR_FAILED                                                  (1)

////////////////////////////////////////////////////////////////////////////////
/// @brief 2: ERROR_SYS_ERROR
///
/// system error
///
/// Will be raised when operating system error occurred.
////////////////////////////////////////////////////////////////////////////////

#define TRI_ERROR_SYS_ERROR                                               (2)

////////////////////////////////////////////////////////////////////////////////
/// @brief 3: ERROR_OUT_OF_MEMORY
///
/// out of memory
///
/// Will be raised when there is a memory shortage.
////////////////////////////////////////////////////////////////////////////////

#define TRI_ERROR_OUT_OF_MEMORY                                           (3)

////////////////////////////////////////////////////////////////////////////////
/// @brief 4: ERROR_INTERNAL
///
/// internal error
///
/// Will be raised when an internal error occurred.
////////////////////////////////////////////////////////////////////////////////

#define TRI_ERROR_INTERNAL                                                (4)

////////////////////////////////////////////////////////////////////////////////
/// @brief 5: ERROR_ILLEGAL_NUMBER
///
/// illegal number
///
/// Will be raised when an illegal representation of a number was given.
////////////////////////////////////////////////////////////////////////////////

#define TRI_ERROR_ILLEGAL_NUMBER                                          (5)

////////////////////////////////////////////////////////////////////////////////
/// @brief 6: ERROR_NUMERIC_OVERFLOW
///
/// numeric overflow
///
/// Will be raised when a numeric overflow occurred.
////////////////////////////////////////////////////////////////////////////////

#define TRI_ERROR_NUMERIC_OVERFLOW                                        (6)

////////////////////////////////////////////////////////////////////////////////
/// @brief 7: ERROR_ILLEGAL_OPTION
///
/// illegal option
///
/// Will be raised when an unknown option was supplied by the user.
////////////////////////////////////////////////////////////////////////////////

#define TRI_ERROR_ILLEGAL_OPTION                                          (7)

////////////////////////////////////////////////////////////////////////////////
/// @brief 8: ERROR_DEAD_PID
///
/// dead process identifier
///
/// Will be raised when a PID without a living process was found.
////////////////////////////////////////////////////////////////////////////////

#define TRI_ERROR_DEAD_PID                                                (8)

////////////////////////////////////////////////////////////////////////////////
/// @brief 9: ERROR_NOT_IMPLEMENTED
///
/// not implemented
///
/// Will be raised when hitting an unimplemented feature.
////////////////////////////////////////////////////////////////////////////////

#define TRI_ERROR_NOT_IMPLEMENTED                                         (9)

////////////////////////////////////////////////////////////////////////////////
/// @brief 10: ERROR_BAD_PARAMETER
///
/// bad parameter
///
/// Will be raised when the parameter does not fulfill the requirements.
////////////////////////////////////////////////////////////////////////////////

#define TRI_ERROR_BAD_PARAMETER                                           (10)

////////////////////////////////////////////////////////////////////////////////
/// @brief 11: ERROR_FORBIDDEN
///
/// forbidden
///
/// Will be raised when you are missing permission for the operation.
////////////////////////////////////////////////////////////////////////////////

#define TRI_ERROR_FORBIDDEN                                               (11)

////////////////////////////////////////////////////////////////////////////////
/// @brief 12: ERROR_OUT_OF_MEMORY_MMAP
///
/// out of memory in mmap
///
/// Will be raised when there is a memory shortage.
////////////////////////////////////////////////////////////////////////////////

#define TRI_ERROR_OUT_OF_MEMORY_MMAP                                      (12)

////////////////////////////////////////////////////////////////////////////////
/// @brief 13: ERROR_CORRUPTED_CSV
///
/// csv is corrupt
///
/// Will be raised when encountering a corrupt csv line.
////////////////////////////////////////////////////////////////////////////////

#define TRI_ERROR_CORRUPTED_CSV                                           (13)

////////////////////////////////////////////////////////////////////////////////
/// @brief 14: ERROR_FILE_NOT_FOUND
///
/// file not found
///
/// Will be raised when a file is not found.
////////////////////////////////////////////////////////////////////////////////

#define TRI_ERROR_FILE_NOT_FOUND                                          (14)

////////////////////////////////////////////////////////////////////////////////
/// @brief 15: ERROR_CANNOT_WRITE_FILE
///
/// cannot write file
///
/// Will be raised when a file cannot be written.
////////////////////////////////////////////////////////////////////////////////

#define TRI_ERROR_CANNOT_WRITE_FILE                                       (15)

////////////////////////////////////////////////////////////////////////////////
/// @brief 16: ERROR_CANNOT_OVERWRITE_FILE
///
/// cannot overwrite file
///
/// Will be raised when an attempt is made to overwrite an existing file.
////////////////////////////////////////////////////////////////////////////////

#define TRI_ERROR_CANNOT_OVERWRITE_FILE                                   (16)

////////////////////////////////////////////////////////////////////////////////
/// @brief 17: ERROR_TYPE_ERROR
///
/// type error
///
/// Will be raised when a type error is unencountered.
////////////////////////////////////////////////////////////////////////////////

#define TRI_ERROR_TYPE_ERROR                                              (17)

////////////////////////////////////////////////////////////////////////////////
/// @brief 18: ERROR_LOCK_TIMEOUT
///
/// lock timeout
///
/// Will be raised when there's a timeout waiting for a lock.
////////////////////////////////////////////////////////////////////////////////

#define TRI_ERROR_LOCK_TIMEOUT                                            (18)

////////////////////////////////////////////////////////////////////////////////
/// @brief 19: ERROR_CANNOT_CREATE_DIRECTORY
///
/// cannot create directory
///
/// Will be raised when an attempt to create a directory fails.
////////////////////////////////////////////////////////////////////////////////

#define TRI_ERROR_CANNOT_CREATE_DIRECTORY                                 (19)

////////////////////////////////////////////////////////////////////////////////
/// @brief 20: ERROR_CANNOT_CREATE_TEMP_FILE
///
/// cannot create temporary file
///
/// Will be raised when an attempt to create a temporary file fails.
////////////////////////////////////////////////////////////////////////////////

#define TRI_ERROR_CANNOT_CREATE_TEMP_FILE                                 (20)

////////////////////////////////////////////////////////////////////////////////
/// @brief 21: ERROR_REQUEST_CANCELED
///
/// canceled request
///
/// Will be raised when a request is canceled by the user.
////////////////////////////////////////////////////////////////////////////////

#define TRI_ERROR_REQUEST_CANCELED                                        (21)

////////////////////////////////////////////////////////////////////////////////
/// @brief 22: ERROR_DEBUG
///
/// intentional debug error
///
/// Will be raised intentionally during debugging.
////////////////////////////////////////////////////////////////////////////////

#define TRI_ERROR_DEBUG                                                   (22)

////////////////////////////////////////////////////////////////////////////////
/// @brief 23: ERROR_AID_NOT_FOUND
///
/// internal error with attribute ID in shaper
///
/// Will be raised if an attribute ID is not found in the shaper but should
/// have been.
////////////////////////////////////////////////////////////////////////////////

#define TRI_ERROR_AID_NOT_FOUND                                           (23)

////////////////////////////////////////////////////////////////////////////////
/// @brief 24: ERROR_LEGEND_INCOMPLETE
///
/// internal error if a legend could not be created
///
/// Will be raised if the legend generator was only given access to the shape
/// and some sids are in the data object (inhomogeneous lists).
////////////////////////////////////////////////////////////////////////////////

#define TRI_ERROR_LEGEND_INCOMPLETE                                       (24)

////////////////////////////////////////////////////////////////////////////////
/// @brief 25: ERROR_IP_ADDRESS_INVALID
///
/// IP address is invalid
///
/// Will be raised when the structure of an IP address is invalid.
////////////////////////////////////////////////////////////////////////////////

#define TRI_ERROR_IP_ADDRESS_INVALID                                      (25)

////////////////////////////////////////////////////////////////////////////////
/// @brief 26: ERROR_LEGEND_NOT_IN_WAL_FILE
///
/// internal error if a legend for a marker does not yet exist in the same WAL
/// file
///
/// Will be raised internally, then fixed internally, and never come out to the
/// user.
////////////////////////////////////////////////////////////////////////////////

#define TRI_ERROR_LEGEND_NOT_IN_WAL_FILE                                  (26)

////////////////////////////////////////////////////////////////////////////////
/// @brief 400: ERROR_HTTP_BAD_PARAMETER
///
/// bad parameter
///
/// Will be raised when the HTTP request does not fulfill the requirements.
////////////////////////////////////////////////////////////////////////////////

#define TRI_ERROR_HTTP_BAD_PARAMETER                                      (400)

////////////////////////////////////////////////////////////////////////////////
/// @brief 401: ERROR_HTTP_UNAUTHORIZED
///
/// unauthorized
///
/// Will be raised when authorization is required but the user is not
/// authorized.
////////////////////////////////////////////////////////////////////////////////

#define TRI_ERROR_HTTP_UNAUTHORIZED                                       (401)

////////////////////////////////////////////////////////////////////////////////
/// @brief 403: ERROR_HTTP_FORBIDDEN
///
/// forbidden
///
/// Will be raised when the operation is forbidden.
////////////////////////////////////////////////////////////////////////////////

#define TRI_ERROR_HTTP_FORBIDDEN                                          (403)

////////////////////////////////////////////////////////////////////////////////
/// @brief 404: ERROR_HTTP_NOT_FOUND
///
/// not found
///
/// Will be raised when an URI is unknown.
////////////////////////////////////////////////////////////////////////////////

#define TRI_ERROR_HTTP_NOT_FOUND                                          (404)

////////////////////////////////////////////////////////////////////////////////
/// @brief 405: ERROR_HTTP_METHOD_NOT_ALLOWED
///
/// method not supported
///
/// Will be raised when an unsupported HTTP method is used for an operation.
////////////////////////////////////////////////////////////////////////////////

#define TRI_ERROR_HTTP_METHOD_NOT_ALLOWED                                 (405)

////////////////////////////////////////////////////////////////////////////////
/// @brief 412: ERROR_HTTP_PRECONDITION_FAILED
///
/// precondition failed
///
/// Will be raised when a precondition for an HTTP request is not met.
////////////////////////////////////////////////////////////////////////////////

#define TRI_ERROR_HTTP_PRECONDITION_FAILED                                (412)

////////////////////////////////////////////////////////////////////////////////
/// @brief 500: ERROR_HTTP_SERVER_ERROR
///
/// internal server error
///
/// Will be raised when an internal server is encountered.
////////////////////////////////////////////////////////////////////////////////

#define TRI_ERROR_HTTP_SERVER_ERROR                                       (500)

////////////////////////////////////////////////////////////////////////////////
/// @brief 600: ERROR_HTTP_CORRUPTED_JSON
///
/// invalid JSON object
///
/// Will be raised when a string representation of a JSON object is corrupt.
////////////////////////////////////////////////////////////////////////////////

#define TRI_ERROR_HTTP_CORRUPTED_JSON                                     (600)

////////////////////////////////////////////////////////////////////////////////
/// @brief 601: ERROR_HTTP_SUPERFLUOUS_SUFFICES
///
/// superfluous URL suffices
///
/// Will be raised when the URL contains superfluous suffices.
////////////////////////////////////////////////////////////////////////////////

#define TRI_ERROR_HTTP_SUPERFLUOUS_SUFFICES                               (601)

////////////////////////////////////////////////////////////////////////////////
/// @brief 1000: ERROR_ARANGO_ILLEGAL_STATE
///
/// illegal state
///
/// Internal error that will be raised when the datafile is not in the required
/// state.
////////////////////////////////////////////////////////////////////////////////

#define TRI_ERROR_ARANGO_ILLEGAL_STATE                                    (1000)

////////////////////////////////////////////////////////////////////////////////
/// @brief 1001: ERROR_ARANGO_SHAPER_FAILED
///
/// could not shape document
///
/// Internal error that will be raised when the shaper encountered a problem.
////////////////////////////////////////////////////////////////////////////////

#define TRI_ERROR_ARANGO_SHAPER_FAILED                                    (1001)

////////////////////////////////////////////////////////////////////////////////
/// @brief 1002: ERROR_ARANGO_DATAFILE_SEALED
///
/// datafile sealed
///
/// Internal error that will be raised when trying to write to a datafile.
////////////////////////////////////////////////////////////////////////////////

#define TRI_ERROR_ARANGO_DATAFILE_SEALED                                  (1002)

////////////////////////////////////////////////////////////////////////////////
/// @brief 1003: ERROR_ARANGO_UNKNOWN_COLLECTION_TYPE
///
/// unknown type
///
/// Internal error that will be raised when an unknown collection type is
/// encountered.
////////////////////////////////////////////////////////////////////////////////

#define TRI_ERROR_ARANGO_UNKNOWN_COLLECTION_TYPE                          (1003)

////////////////////////////////////////////////////////////////////////////////
/// @brief 1004: ERROR_ARANGO_READ_ONLY
///
/// read only
///
/// Internal error that will be raised when trying to write to a read-only
/// datafile or collection.
////////////////////////////////////////////////////////////////////////////////

#define TRI_ERROR_ARANGO_READ_ONLY                                        (1004)

////////////////////////////////////////////////////////////////////////////////
/// @brief 1005: ERROR_ARANGO_DUPLICATE_IDENTIFIER
///
/// duplicate identifier
///
/// Internal error that will be raised when a identifier duplicate is detected.
////////////////////////////////////////////////////////////////////////////////

#define TRI_ERROR_ARANGO_DUPLICATE_IDENTIFIER                             (1005)

////////////////////////////////////////////////////////////////////////////////
/// @brief 1006: ERROR_ARANGO_DATAFILE_UNREADABLE
///
/// datafile unreadable
///
/// Internal error that will be raised when a datafile is unreadable.
////////////////////////////////////////////////////////////////////////////////

#define TRI_ERROR_ARANGO_DATAFILE_UNREADABLE                              (1006)

////////////////////////////////////////////////////////////////////////////////
/// @brief 1007: ERROR_ARANGO_DATAFILE_EMPTY
///
/// datafile empty
///
/// Internal error that will be raised when a datafile is empty.
////////////////////////////////////////////////////////////////////////////////

#define TRI_ERROR_ARANGO_DATAFILE_EMPTY                                   (1007)

////////////////////////////////////////////////////////////////////////////////
/// @brief 1008: ERROR_ARANGO_RECOVERY
///
/// logfile recovery error
///
/// Will be raised when an error occurred during WAL log file recovery.
////////////////////////////////////////////////////////////////////////////////

#define TRI_ERROR_ARANGO_RECOVERY                                         (1008)

////////////////////////////////////////////////////////////////////////////////
/// @brief 1100: ERROR_ARANGO_CORRUPTED_DATAFILE
///
/// corrupted datafile
///
/// Will be raised when a corruption is detected in a datafile.
////////////////////////////////////////////////////////////////////////////////

#define TRI_ERROR_ARANGO_CORRUPTED_DATAFILE                               (1100)

////////////////////////////////////////////////////////////////////////////////
/// @brief 1101: ERROR_ARANGO_ILLEGAL_PARAMETER_FILE
///
/// illegal parameter file
///
/// Will be raised if a parameter file is corrupted.
////////////////////////////////////////////////////////////////////////////////

#define TRI_ERROR_ARANGO_ILLEGAL_PARAMETER_FILE                           (1101)

////////////////////////////////////////////////////////////////////////////////
/// @brief 1102: ERROR_ARANGO_CORRUPTED_COLLECTION
///
/// corrupted collection
///
/// Will be raised when a collection contains one or more corrupted data files.
////////////////////////////////////////////////////////////////////////////////

#define TRI_ERROR_ARANGO_CORRUPTED_COLLECTION                             (1102)

////////////////////////////////////////////////////////////////////////////////
/// @brief 1103: ERROR_ARANGO_MMAP_FAILED
///
/// mmap failed
///
/// Will be raised when the system call mmap failed.
////////////////////////////////////////////////////////////////////////////////

#define TRI_ERROR_ARANGO_MMAP_FAILED                                      (1103)

////////////////////////////////////////////////////////////////////////////////
/// @brief 1104: ERROR_ARANGO_FILESYSTEM_FULL
///
/// filesystem full
///
/// Will be raised when the filesystem is full.
////////////////////////////////////////////////////////////////////////////////

#define TRI_ERROR_ARANGO_FILESYSTEM_FULL                                  (1104)

////////////////////////////////////////////////////////////////////////////////
/// @brief 1105: ERROR_ARANGO_NO_JOURNAL
///
/// no journal
///
/// Will be raised when a journal cannot be created.
////////////////////////////////////////////////////////////////////////////////

#define TRI_ERROR_ARANGO_NO_JOURNAL                                       (1105)

////////////////////////////////////////////////////////////////////////////////
/// @brief 1106: ERROR_ARANGO_DATAFILE_ALREADY_EXISTS
///
/// cannot create/rename datafile because it already exists
///
/// Will be raised when the datafile cannot be created or renamed because a
/// file of the same name already exists.
////////////////////////////////////////////////////////////////////////////////

#define TRI_ERROR_ARANGO_DATAFILE_ALREADY_EXISTS                          (1106)

////////////////////////////////////////////////////////////////////////////////
/// @brief 1107: ERROR_ARANGO_DATADIR_LOCKED
///
/// database directory is locked
///
/// Will be raised when the database directory is locked by a different process.
////////////////////////////////////////////////////////////////////////////////

#define TRI_ERROR_ARANGO_DATADIR_LOCKED                                   (1107)

////////////////////////////////////////////////////////////////////////////////
/// @brief 1108: ERROR_ARANGO_COLLECTION_DIRECTORY_ALREADY_EXISTS
///
/// cannot create/rename collection because directory already exists
///
/// Will be raised when the collection cannot be created because a directory of
/// the same name already exists.
////////////////////////////////////////////////////////////////////////////////

#define TRI_ERROR_ARANGO_COLLECTION_DIRECTORY_ALREADY_EXISTS              (1108)

////////////////////////////////////////////////////////////////////////////////
/// @brief 1109: ERROR_ARANGO_MSYNC_FAILED
///
/// msync failed
///
/// Will be raised when the system call msync failed.
////////////////////////////////////////////////////////////////////////////////

#define TRI_ERROR_ARANGO_MSYNC_FAILED                                     (1109)

////////////////////////////////////////////////////////////////////////////////
/// @brief 1110: ERROR_ARANGO_DATADIR_UNLOCKABLE
///
/// cannot lock database directory
///
/// Will be raised when the server cannot lock the database directory on
/// startup.
////////////////////////////////////////////////////////////////////////////////

#define TRI_ERROR_ARANGO_DATADIR_UNLOCKABLE                               (1110)

////////////////////////////////////////////////////////////////////////////////
/// @brief 1111: ERROR_ARANGO_SYNC_TIMEOUT
///
/// sync timeout
///
/// Will be raised when the server waited too long for a datafile to be synced
/// to disk.
////////////////////////////////////////////////////////////////////////////////

#define TRI_ERROR_ARANGO_SYNC_TIMEOUT                                     (1111)

////////////////////////////////////////////////////////////////////////////////
/// @brief 1200: ERROR_ARANGO_CONFLICT
///
/// conflict
///
/// Will be raised when updating or deleting a document and a conflict has been
/// detected.
////////////////////////////////////////////////////////////////////////////////

#define TRI_ERROR_ARANGO_CONFLICT                                         (1200)

////////////////////////////////////////////////////////////////////////////////
/// @brief 1201: ERROR_ARANGO_DATADIR_INVALID
///
/// invalid database directory
///
/// Will be raised when a non-existing database directory was specified when
/// starting the database.
////////////////////////////////////////////////////////////////////////////////

#define TRI_ERROR_ARANGO_DATADIR_INVALID                                  (1201)

////////////////////////////////////////////////////////////////////////////////
/// @brief 1202: ERROR_ARANGO_DOCUMENT_NOT_FOUND
///
/// document not found
///
/// Will be raised when a document with a given identifier or handle is unknown.
////////////////////////////////////////////////////////////////////////////////

#define TRI_ERROR_ARANGO_DOCUMENT_NOT_FOUND                               (1202)

////////////////////////////////////////////////////////////////////////////////
/// @brief 1203: ERROR_ARANGO_COLLECTION_NOT_FOUND
///
/// collection not found
///
/// Will be raised when a collection with a given identifier or name is unknown.
////////////////////////////////////////////////////////////////////////////////

#define TRI_ERROR_ARANGO_COLLECTION_NOT_FOUND                             (1203)

////////////////////////////////////////////////////////////////////////////////
/// @brief 1204: ERROR_ARANGO_COLLECTION_PARAMETER_MISSING
///
/// parameter 'collection' not found
///
/// Will be raised when the collection parameter is missing.
////////////////////////////////////////////////////////////////////////////////

#define TRI_ERROR_ARANGO_COLLECTION_PARAMETER_MISSING                     (1204)

////////////////////////////////////////////////////////////////////////////////
/// @brief 1205: ERROR_ARANGO_DOCUMENT_HANDLE_BAD
///
/// illegal document handle
///
/// Will be raised when a document handle is corrupt.
////////////////////////////////////////////////////////////////////////////////

#define TRI_ERROR_ARANGO_DOCUMENT_HANDLE_BAD                              (1205)

////////////////////////////////////////////////////////////////////////////////
/// @brief 1206: ERROR_ARANGO_MAXIMAL_SIZE_TOO_SMALL
///
/// maximal size of journal too small
///
/// Will be raised when the maximal size of the journal is too small.
////////////////////////////////////////////////////////////////////////////////

#define TRI_ERROR_ARANGO_MAXIMAL_SIZE_TOO_SMALL                           (1206)

////////////////////////////////////////////////////////////////////////////////
/// @brief 1207: ERROR_ARANGO_DUPLICATE_NAME
///
/// duplicate name
///
/// Will be raised when a name duplicate is detected.
////////////////////////////////////////////////////////////////////////////////

#define TRI_ERROR_ARANGO_DUPLICATE_NAME                                   (1207)

////////////////////////////////////////////////////////////////////////////////
/// @brief 1208: ERROR_ARANGO_ILLEGAL_NAME
///
/// illegal name
///
/// Will be raised when an illegal name is detected.
////////////////////////////////////////////////////////////////////////////////

#define TRI_ERROR_ARANGO_ILLEGAL_NAME                                     (1208)

////////////////////////////////////////////////////////////////////////////////
/// @brief 1209: ERROR_ARANGO_NO_INDEX
///
/// no suitable index known
///
/// Will be raised when no suitable index for the query is known.
////////////////////////////////////////////////////////////////////////////////

#define TRI_ERROR_ARANGO_NO_INDEX                                         (1209)

////////////////////////////////////////////////////////////////////////////////
/// @brief 1210: ERROR_ARANGO_UNIQUE_CONSTRAINT_VIOLATED
///
/// unique constraint violated
///
/// Will be raised when there is a unique constraint violation.
////////////////////////////////////////////////////////////////////////////////

#define TRI_ERROR_ARANGO_UNIQUE_CONSTRAINT_VIOLATED                       (1210)

////////////////////////////////////////////////////////////////////////////////
/// @brief 1211: ERROR_ARANGO_GEO_INDEX_VIOLATED
///
/// geo index violated
///
/// Will be raised when an illegal coordinate is used.
////////////////////////////////////////////////////////////////////////////////

#define TRI_ERROR_ARANGO_GEO_INDEX_VIOLATED                               (1211)

////////////////////////////////////////////////////////////////////////////////
/// @brief 1212: ERROR_ARANGO_INDEX_NOT_FOUND
///
/// index not found
///
/// Will be raised when an index with a given identifier is unknown.
////////////////////////////////////////////////////////////////////////////////

#define TRI_ERROR_ARANGO_INDEX_NOT_FOUND                                  (1212)

////////////////////////////////////////////////////////////////////////////////
/// @brief 1213: ERROR_ARANGO_CROSS_COLLECTION_REQUEST
///
/// cross collection request not allowed
///
/// Will be raised when a cross-collection is requested.
////////////////////////////////////////////////////////////////////////////////

#define TRI_ERROR_ARANGO_CROSS_COLLECTION_REQUEST                         (1213)

////////////////////////////////////////////////////////////////////////////////
/// @brief 1214: ERROR_ARANGO_INDEX_HANDLE_BAD
///
/// illegal index handle
///
/// Will be raised when a index handle is corrupt.
////////////////////////////////////////////////////////////////////////////////

#define TRI_ERROR_ARANGO_INDEX_HANDLE_BAD                                 (1214)

////////////////////////////////////////////////////////////////////////////////
/// @brief 1215: ERROR_ARANGO_CAP_CONSTRAINT_ALREADY_DEFINED
///
/// cap constraint already defined
///
/// Will be raised when a cap constraint was already defined.
////////////////////////////////////////////////////////////////////////////////

#define TRI_ERROR_ARANGO_CAP_CONSTRAINT_ALREADY_DEFINED                   (1215)

////////////////////////////////////////////////////////////////////////////////
/// @brief 1216: ERROR_ARANGO_DOCUMENT_TOO_LARGE
///
/// document too large
///
/// Will be raised when the document cannot fit into any datafile because of it
/// is too large.
////////////////////////////////////////////////////////////////////////////////

#define TRI_ERROR_ARANGO_DOCUMENT_TOO_LARGE                               (1216)

////////////////////////////////////////////////////////////////////////////////
/// @brief 1217: ERROR_ARANGO_COLLECTION_NOT_UNLOADED
///
/// collection must be unloaded
///
/// Will be raised when a collection should be unloaded, but has a different
/// status.
////////////////////////////////////////////////////////////////////////////////

#define TRI_ERROR_ARANGO_COLLECTION_NOT_UNLOADED                          (1217)

////////////////////////////////////////////////////////////////////////////////
/// @brief 1218: ERROR_ARANGO_COLLECTION_TYPE_INVALID
///
/// collection type invalid
///
/// Will be raised when an invalid collection type is used in a request.
////////////////////////////////////////////////////////////////////////////////

#define TRI_ERROR_ARANGO_COLLECTION_TYPE_INVALID                          (1218)

////////////////////////////////////////////////////////////////////////////////
/// @brief 1219: ERROR_ARANGO_VALIDATION_FAILED
///
/// validator failed
///
/// Will be raised when the validation of an attribute of a structure failed.
////////////////////////////////////////////////////////////////////////////////

#define TRI_ERROR_ARANGO_VALIDATION_FAILED                                (1219)

////////////////////////////////////////////////////////////////////////////////
/// @brief 1220: ERROR_ARANGO_PARSER_FAILED
///
/// parser failed
///
/// Will be raised when the parsing of an attribute of a structure failed.
////////////////////////////////////////////////////////////////////////////////

#define TRI_ERROR_ARANGO_PARSER_FAILED                                    (1220)

////////////////////////////////////////////////////////////////////////////////
/// @brief 1221: ERROR_ARANGO_DOCUMENT_KEY_BAD
///
/// illegal document key
///
/// Will be raised when a document key is corrupt.
////////////////////////////////////////////////////////////////////////////////

#define TRI_ERROR_ARANGO_DOCUMENT_KEY_BAD                                 (1221)

////////////////////////////////////////////////////////////////////////////////
/// @brief 1222: ERROR_ARANGO_DOCUMENT_KEY_UNEXPECTED
///
/// unexpected document key
///
/// Will be raised when a user-defined document key is supplied for collections
/// with auto key generation.
////////////////////////////////////////////////////////////////////////////////

#define TRI_ERROR_ARANGO_DOCUMENT_KEY_UNEXPECTED                          (1222)

////////////////////////////////////////////////////////////////////////////////
/// @brief 1224: ERROR_ARANGO_DATADIR_NOT_WRITABLE
///
/// server database directory not writable
///
/// Will be raised when the server's database directory is not writable for the
/// current user.
////////////////////////////////////////////////////////////////////////////////

#define TRI_ERROR_ARANGO_DATADIR_NOT_WRITABLE                             (1224)

////////////////////////////////////////////////////////////////////////////////
/// @brief 1225: ERROR_ARANGO_OUT_OF_KEYS
///
/// out of keys
///
/// Will be raised when a key generator runs out of keys.
////////////////////////////////////////////////////////////////////////////////

#define TRI_ERROR_ARANGO_OUT_OF_KEYS                                      (1225)

////////////////////////////////////////////////////////////////////////////////
/// @brief 1226: ERROR_ARANGO_DOCUMENT_KEY_MISSING
///
/// missing document key
///
/// Will be raised when a document key is missing.
////////////////////////////////////////////////////////////////////////////////

#define TRI_ERROR_ARANGO_DOCUMENT_KEY_MISSING                             (1226)

////////////////////////////////////////////////////////////////////////////////
/// @brief 1227: ERROR_ARANGO_DOCUMENT_TYPE_INVALID
///
/// invalid document type
///
/// Will be raised when there is an attempt to create a document with an
/// invalid type.
////////////////////////////////////////////////////////////////////////////////

#define TRI_ERROR_ARANGO_DOCUMENT_TYPE_INVALID                            (1227)

////////////////////////////////////////////////////////////////////////////////
/// @brief 1228: ERROR_ARANGO_DATABASE_NOT_FOUND
///
/// database not found
///
/// Will be raised when a non-existing database is accessed.
////////////////////////////////////////////////////////////////////////////////

#define TRI_ERROR_ARANGO_DATABASE_NOT_FOUND                               (1228)

////////////////////////////////////////////////////////////////////////////////
/// @brief 1229: ERROR_ARANGO_DATABASE_NAME_INVALID
///
/// database name invalid
///
/// Will be raised when an invalid database name is used.
////////////////////////////////////////////////////////////////////////////////

#define TRI_ERROR_ARANGO_DATABASE_NAME_INVALID                            (1229)

////////////////////////////////////////////////////////////////////////////////
/// @brief 1230: ERROR_ARANGO_USE_SYSTEM_DATABASE
///
/// operation only allowed in system database
///
/// Will be raised when an operation is requested in a database other than the
/// system database.
////////////////////////////////////////////////////////////////////////////////

#define TRI_ERROR_ARANGO_USE_SYSTEM_DATABASE                              (1230)

////////////////////////////////////////////////////////////////////////////////
/// @brief 1231: ERROR_ARANGO_ENDPOINT_NOT_FOUND
///
/// endpoint not found
///
/// Will be raised when there is an attempt to delete a non-existing endpoint.
////////////////////////////////////////////////////////////////////////////////

#define TRI_ERROR_ARANGO_ENDPOINT_NOT_FOUND                               (1231)

////////////////////////////////////////////////////////////////////////////////
/// @brief 1232: ERROR_ARANGO_INVALID_KEY_GENERATOR
///
/// invalid key generator
///
/// Will be raised when an invalid key generator description is used.
////////////////////////////////////////////////////////////////////////////////

#define TRI_ERROR_ARANGO_INVALID_KEY_GENERATOR                            (1232)

////////////////////////////////////////////////////////////////////////////////
/// @brief 1233: ERROR_ARANGO_INVALID_EDGE_ATTRIBUTE
///
/// edge attribute missing
///
/// will be raised when the _from or _to values of an edge are undefined or
/// contain an invalid value.
////////////////////////////////////////////////////////////////////////////////

#define TRI_ERROR_ARANGO_INVALID_EDGE_ATTRIBUTE                           (1233)

////////////////////////////////////////////////////////////////////////////////
/// @brief 1234: ERROR_ARANGO_INDEX_DOCUMENT_ATTRIBUTE_MISSING
///
/// index insertion warning - attribute missing in document
///
/// Will be raised when an attempt to insert a document into an index is caused
/// by in the document not having one or more attributes which the index is
/// built on.
////////////////////////////////////////////////////////////////////////////////

#define TRI_ERROR_ARANGO_INDEX_DOCUMENT_ATTRIBUTE_MISSING                 (1234)

////////////////////////////////////////////////////////////////////////////////
/// @brief 1235: ERROR_ARANGO_INDEX_CREATION_FAILED
///
/// index creation failed
///
/// Will be raised when an attempt to create an index has failed.
////////////////////////////////////////////////////////////////////////////////

#define TRI_ERROR_ARANGO_INDEX_CREATION_FAILED                            (1235)

////////////////////////////////////////////////////////////////////////////////
/// @brief 1236: ERROR_ARANGO_WRITE_THROTTLE_TIMEOUT
///
/// write-throttling timeout
///
/// Will be raised when the server is write-throttled and a write operation has
/// waited too long for the server to process queued operations.
////////////////////////////////////////////////////////////////////////////////

#define TRI_ERROR_ARANGO_WRITE_THROTTLE_TIMEOUT                           (1236)

////////////////////////////////////////////////////////////////////////////////
/// @brief 1300: ERROR_ARANGO_DATAFILE_FULL
///
/// datafile full
///
/// Will be raised when the datafile reaches its limit.
////////////////////////////////////////////////////////////////////////////////

#define TRI_ERROR_ARANGO_DATAFILE_FULL                                    (1300)

////////////////////////////////////////////////////////////////////////////////
/// @brief 1301: ERROR_ARANGO_EMPTY_DATADIR
///
/// server database directory is empty
///
/// Will be raised when encountering an empty server database directory.
////////////////////////////////////////////////////////////////////////////////

#define TRI_ERROR_ARANGO_EMPTY_DATADIR                                    (1301)

////////////////////////////////////////////////////////////////////////////////
/// @brief 1400: ERROR_REPLICATION_NO_RESPONSE
///
/// no response
///
/// Will be raised when the replication applier does not receive any or an
/// incomplete response from the master.
////////////////////////////////////////////////////////////////////////////////

#define TRI_ERROR_REPLICATION_NO_RESPONSE                                 (1400)

////////////////////////////////////////////////////////////////////////////////
/// @brief 1401: ERROR_REPLICATION_INVALID_RESPONSE
///
/// invalid response
///
/// Will be raised when the replication applier receives an invalid response
/// from the master.
////////////////////////////////////////////////////////////////////////////////

#define TRI_ERROR_REPLICATION_INVALID_RESPONSE                            (1401)

////////////////////////////////////////////////////////////////////////////////
/// @brief 1402: ERROR_REPLICATION_MASTER_ERROR
///
/// master error
///
/// Will be raised when the replication applier receives a server error from
/// the master.
////////////////////////////////////////////////////////////////////////////////

#define TRI_ERROR_REPLICATION_MASTER_ERROR                                (1402)

////////////////////////////////////////////////////////////////////////////////
/// @brief 1403: ERROR_REPLICATION_MASTER_INCOMPATIBLE
///
/// master incompatible
///
/// Will be raised when the replication applier connects to a master that has
/// an incompatible version.
////////////////////////////////////////////////////////////////////////////////

#define TRI_ERROR_REPLICATION_MASTER_INCOMPATIBLE                         (1403)

////////////////////////////////////////////////////////////////////////////////
/// @brief 1404: ERROR_REPLICATION_MASTER_CHANGE
///
/// master change
///
/// Will be raised when the replication applier connects to a different master
/// than before.
////////////////////////////////////////////////////////////////////////////////

#define TRI_ERROR_REPLICATION_MASTER_CHANGE                               (1404)

////////////////////////////////////////////////////////////////////////////////
/// @brief 1405: ERROR_REPLICATION_LOOP
///
/// loop detected
///
/// Will be raised when the replication applier is asked to connect to itself
/// for replication.
////////////////////////////////////////////////////////////////////////////////

#define TRI_ERROR_REPLICATION_LOOP                                        (1405)

////////////////////////////////////////////////////////////////////////////////
/// @brief 1406: ERROR_REPLICATION_UNEXPECTED_MARKER
///
/// unexpected marker
///
/// Will be raised when an unexpected marker is found in the replication log
/// stream.
////////////////////////////////////////////////////////////////////////////////

#define TRI_ERROR_REPLICATION_UNEXPECTED_MARKER                           (1406)

////////////////////////////////////////////////////////////////////////////////
/// @brief 1407: ERROR_REPLICATION_INVALID_APPLIER_STATE
///
/// invalid applier state
///
/// Will be raised when an invalid replication applier state file is found.
////////////////////////////////////////////////////////////////////////////////

#define TRI_ERROR_REPLICATION_INVALID_APPLIER_STATE                       (1407)

////////////////////////////////////////////////////////////////////////////////
/// @brief 1408: ERROR_REPLICATION_UNEXPECTED_TRANSACTION
///
/// invalid transaction
///
/// Will be raised when an unexpected transaction id is found.
////////////////////////////////////////////////////////////////////////////////

#define TRI_ERROR_REPLICATION_UNEXPECTED_TRANSACTION                      (1408)

////////////////////////////////////////////////////////////////////////////////
/// @brief 1409: ERROR_REPLICATION_INVALID_LOGGER_CONFIGURATION
///
/// invalid replication logger configuration
///
/// Will be raised when the configuration for the replication logger is invalid.
////////////////////////////////////////////////////////////////////////////////

#define TRI_ERROR_REPLICATION_INVALID_LOGGER_CONFIGURATION                (1409)

////////////////////////////////////////////////////////////////////////////////
/// @brief 1410: ERROR_REPLICATION_INVALID_APPLIER_CONFIGURATION
///
/// invalid replication applier configuration
///
/// Will be raised when the configuration for the replication applier is
/// invalid.
////////////////////////////////////////////////////////////////////////////////

#define TRI_ERROR_REPLICATION_INVALID_APPLIER_CONFIGURATION               (1410)

////////////////////////////////////////////////////////////////////////////////
/// @brief 1411: ERROR_REPLICATION_RUNNING
///
/// cannot change applier configuration while running
///
/// Will be raised when there is an attempt to change the configuration for the
/// replication applier while it is running.
////////////////////////////////////////////////////////////////////////////////

#define TRI_ERROR_REPLICATION_RUNNING                                     (1411)

////////////////////////////////////////////////////////////////////////////////
/// @brief 1412: ERROR_REPLICATION_APPLIER_STOPPED
///
/// replication stopped
///
/// Special error code used to indicate the replication applier was stopped by
/// a user.
////////////////////////////////////////////////////////////////////////////////

#define TRI_ERROR_REPLICATION_APPLIER_STOPPED                             (1412)

////////////////////////////////////////////////////////////////////////////////
/// @brief 1413: ERROR_REPLICATION_NO_START_TICK
///
/// no start tick
///
/// Will be raised when the replication error is started without a known start
/// tick value.
////////////////////////////////////////////////////////////////////////////////

#define TRI_ERROR_REPLICATION_NO_START_TICK                               (1413)

////////////////////////////////////////////////////////////////////////////////
/// @brief 1450: ERROR_CLUSTER_NO_AGENCY
///
/// could not connect to agency
///
/// Will be raised when none of the agency servers can be connected to.
////////////////////////////////////////////////////////////////////////////////

#define TRI_ERROR_CLUSTER_NO_AGENCY                                       (1450)

////////////////////////////////////////////////////////////////////////////////
/// @brief 1451: ERROR_CLUSTER_NO_COORDINATOR_HEADER
///
/// missing coordinator header
///
/// Will be raised when a DB server in a cluster receives a HTTP request
/// without a coordinator header.
////////////////////////////////////////////////////////////////////////////////

#define TRI_ERROR_CLUSTER_NO_COORDINATOR_HEADER                           (1451)

////////////////////////////////////////////////////////////////////////////////
/// @brief 1452: ERROR_CLUSTER_COULD_NOT_LOCK_PLAN
///
/// could not lock plan in agency
///
/// Will be raised when a coordinator in a cluster cannot lock the Plan
/// hierarchy in the agency.
////////////////////////////////////////////////////////////////////////////////

#define TRI_ERROR_CLUSTER_COULD_NOT_LOCK_PLAN                             (1452)

////////////////////////////////////////////////////////////////////////////////
/// @brief 1453: ERROR_CLUSTER_COLLECTION_ID_EXISTS
///
/// collection ID already exists
///
/// Will be raised when a coordinator in a cluster tries to create a collection
/// and the collection ID already exists.
////////////////////////////////////////////////////////////////////////////////

#define TRI_ERROR_CLUSTER_COLLECTION_ID_EXISTS                            (1453)

////////////////////////////////////////////////////////////////////////////////
/// @brief 1454: ERROR_CLUSTER_COULD_NOT_CREATE_COLLECTION_IN_PLAN
///
/// could not create collection in plan
///
/// Will be raised when a coordinator in a cluster cannot create an entry for a
/// new collection in the Plan hierarchy in the agency.
////////////////////////////////////////////////////////////////////////////////

#define TRI_ERROR_CLUSTER_COULD_NOT_CREATE_COLLECTION_IN_PLAN             (1454)

////////////////////////////////////////////////////////////////////////////////
/// @brief 1455: ERROR_CLUSTER_COULD_NOT_READ_CURRENT_VERSION
///
/// could not read version in current in agency
///
/// Will be raised when a coordinator in a cluster cannot read the Version
/// entry in the Current hierarchy in the agency.
////////////////////////////////////////////////////////////////////////////////

#define TRI_ERROR_CLUSTER_COULD_NOT_READ_CURRENT_VERSION                  (1455)

////////////////////////////////////////////////////////////////////////////////
/// @brief 1456: ERROR_CLUSTER_COULD_NOT_CREATE_COLLECTION
///
/// could not create collection
///
/// Will be raised when a coordinator in a cluster notices that some DBServers
/// report problems when creating shards for a new collection.
////////////////////////////////////////////////////////////////////////////////

#define TRI_ERROR_CLUSTER_COULD_NOT_CREATE_COLLECTION                     (1456)

////////////////////////////////////////////////////////////////////////////////
/// @brief 1457: ERROR_CLUSTER_TIMEOUT
///
/// timeout in cluster operation
///
/// Will be raised when a coordinator in a cluster runs into a timeout for some
/// cluster wide operation.
////////////////////////////////////////////////////////////////////////////////

#define TRI_ERROR_CLUSTER_TIMEOUT                                         (1457)

////////////////////////////////////////////////////////////////////////////////
/// @brief 1458: ERROR_CLUSTER_COULD_NOT_REMOVE_COLLECTION_IN_PLAN
///
/// could not remove collection from plan
///
/// Will be raised when a coordinator in a cluster cannot remove an entry for a
/// collection in the Plan hierarchy in the agency.
////////////////////////////////////////////////////////////////////////////////

#define TRI_ERROR_CLUSTER_COULD_NOT_REMOVE_COLLECTION_IN_PLAN             (1458)

////////////////////////////////////////////////////////////////////////////////
/// @brief 1459: ERROR_CLUSTER_COULD_NOT_REMOVE_COLLECTION_IN_CURRENT
///
/// could not remove collection from current
///
/// Will be raised when a coordinator in a cluster cannot remove an entry for a
/// collection in the Current hierarchy in the agency.
////////////////////////////////////////////////////////////////////////////////

#define TRI_ERROR_CLUSTER_COULD_NOT_REMOVE_COLLECTION_IN_CURRENT          (1459)

////////////////////////////////////////////////////////////////////////////////
/// @brief 1460: ERROR_CLUSTER_COULD_NOT_CREATE_DATABASE_IN_PLAN
///
/// could not create database in plan
///
/// Will be raised when a coordinator in a cluster cannot create an entry for a
/// new database in the Plan hierarchy in the agency.
////////////////////////////////////////////////////////////////////////////////

#define TRI_ERROR_CLUSTER_COULD_NOT_CREATE_DATABASE_IN_PLAN               (1460)

////////////////////////////////////////////////////////////////////////////////
/// @brief 1461: ERROR_CLUSTER_COULD_NOT_CREATE_DATABASE
///
/// could not create database
///
/// Will be raised when a coordinator in a cluster notices that some DBServers
/// report problems when creating databases for a new cluster wide database.
////////////////////////////////////////////////////////////////////////////////

#define TRI_ERROR_CLUSTER_COULD_NOT_CREATE_DATABASE                       (1461)

////////////////////////////////////////////////////////////////////////////////
/// @brief 1462: ERROR_CLUSTER_COULD_NOT_REMOVE_DATABASE_IN_PLAN
///
/// could not remove database from plan
///
/// Will be raised when a coordinator in a cluster cannot remove an entry for a
/// database in the Plan hierarchy in the agency.
////////////////////////////////////////////////////////////////////////////////

#define TRI_ERROR_CLUSTER_COULD_NOT_REMOVE_DATABASE_IN_PLAN               (1462)

////////////////////////////////////////////////////////////////////////////////
/// @brief 1463: ERROR_CLUSTER_COULD_NOT_REMOVE_DATABASE_IN_CURRENT
///
/// could not remove database from current
///
/// Will be raised when a coordinator in a cluster cannot remove an entry for a
/// database in the Current hierarchy in the agency.
////////////////////////////////////////////////////////////////////////////////

#define TRI_ERROR_CLUSTER_COULD_NOT_REMOVE_DATABASE_IN_CURRENT            (1463)

////////////////////////////////////////////////////////////////////////////////
/// @brief 1464: ERROR_CLUSTER_SHARD_GONE
///
/// no responsible shard found
///
/// Will be raised when a coordinator in a cluster cannot determine the shard
/// that is responsible for a given document.
////////////////////////////////////////////////////////////////////////////////

#define TRI_ERROR_CLUSTER_SHARD_GONE                                      (1464)

////////////////////////////////////////////////////////////////////////////////
/// @brief 1465: ERROR_CLUSTER_CONNECTION_LOST
///
/// cluster internal HTTP connection broken
///
/// Will be raised when a coordinator in a cluster loses an HTTP connection to
/// a DBserver in the cluster whilst transferring data.
////////////////////////////////////////////////////////////////////////////////

#define TRI_ERROR_CLUSTER_CONNECTION_LOST                                 (1465)

////////////////////////////////////////////////////////////////////////////////
/// @brief 1466: ERROR_CLUSTER_MUST_NOT_SPECIFY_KEY
///
/// must not specify _key for this collection
///
/// Will be raised when a coordinator in a cluster finds that the _key
/// attribute was specified in a sharded collection the uses not only _key as
/// sharding attribute.
////////////////////////////////////////////////////////////////////////////////

#define TRI_ERROR_CLUSTER_MUST_NOT_SPECIFY_KEY                            (1466)

////////////////////////////////////////////////////////////////////////////////
/// @brief 1467: ERROR_CLUSTER_GOT_CONTRADICTING_ANSWERS
///
/// got contradicting answers from different shards
///
/// Will be raised if a coordinator in a cluster gets conflicting results from
/// different shards, which should never happen.
////////////////////////////////////////////////////////////////////////////////

#define TRI_ERROR_CLUSTER_GOT_CONTRADICTING_ANSWERS                       (1467)

////////////////////////////////////////////////////////////////////////////////
/// @brief 1468: ERROR_CLUSTER_NOT_ALL_SHARDING_ATTRIBUTES_GIVEN
///
/// not all sharding attributes given
///
/// Will be raised if a coordinator tries to find out which shard is
/// responsible for a partial document, but cannot do this because not all
/// sharding attributes are specified.
////////////////////////////////////////////////////////////////////////////////

#define TRI_ERROR_CLUSTER_NOT_ALL_SHARDING_ATTRIBUTES_GIVEN               (1468)

////////////////////////////////////////////////////////////////////////////////
/// @brief 1469: ERROR_CLUSTER_MUST_NOT_CHANGE_SHARDING_ATTRIBUTES
///
/// must not change the value of a shard key attribute
///
/// Will be raised if there is an attempt to update the value of a shard
/// attribute.
////////////////////////////////////////////////////////////////////////////////

#define TRI_ERROR_CLUSTER_MUST_NOT_CHANGE_SHARDING_ATTRIBUTES             (1469)

////////////////////////////////////////////////////////////////////////////////
/// @brief 1470: ERROR_CLUSTER_UNSUPPORTED
///
/// unsupported operation or parameter
///
/// Will be raised when there is an attempt to carry out an operation that is
/// not supported in the context of a sharded collection.
////////////////////////////////////////////////////////////////////////////////

#define TRI_ERROR_CLUSTER_UNSUPPORTED                                     (1470)

////////////////////////////////////////////////////////////////////////////////
/// @brief 1471: ERROR_CLUSTER_ONLY_ON_COORDINATOR
///
/// this operation is only valid on a coordinator in a cluster
///
/// Will be raised if there is an attempt to run a coordinator-only operation
/// on a different type of node.
////////////////////////////////////////////////////////////////////////////////

#define TRI_ERROR_CLUSTER_ONLY_ON_COORDINATOR                             (1471)

////////////////////////////////////////////////////////////////////////////////
/// @brief 1472: ERROR_CLUSTER_READING_PLAN_AGENCY
///
/// error reading Plan in agency
///
/// Will be raised if a coordinator or DBserver cannot read the Plan in the
/// agency.
////////////////////////////////////////////////////////////////////////////////

#define TRI_ERROR_CLUSTER_READING_PLAN_AGENCY                             (1472)

////////////////////////////////////////////////////////////////////////////////
/// @brief 1473: ERROR_CLUSTER_COULD_NOT_TRUNCATE_COLLECTION
///
/// could not truncate collection
///
/// Will be raised if a coordinator cannot truncate all shards of a cluster
/// collection.
////////////////////////////////////////////////////////////////////////////////

#define TRI_ERROR_CLUSTER_COULD_NOT_TRUNCATE_COLLECTION                   (1473)

////////////////////////////////////////////////////////////////////////////////
/// @brief 1500: ERROR_QUERY_KILLED
///
/// query killed
///
/// Will be raised when a running query is killed by an explicit admin command.
////////////////////////////////////////////////////////////////////////////////

#define TRI_ERROR_QUERY_KILLED                                            (1500)

////////////////////////////////////////////////////////////////////////////////
/// @brief 1501: ERROR_QUERY_PARSE
///
/// %s
///
/// Will be raised when query is parsed and is found to be syntactically
/// invalid.
////////////////////////////////////////////////////////////////////////////////

#define TRI_ERROR_QUERY_PARSE                                             (1501)

////////////////////////////////////////////////////////////////////////////////
/// @brief 1502: ERROR_QUERY_EMPTY
///
/// query is empty
///
/// Will be raised when an empty query is specified.
////////////////////////////////////////////////////////////////////////////////

#define TRI_ERROR_QUERY_EMPTY                                             (1502)

////////////////////////////////////////////////////////////////////////////////
/// @brief 1503: ERROR_QUERY_SCRIPT
///
/// runtime error '%s'
///
/// Will be raised when a runtime error is caused by the query.
////////////////////////////////////////////////////////////////////////////////

#define TRI_ERROR_QUERY_SCRIPT                                            (1503)

////////////////////////////////////////////////////////////////////////////////
/// @brief 1504: ERROR_QUERY_NUMBER_OUT_OF_RANGE
///
/// number out of range
///
/// Will be raised when a number is outside the expected range.
////////////////////////////////////////////////////////////////////////////////

#define TRI_ERROR_QUERY_NUMBER_OUT_OF_RANGE                               (1504)

////////////////////////////////////////////////////////////////////////////////
/// @brief 1510: ERROR_QUERY_VARIABLE_NAME_INVALID
///
/// variable name '%s' has an invalid format
///
/// Will be raised when an invalid variable name is used.
////////////////////////////////////////////////////////////////////////////////

#define TRI_ERROR_QUERY_VARIABLE_NAME_INVALID                             (1510)

////////////////////////////////////////////////////////////////////////////////
/// @brief 1511: ERROR_QUERY_VARIABLE_REDECLARED
///
/// variable '%s' is assigned multiple times
///
/// Will be raised when a variable gets re-assigned in a query.
////////////////////////////////////////////////////////////////////////////////

#define TRI_ERROR_QUERY_VARIABLE_REDECLARED                               (1511)

////////////////////////////////////////////////////////////////////////////////
/// @brief 1512: ERROR_QUERY_VARIABLE_NAME_UNKNOWN
///
/// unknown variable '%s'
///
/// Will be raised when an unknown variable is used or the variable is
/// undefined the context it is used.
////////////////////////////////////////////////////////////////////////////////

#define TRI_ERROR_QUERY_VARIABLE_NAME_UNKNOWN                             (1512)

////////////////////////////////////////////////////////////////////////////////
/// @brief 1521: ERROR_QUERY_COLLECTION_LOCK_FAILED
///
/// unable to read-lock collection %s
///
/// Will be raised when a read lock on the collection cannot be acquired.
////////////////////////////////////////////////////////////////////////////////

#define TRI_ERROR_QUERY_COLLECTION_LOCK_FAILED                            (1521)

////////////////////////////////////////////////////////////////////////////////
/// @brief 1522: ERROR_QUERY_TOO_MANY_COLLECTIONS
///
/// too many collections
///
/// Will be raised when the number of collections in a query is beyond the
/// allowed value.
////////////////////////////////////////////////////////////////////////////////

#define TRI_ERROR_QUERY_TOO_MANY_COLLECTIONS                              (1522)

////////////////////////////////////////////////////////////////////////////////
/// @brief 1530: ERROR_QUERY_DOCUMENT_ATTRIBUTE_REDECLARED
///
/// document attribute '%s' is assigned multiple times
///
/// Will be raised when a document attribute is re-assigned.
////////////////////////////////////////////////////////////////////////////////

#define TRI_ERROR_QUERY_DOCUMENT_ATTRIBUTE_REDECLARED                     (1530)

////////////////////////////////////////////////////////////////////////////////
/// @brief 1540: ERROR_QUERY_FUNCTION_NAME_UNKNOWN
///
/// usage of unknown function '%s()'
///
/// Will be raised when an undefined function is called.
////////////////////////////////////////////////////////////////////////////////

#define TRI_ERROR_QUERY_FUNCTION_NAME_UNKNOWN                             (1540)

////////////////////////////////////////////////////////////////////////////////
/// @brief 1541: ERROR_QUERY_FUNCTION_ARGUMENT_NUMBER_MISMATCH
///
/// invalid number of arguments for function '%s()'
///
/// Will be raised when the number of arguments used in a function call does
/// not match the expected number of arguments for the function.
////////////////////////////////////////////////////////////////////////////////

#define TRI_ERROR_QUERY_FUNCTION_ARGUMENT_NUMBER_MISMATCH                 (1541)

////////////////////////////////////////////////////////////////////////////////
/// @brief 1542: ERROR_QUERY_FUNCTION_ARGUMENT_TYPE_MISMATCH
///
/// invalid argument type used in call to function '%s()'
///
/// Will be raised when the type of an argument used in a function call does
/// not match the expected argument type.
////////////////////////////////////////////////////////////////////////////////

#define TRI_ERROR_QUERY_FUNCTION_ARGUMENT_TYPE_MISMATCH                   (1542)

////////////////////////////////////////////////////////////////////////////////
/// @brief 1543: ERROR_QUERY_INVALID_REGEX
///
/// invalid regex argument value used in call to function '%s()'
///
/// Will be raised when an invalid regex argument value is used in a call to a
/// function that expects a regex.
////////////////////////////////////////////////////////////////////////////////

#define TRI_ERROR_QUERY_INVALID_REGEX                                     (1543)

////////////////////////////////////////////////////////////////////////////////
/// @brief 1550: ERROR_QUERY_BIND_PARAMETERS_INVALID
///
/// invalid structure of bind parameters
///
/// Will be raised when the structure of bind parameters passed has an
/// unexpected format.
////////////////////////////////////////////////////////////////////////////////

#define TRI_ERROR_QUERY_BIND_PARAMETERS_INVALID                           (1550)

////////////////////////////////////////////////////////////////////////////////
/// @brief 1551: ERROR_QUERY_BIND_PARAMETER_MISSING
///
/// no value specified for declared bind parameter '%s'
///
/// Will be raised when a bind parameter was declared in the query but the
/// query is being executed with no value for that parameter.
////////////////////////////////////////////////////////////////////////////////

#define TRI_ERROR_QUERY_BIND_PARAMETER_MISSING                            (1551)

////////////////////////////////////////////////////////////////////////////////
/// @brief 1552: ERROR_QUERY_BIND_PARAMETER_UNDECLARED
///
/// bind parameter '%s' was not declared in the query
///
/// Will be raised when a value gets specified for an undeclared bind parameter.
////////////////////////////////////////////////////////////////////////////////

#define TRI_ERROR_QUERY_BIND_PARAMETER_UNDECLARED                         (1552)

////////////////////////////////////////////////////////////////////////////////
/// @brief 1553: ERROR_QUERY_BIND_PARAMETER_TYPE
///
/// bind parameter '%s' has an invalid value or type
///
/// Will be raised when a bind parameter has an invalid value or type.
////////////////////////////////////////////////////////////////////////////////

#define TRI_ERROR_QUERY_BIND_PARAMETER_TYPE                               (1553)

////////////////////////////////////////////////////////////////////////////////
/// @brief 1560: ERROR_QUERY_INVALID_LOGICAL_VALUE
///
/// invalid logical value
///
/// Will be raised when a non-boolean value is used in a logical operation.
////////////////////////////////////////////////////////////////////////////////

#define TRI_ERROR_QUERY_INVALID_LOGICAL_VALUE                             (1560)

////////////////////////////////////////////////////////////////////////////////
/// @brief 1561: ERROR_QUERY_INVALID_ARITHMETIC_VALUE
///
/// invalid arithmetic value
///
/// Will be raised when a non-numeric value is used in an arithmetic operation.
////////////////////////////////////////////////////////////////////////////////

#define TRI_ERROR_QUERY_INVALID_ARITHMETIC_VALUE                          (1561)

////////////////////////////////////////////////////////////////////////////////
/// @brief 1562: ERROR_QUERY_DIVISION_BY_ZERO
///
/// division by zero
///
/// Will be raised when there is an attempt to divide by zero.
////////////////////////////////////////////////////////////////////////////////

#define TRI_ERROR_QUERY_DIVISION_BY_ZERO                                  (1562)

////////////////////////////////////////////////////////////////////////////////
/// @brief 1563: ERROR_QUERY_LIST_EXPECTED
///
/// list expected
///
/// Will be raised when a non-list operand is used for an operation that
/// expects a list argument operand.
////////////////////////////////////////////////////////////////////////////////

#define TRI_ERROR_QUERY_LIST_EXPECTED                                     (1563)

////////////////////////////////////////////////////////////////////////////////
/// @brief 1569: ERROR_QUERY_FAIL_CALLED
///
/// FAIL(%s) called
///
/// Will be raised when the function FAIL() is called from inside a query.
////////////////////////////////////////////////////////////////////////////////

#define TRI_ERROR_QUERY_FAIL_CALLED                                       (1569)

////////////////////////////////////////////////////////////////////////////////
/// @brief 1570: ERROR_QUERY_GEO_INDEX_MISSING
///
/// no suitable geo index found for geo restriction on '%s'
///
/// Will be raised when a geo restriction was specified but no suitable geo
/// index is found to resolve it.
////////////////////////////////////////////////////////////////////////////////

#define TRI_ERROR_QUERY_GEO_INDEX_MISSING                                 (1570)

////////////////////////////////////////////////////////////////////////////////
/// @brief 1571: ERROR_QUERY_FULLTEXT_INDEX_MISSING
///
/// no suitable fulltext index found for fulltext query on '%s'
///
/// Will be raised when a fulltext query is performed on a collection without a
/// suitable fulltext index.
////////////////////////////////////////////////////////////////////////////////

#define TRI_ERROR_QUERY_FULLTEXT_INDEX_MISSING                            (1571)

////////////////////////////////////////////////////////////////////////////////
/// @brief 1572: ERROR_QUERY_INVALID_DATE_VALUE
///
/// invalid date value
///
/// Will be raised when a value cannot be converted to a date.
////////////////////////////////////////////////////////////////////////////////

#define TRI_ERROR_QUERY_INVALID_DATE_VALUE                                (1572)

////////////////////////////////////////////////////////////////////////////////
/// @brief 1573: ERROR_QUERY_MULTI_MODIFY
///
/// multi-modify query
///
///  "Will be raised when an AQL query contains more than one data-modifying
/// operation."
////////////////////////////////////////////////////////////////////////////////

#define TRI_ERROR_QUERY_MULTI_MODIFY                                      (1573)

////////////////////////////////////////////////////////////////////////////////
/// @brief 1574: ERROR_QUERY_MODIFY_IN_SUBQUERY
///
/// modify operation in subquery
///
///  "Will be raised when an AQL query contains a data-modifying operation
/// inside a subquery."
////////////////////////////////////////////////////////////////////////////////

#define TRI_ERROR_QUERY_MODIFY_IN_SUBQUERY                                (1574)

////////////////////////////////////////////////////////////////////////////////
/// @brief 1575: ERROR_QUERY_COMPILE_TIME_OPTIONS
///
/// query options must be readable at query compile time
///
///  "Will be raised when an AQL data-modification query contains options that
/// cannot be figured out at query compile time."
////////////////////////////////////////////////////////////////////////////////

#define TRI_ERROR_QUERY_COMPILE_TIME_OPTIONS                              (1575)

////////////////////////////////////////////////////////////////////////////////
/// @brief 1576: ERROR_QUERY_EXCEPTION_OPTIONS
///
/// query options expected
///
///  "Will be raised when an AQL data-modification query contains an invalid
/// options specification."
////////////////////////////////////////////////////////////////////////////////

#define TRI_ERROR_QUERY_EXCEPTION_OPTIONS                                 (1576)

////////////////////////////////////////////////////////////////////////////////
/// @brief 1580: ERROR_QUERY_FUNCTION_INVALID_NAME
///
/// invalid user function name
///
/// Will be raised when a user function with an invalid name is registered.
////////////////////////////////////////////////////////////////////////////////

#define TRI_ERROR_QUERY_FUNCTION_INVALID_NAME                             (1580)

////////////////////////////////////////////////////////////////////////////////
/// @brief 1581: ERROR_QUERY_FUNCTION_INVALID_CODE
///
/// invalid user function code
///
/// Will be raised when a user function is registered with invalid code.
////////////////////////////////////////////////////////////////////////////////

#define TRI_ERROR_QUERY_FUNCTION_INVALID_CODE                             (1581)

////////////////////////////////////////////////////////////////////////////////
/// @brief 1582: ERROR_QUERY_FUNCTION_NOT_FOUND
///
/// user function '%s()' not found
///
/// Will be raised when a user function is accessed but not found.
////////////////////////////////////////////////////////////////////////////////

#define TRI_ERROR_QUERY_FUNCTION_NOT_FOUND                                (1582)

////////////////////////////////////////////////////////////////////////////////
/// @brief 1600: ERROR_CURSOR_NOT_FOUND
///
/// cursor not found
///
/// Will be raised when a cursor is requested via its id but a cursor with that
/// id cannot be found.
////////////////////////////////////////////////////////////////////////////////

#define TRI_ERROR_CURSOR_NOT_FOUND                                        (1600)

////////////////////////////////////////////////////////////////////////////////
/// @brief 1650: ERROR_TRANSACTION_INTERNAL
///
/// internal transaction error
///
/// Will be raised when a wrong usage of transactions is detected. this is an
/// internal error and indicates a bug in ArangoDB.
////////////////////////////////////////////////////////////////////////////////

#define TRI_ERROR_TRANSACTION_INTERNAL                                    (1650)

////////////////////////////////////////////////////////////////////////////////
/// @brief 1651: ERROR_TRANSACTION_NESTED
///
/// nested transactions detected
///
/// Will be raised when transactions are nested.
////////////////////////////////////////////////////////////////////////////////

#define TRI_ERROR_TRANSACTION_NESTED                                      (1651)

////////////////////////////////////////////////////////////////////////////////
/// @brief 1652: ERROR_TRANSACTION_UNREGISTERED_COLLECTION
///
/// unregistered collection used in transaction
///
/// Will be raised when a collection is used in the middle of a transaction but
/// was not registered at transaction start.
////////////////////////////////////////////////////////////////////////////////

#define TRI_ERROR_TRANSACTION_UNREGISTERED_COLLECTION                     (1652)

////////////////////////////////////////////////////////////////////////////////
/// @brief 1653: ERROR_TRANSACTION_DISALLOWED_OPERATION
///
/// disallowed operation inside transaction
///
/// Will be raised when a disallowed operation is carried out in a transaction.
////////////////////////////////////////////////////////////////////////////////

#define TRI_ERROR_TRANSACTION_DISALLOWED_OPERATION                        (1653)

////////////////////////////////////////////////////////////////////////////////
/// @brief 1654: ERROR_TRANSACTION_ABORTED
///
/// transaction aborted
///
/// Will be raised when a transaction was aborted.
////////////////////////////////////////////////////////////////////////////////

#define TRI_ERROR_TRANSACTION_ABORTED                                     (1654)

////////////////////////////////////////////////////////////////////////////////
/// @brief 1700: ERROR_USER_INVALID_NAME
///
/// invalid user name
///
/// Will be raised when an invalid user name is used.
////////////////////////////////////////////////////////////////////////////////

#define TRI_ERROR_USER_INVALID_NAME                                       (1700)

////////////////////////////////////////////////////////////////////////////////
/// @brief 1701: ERROR_USER_INVALID_PASSWORD
///
/// invalid password
///
/// Will be raised when an invalid password is used.
////////////////////////////////////////////////////////////////////////////////

#define TRI_ERROR_USER_INVALID_PASSWORD                                   (1701)

////////////////////////////////////////////////////////////////////////////////
/// @brief 1702: ERROR_USER_DUPLICATE
///
/// duplicate user
///
/// Will be raised when a user name already exists.
////////////////////////////////////////////////////////////////////////////////

#define TRI_ERROR_USER_DUPLICATE                                          (1702)

////////////////////////////////////////////////////////////////////////////////
/// @brief 1703: ERROR_USER_NOT_FOUND
///
/// user not found
///
/// Will be raised when a user name is updated that does not exist.
////////////////////////////////////////////////////////////////////////////////

#define TRI_ERROR_USER_NOT_FOUND                                          (1703)

////////////////////////////////////////////////////////////////////////////////
/// @brief 1704: ERROR_USER_CHANGE_PASSWORD
///
/// user must change his password
///
/// Will be raised when the user must change his password.
////////////////////////////////////////////////////////////////////////////////

#define TRI_ERROR_USER_CHANGE_PASSWORD                                    (1704)

////////////////////////////////////////////////////////////////////////////////
/// @brief 1750: ERROR_APPLICATION_INVALID_NAME
///
/// invalid application name
///
/// Will be raised when an invalid application name is specified.
////////////////////////////////////////////////////////////////////////////////

#define TRI_ERROR_APPLICATION_INVALID_NAME                                (1750)

////////////////////////////////////////////////////////////////////////////////
/// @brief 1751: ERROR_APPLICATION_INVALID_MOUNT
///
/// invalid mount
///
/// Will be raised when an invalid mount is specified.
////////////////////////////////////////////////////////////////////////////////

#define TRI_ERROR_APPLICATION_INVALID_MOUNT                               (1751)

////////////////////////////////////////////////////////////////////////////////
/// @brief 1752: ERROR_APPLICATION_DOWNLOAD_FAILED
///
/// application download failed
///
/// Will be raised when an application download from the central repository
/// failed.
////////////////////////////////////////////////////////////////////////////////

#define TRI_ERROR_APPLICATION_DOWNLOAD_FAILED                             (1752)

////////////////////////////////////////////////////////////////////////////////
/// @brief 1753: ERROR_APPLICATION_UPLOAD_FAILED
///
/// application upload failed
///
/// Will be raised when an application upload from the client to the ArangoDB
/// server failed.
////////////////////////////////////////////////////////////////////////////////

#define TRI_ERROR_APPLICATION_UPLOAD_FAILED                               (1753)

////////////////////////////////////////////////////////////////////////////////
/// @brief 1800: ERROR_KEYVALUE_INVALID_KEY
///
/// invalid key declaration
///
/// Will be raised when an invalid key specification is passed to the server
////////////////////////////////////////////////////////////////////////////////

#define TRI_ERROR_KEYVALUE_INVALID_KEY                                    (1800)

////////////////////////////////////////////////////////////////////////////////
/// @brief 1801: ERROR_KEYVALUE_KEY_EXISTS
///
/// key already exists
///
/// Will be raised when a key is to be created that already exists
////////////////////////////////////////////////////////////////////////////////

#define TRI_ERROR_KEYVALUE_KEY_EXISTS                                     (1801)

////////////////////////////////////////////////////////////////////////////////
/// @brief 1802: ERROR_KEYVALUE_KEY_NOT_FOUND
///
/// key not found
///
/// Will be raised when the specified key is not found
////////////////////////////////////////////////////////////////////////////////

#define TRI_ERROR_KEYVALUE_KEY_NOT_FOUND                                  (1802)

////////////////////////////////////////////////////////////////////////////////
/// @brief 1803: ERROR_KEYVALUE_KEY_NOT_UNIQUE
///
/// key is not unique
///
/// Will be raised when the specified key is not unique
////////////////////////////////////////////////////////////////////////////////

#define TRI_ERROR_KEYVALUE_KEY_NOT_UNIQUE                                 (1803)

////////////////////////////////////////////////////////////////////////////////
/// @brief 1804: ERROR_KEYVALUE_KEY_NOT_CHANGED
///
/// key value not changed
///
/// Will be raised when updating the value for a key does not work
////////////////////////////////////////////////////////////////////////////////

#define TRI_ERROR_KEYVALUE_KEY_NOT_CHANGED                                (1804)

////////////////////////////////////////////////////////////////////////////////
/// @brief 1805: ERROR_KEYVALUE_KEY_NOT_REMOVED
///
/// key value not removed
///
/// Will be raised when deleting a key/value pair does not work
////////////////////////////////////////////////////////////////////////////////

#define TRI_ERROR_KEYVALUE_KEY_NOT_REMOVED                                (1805)

////////////////////////////////////////////////////////////////////////////////
/// @brief 1806: ERROR_KEYVALUE_NO_VALUE
///
/// missing value
///
/// Will be raised when the value is missing
////////////////////////////////////////////////////////////////////////////////

#define TRI_ERROR_KEYVALUE_NO_VALUE                                       (1806)

////////////////////////////////////////////////////////////////////////////////
/// @brief 1850: ERROR_TASK_INVALID_ID
///
/// invalid task id
///
/// Will be raised when a task is created with an invalid id.
////////////////////////////////////////////////////////////////////////////////

#define TRI_ERROR_TASK_INVALID_ID                                         (1850)

////////////////////////////////////////////////////////////////////////////////
/// @brief 1851: ERROR_TASK_DUPLICATE_ID
///
/// duplicate task id
///
/// Will be raised when a task id is created with a duplicate id.
////////////////////////////////////////////////////////////////////////////////

#define TRI_ERROR_TASK_DUPLICATE_ID                                       (1851)

////////////////////////////////////////////////////////////////////////////////
/// @brief 1852: ERROR_TASK_NOT_FOUND
///
/// task not found
///
/// Will be raised when a task with the specified id could not be found.
////////////////////////////////////////////////////////////////////////////////

#define TRI_ERROR_TASK_NOT_FOUND                                          (1852)

////////////////////////////////////////////////////////////////////////////////
/// @brief 1901: ERROR_GRAPH_INVALID_GRAPH
///
/// invalid graph
///
/// Will be raised when an invalid name is passed to the server.
////////////////////////////////////////////////////////////////////////////////

#define TRI_ERROR_GRAPH_INVALID_GRAPH                                     (1901)

////////////////////////////////////////////////////////////////////////////////
/// @brief 1902: ERROR_GRAPH_COULD_NOT_CREATE_GRAPH
///
/// could not create graph
///
/// Will be raised when an invalid name, vertices or edges is passed to the
/// server.
////////////////////////////////////////////////////////////////////////////////

#define TRI_ERROR_GRAPH_COULD_NOT_CREATE_GRAPH                            (1902)

////////////////////////////////////////////////////////////////////////////////
/// @brief 1903: ERROR_GRAPH_INVALID_VERTEX
///
/// invalid vertex
///
/// Will be raised when an invalid vertex id is passed to the server.
////////////////////////////////////////////////////////////////////////////////

#define TRI_ERROR_GRAPH_INVALID_VERTEX                                    (1903)

////////////////////////////////////////////////////////////////////////////////
/// @brief 1904: ERROR_GRAPH_COULD_NOT_CREATE_VERTEX
///
/// could not create vertex
///
/// Will be raised when the vertex could not be created.
////////////////////////////////////////////////////////////////////////////////

#define TRI_ERROR_GRAPH_COULD_NOT_CREATE_VERTEX                           (1904)

////////////////////////////////////////////////////////////////////////////////
/// @brief 1905: ERROR_GRAPH_COULD_NOT_CHANGE_VERTEX
///
/// could not change vertex
///
/// Will be raised when the vertex could not be changed.
////////////////////////////////////////////////////////////////////////////////

#define TRI_ERROR_GRAPH_COULD_NOT_CHANGE_VERTEX                           (1905)

////////////////////////////////////////////////////////////////////////////////
/// @brief 1906: ERROR_GRAPH_INVALID_EDGE
///
/// invalid edge
///
/// Will be raised when an invalid edge id is passed to the server.
////////////////////////////////////////////////////////////////////////////////

#define TRI_ERROR_GRAPH_INVALID_EDGE                                      (1906)

////////////////////////////////////////////////////////////////////////////////
/// @brief 1907: ERROR_GRAPH_COULD_NOT_CREATE_EDGE
///
/// could not create edge
///
/// Will be raised when the edge could not be created.
////////////////////////////////////////////////////////////////////////////////

#define TRI_ERROR_GRAPH_COULD_NOT_CREATE_EDGE                             (1907)

////////////////////////////////////////////////////////////////////////////////
/// @brief 1908: ERROR_GRAPH_COULD_NOT_CHANGE_EDGE
///
/// could not change edge
///
/// Will be raised when the edge could not be changed.
////////////////////////////////////////////////////////////////////////////////

#define TRI_ERROR_GRAPH_COULD_NOT_CHANGE_EDGE                             (1908)

////////////////////////////////////////////////////////////////////////////////
/// @brief 1909: ERROR_GRAPH_TOO_MANY_ITERATIONS
///
/// too many iterations
///
/// Will be raised when too many iterations are done in a graph traversal.
////////////////////////////////////////////////////////////////////////////////

#define TRI_ERROR_GRAPH_TOO_MANY_ITERATIONS                               (1909)

////////////////////////////////////////////////////////////////////////////////
/// @brief 1910: ERROR_GRAPH_INVALID_FILTER_RESULT
///
/// invalid filter result
///
/// Will be raised when an invalid filter result is returned in a graph
/// traversal.
////////////////////////////////////////////////////////////////////////////////

#define TRI_ERROR_GRAPH_INVALID_FILTER_RESULT                             (1910)

////////////////////////////////////////////////////////////////////////////////
/// @brief 1920: ERROR_GRAPH_COLLECTION_MULTI_USE
///
/// multi use of edge collection in edge def
///
/// an edge collection may only be used once in one edge definition of a graph.
////////////////////////////////////////////////////////////////////////////////

#define TRI_ERROR_GRAPH_COLLECTION_MULTI_USE                              (1920)

////////////////////////////////////////////////////////////////////////////////
/// @brief 1921: ERROR_GRAPH_COLLECTION_USE_IN_MULTI_GRAPHS
///
/// edge collection already used in edge def
///
///  is already used by another graph in a different edge definition.
////////////////////////////////////////////////////////////////////////////////

#define TRI_ERROR_GRAPH_COLLECTION_USE_IN_MULTI_GRAPHS                    (1921)

////////////////////////////////////////////////////////////////////////////////
/// @brief 1922: ERROR_GRAPH_CREATE_MISSING_NAME
///
/// missing graph name
///
/// a graph name is required to create a graph.
////////////////////////////////////////////////////////////////////////////////

#define TRI_ERROR_GRAPH_CREATE_MISSING_NAME                               (1922)

////////////////////////////////////////////////////////////////////////////////
/// @brief 1923: ERROR_GRAPH_CREATE_MALFORMED_EDGE_DEFINITION
///
/// malformed edge def
///
/// the edge definition is malformed. It has to be an array of objects.
////////////////////////////////////////////////////////////////////////////////

#define TRI_ERROR_GRAPH_CREATE_MALFORMED_EDGE_DEFINITION                  (1923)

////////////////////////////////////////////////////////////////////////////////
/// @brief 1924: ERROR_GRAPH_NOT_FOUND
///
/// graph not found
///
/// a graph with this name could not be found.
////////////////////////////////////////////////////////////////////////////////

#define TRI_ERROR_GRAPH_NOT_FOUND                                         (1924)

////////////////////////////////////////////////////////////////////////////////
/// @brief 1925: ERROR_GRAPH_DUPLICATE
///
/// graph already exists
///
/// a graph with this name already exists.
////////////////////////////////////////////////////////////////////////////////

#define TRI_ERROR_GRAPH_DUPLICATE                                         (1925)

////////////////////////////////////////////////////////////////////////////////
/// @brief 1926: ERROR_GRAPH_VERTEX_COL_DOES_NOT_EXIST
///
/// collection does not exist
///
///  does not exist.
////////////////////////////////////////////////////////////////////////////////

#define TRI_ERROR_GRAPH_VERTEX_COL_DOES_NOT_EXIST                         (1926)

////////////////////////////////////////////////////////////////////////////////
/// @brief 1927: ERROR_GRAPH_WRONG_COLLECTION_TYPE_VERTEX
///
/// not a vertex collection
///
/// the collection is not a vertex collection.
////////////////////////////////////////////////////////////////////////////////

#define TRI_ERROR_GRAPH_WRONG_COLLECTION_TYPE_VERTEX                      (1927)

////////////////////////////////////////////////////////////////////////////////
/// @brief 1928: ERROR_GRAPH_NOT_IN_ORPHAN_COLLECTION
///
/// not in orphan collection
///
/// Vertex collection not in orphan collection of the graph.
////////////////////////////////////////////////////////////////////////////////

#define TRI_ERROR_GRAPH_NOT_IN_ORPHAN_COLLECTION                          (1928)

////////////////////////////////////////////////////////////////////////////////
/// @brief 1929: ERROR_GRAPH_COLLECTION_USED_IN_EDGE_DEF
///
/// collection used in edge def
///
/// The collection is already used in an edge definition of the graph.
////////////////////////////////////////////////////////////////////////////////

#define TRI_ERROR_GRAPH_COLLECTION_USED_IN_EDGE_DEF                       (1929)

////////////////////////////////////////////////////////////////////////////////
/// @brief 1930: ERROR_GRAPH_EDGE_COLLECTION_NOT_USED
///
/// edge collection not used in graph
///
/// The edge collection is not used in any edge definition of the graph.
////////////////////////////////////////////////////////////////////////////////

#define TRI_ERROR_GRAPH_EDGE_COLLECTION_NOT_USED                          (1930)

////////////////////////////////////////////////////////////////////////////////
/// @brief 1931: ERROR_GRAPH_NO_AN_ARANGO_COLLECTION
///
///  is not an ArangoCollection
///
/// The collection is not an ArangoCollection.
////////////////////////////////////////////////////////////////////////////////

#define TRI_ERROR_GRAPH_NO_AN_ARANGO_COLLECTION                           (1931)

////////////////////////////////////////////////////////////////////////////////
/// @brief 1932: ERROR_GRAPH_NO_GRAPH_COLLECTION
///
/// collection _graphs does not exist
///
/// collection _graphs does not exist.
////////////////////////////////////////////////////////////////////////////////

#define TRI_ERROR_GRAPH_NO_GRAPH_COLLECTION                               (1932)

////////////////////////////////////////////////////////////////////////////////
/// @brief 1933: ERROR_GRAPH_INVALID_EXAMPLE_ARRAY_OBJECT_STRING
///
/// Invalid example type. Has to be String, Array or Object
///
/// Invalid example type. Has to be String, Array or Object.
////////////////////////////////////////////////////////////////////////////////

#define TRI_ERROR_GRAPH_INVALID_EXAMPLE_ARRAY_OBJECT_STRING               (1933)

////////////////////////////////////////////////////////////////////////////////
/// @brief 1934: ERROR_GRAPH_INVALID_EXAMPLE_ARRAY_OBJECT
///
/// Invalid example type. Has to be Array or Object
///
/// Invalid example type. Has to be Array or Object.
////////////////////////////////////////////////////////////////////////////////

#define TRI_ERROR_GRAPH_INVALID_EXAMPLE_ARRAY_OBJECT                      (1934)

////////////////////////////////////////////////////////////////////////////////
/// @brief 1935: ERROR_GRAPH_INVALID_NUMBER_OF_ARGUMENTS
///
/// Invalid number of arguments. Expected: 
///
/// Invalid number of arguments. Expected: 
////////////////////////////////////////////////////////////////////////////////

#define TRI_ERROR_GRAPH_INVALID_NUMBER_OF_ARGUMENTS                       (1935)

////////////////////////////////////////////////////////////////////////////////
/// @brief 1936: ERROR_GRAPH_INVALID_PARAMETER
///
/// Invalid parameter type.
///
/// Invalid parameter type.
////////////////////////////////////////////////////////////////////////////////

#define TRI_ERROR_GRAPH_INVALID_PARAMETER                                 (1936)

////////////////////////////////////////////////////////////////////////////////
/// @brief 1937: ERROR_GRAPH_INVALID_ID
///
/// Invalid id
///
/// Invalid id
////////////////////////////////////////////////////////////////////////////////

#define TRI_ERROR_GRAPH_INVALID_ID                                        (1937)

////////////////////////////////////////////////////////////////////////////////
/// @brief 1938: ERROR_GRAPH_COLLECTION_USED_IN_ORPHANS
///
/// collection used in orphans
///
/// The collection is already used in the orphans of the graph.
////////////////////////////////////////////////////////////////////////////////

#define TRI_ERROR_GRAPH_COLLECTION_USED_IN_ORPHANS                        (1938)

////////////////////////////////////////////////////////////////////////////////
/// @brief 1950: ERROR_SESSION_UNKNOWN
///
/// unknown session
///
/// Will be raised when an invalid/unknown session id is passed to the server.
////////////////////////////////////////////////////////////////////////////////

#define TRI_ERROR_SESSION_UNKNOWN                                         (1950)

////////////////////////////////////////////////////////////////////////////////
/// @brief 1951: ERROR_SESSION_EXPIRED
///
/// session expired
///
/// Will be raised when a session is expired.
////////////////////////////////////////////////////////////////////////////////

#define TRI_ERROR_SESSION_EXPIRED                                         (1951)

////////////////////////////////////////////////////////////////////////////////
/// @brief 2000: SIMPLE_CLIENT_UNKNOWN_ERROR
///
/// unknown client error
///
/// This error should not happen.
////////////////////////////////////////////////////////////////////////////////

#define TRI_SIMPLE_CLIENT_UNKNOWN_ERROR                                   (2000)

////////////////////////////////////////////////////////////////////////////////
/// @brief 2001: SIMPLE_CLIENT_COULD_NOT_CONNECT
///
/// could not connect to server
///
/// Will be raised when the client could not connect to the server.
////////////////////////////////////////////////////////////////////////////////

#define TRI_SIMPLE_CLIENT_COULD_NOT_CONNECT                               (2001)

////////////////////////////////////////////////////////////////////////////////
/// @brief 2002: SIMPLE_CLIENT_COULD_NOT_WRITE
///
/// could not write to server
///
/// Will be raised when the client could not write data.
////////////////////////////////////////////////////////////////////////////////

#define TRI_SIMPLE_CLIENT_COULD_NOT_WRITE                                 (2002)

////////////////////////////////////////////////////////////////////////////////
/// @brief 2003: SIMPLE_CLIENT_COULD_NOT_READ
///
/// could not read from server
///
/// Will be raised when the client could not read data.
////////////////////////////////////////////////////////////////////////////////

#define TRI_SIMPLE_CLIENT_COULD_NOT_READ                                  (2003)

////////////////////////////////////////////////////////////////////////////////
/// @brief 3402: ERROR_ARANGO_INDEX_BITARRAY_UPDATE_ATTRIBUTE_MISSING
///
/// bitarray index update warning - attribute missing in revised document
///
/// Will be raised when an attempt to update a document results in the revised
/// document not having one or more attributes which are required by the
/// bitarray index.
////////////////////////////////////////////////////////////////////////////////

#define TRI_ERROR_ARANGO_INDEX_BITARRAY_UPDATE_ATTRIBUTE_MISSING          (3402)

////////////////////////////////////////////////////////////////////////////////
/// @brief 3411: ERROR_ARANGO_INDEX_BITARRAY_REMOVE_ITEM_MISSING
///
/// bitarray index remove failure - item missing in index
///
/// Will be raised when an attempt to remove a document from a bitarray index
/// fails when document can not be located within that index.
////////////////////////////////////////////////////////////////////////////////

#define TRI_ERROR_ARANGO_INDEX_BITARRAY_REMOVE_ITEM_MISSING               (3411)

////////////////////////////////////////////////////////////////////////////////
/// @brief 3413: ERROR_ARANGO_INDEX_BITARRAY_INSERT_ITEM_UNSUPPORTED_VALUE
///
/// bitarray index insert failure - document attribute value unsupported in
/// index
///
/// Will be raised when an attempt to insert a document into a bitarray index
/// fails due to the fact that one or more values for an index attribute is not
/// supported within that index.
////////////////////////////////////////////////////////////////////////////////

#define TRI_ERROR_ARANGO_INDEX_BITARRAY_INSERT_ITEM_UNSUPPORTED_VALUE     (3413)

////////////////////////////////////////////////////////////////////////////////
/// @brief 3415: ERROR_ARANGO_INDEX_BITARRAY_CREATION_FAILURE_DUPLICATE_ATTRIBUTES
///
/// bitarray index creation failure - one or more index attributes are
/// duplicated.
///
/// Will be raised when an attempt to create an index with two or more index
/// attributes repeated.
////////////////////////////////////////////////////////////////////////////////

#define TRI_ERROR_ARANGO_INDEX_BITARRAY_CREATION_FAILURE_DUPLICATE_ATTRIBUTES (3415)

////////////////////////////////////////////////////////////////////////////////
/// @brief 3417: ERROR_ARANGO_INDEX_BITARRAY_CREATION_FAILURE_DUPLICATE_VALUES
///
/// bitarray index creation failure - one or more index attribute values are
/// duplicated.
///
/// Will be raised when an attempt to create an index with two or more index
/// attribute values repeated.
////////////////////////////////////////////////////////////////////////////////

#define TRI_ERROR_ARANGO_INDEX_BITARRAY_CREATION_FAILURE_DUPLICATE_VALUES (3417)

////////////////////////////////////////////////////////////////////////////////
/// @brief 4000: ERROR_PREGEL_MESSAGE_SERVER_NAME_MISMATCH
///
/// message was recieved from server that was not expected
///
/// Will be raised whenever a communication request was recieved from a server
/// that was not expected to send any message.
////////////////////////////////////////////////////////////////////////////////

#define TRI_ERROR_PREGEL_MESSAGE_SERVER_NAME_MISMATCH                     (4000)

////////////////////////////////////////////////////////////////////////////////
/// @brief 4001: ERROR_PREGEL_MESSAGE_STEP_MISMATCH
///
/// message was recieved with an unexpected step number
///
/// Will be raised whenever a message containing another step number is
/// recieved.
////////////////////////////////////////////////////////////////////////////////

#define TRI_ERROR_PREGEL_MESSAGE_STEP_MISMATCH                            (4001)

////////////////////////////////////////////////////////////////////////////////
/// @brief 4002: ERROR_PREGEL_MESSAGE_MALFORMED
///
/// malformed message recieved
///
/// Will be raised whenever a message with invalid content was revieved.
////////////////////////////////////////////////////////////////////////////////

#define TRI_ERROR_PREGEL_MESSAGE_MALFORMED                                (4002)

////////////////////////////////////////////////////////////////////////////////
/// @brief 4003: ERROR_PREGEL_INVALID_TARGET_VERTEX
///
/// target vertex is unknown in the graph.
///
/// Will be raised whenever a target vertex is not part of the graph.
////////////////////////////////////////////////////////////////////////////////

#define TRI_ERROR_PREGEL_INVALID_TARGET_VERTEX                            (4003)

////////////////////////////////////////////////////////////////////////////////
/// @brief 4004: ERROR_PREGEL_ALGORITHM_SYNTAX_ERROR
///
/// syntax error in provided pregel algorithm.
///
/// Will be raised whenever a pregel algorithm throws a syntax error.
////////////////////////////////////////////////////////////////////////////////

#define TRI_ERROR_PREGEL_ALGORITHM_SYNTAX_ERROR                           (4004)

////////////////////////////////////////////////////////////////////////////////
/// @brief 4005: ERROR_PREGEL_TIMEOUT
///
/// Execution timed out.
///
/// Will be raised whenever a db server does not report a result to the
/// coordinator within the defined time interval.
////////////////////////////////////////////////////////////////////////////////

#define TRI_ERROR_PREGEL_TIMEOUT                                          (4005)

////////////////////////////////////////////////////////////////////////////////
/// @brief 4006: ERROR_PREGEL_NO_TARGET_PROVIDED
///
/// invalid usage of messages.sentTo. a target is required
///
/// Will be raised if the target parameter in messages.sentTo is missing.
////////////////////////////////////////////////////////////////////////////////

#define TRI_ERROR_PREGEL_NO_TARGET_PROVIDED                               (4006)

////////////////////////////////////////////////////////////////////////////////
/// @brief 10000: RESULT_KEY_EXISTS
///
/// element not inserted into structure, because key already exists
///
/// Will be returned if the element was not insert because the key already
/// exists.
////////////////////////////////////////////////////////////////////////////////

#define TRI_RESULT_KEY_EXISTS                                             (10000)

////////////////////////////////////////////////////////////////////////////////
/// @brief 10001: RESULT_ELEMENT_EXISTS
///
/// element not inserted into structure, because it already exists
///
/// Will be returned if the element was not insert because it already exists.
////////////////////////////////////////////////////////////////////////////////

#define TRI_RESULT_ELEMENT_EXISTS                                         (10001)

////////////////////////////////////////////////////////////////////////////////
/// @brief 10002: RESULT_KEY_NOT_FOUND
///
/// key not found in structure
///
/// Will be returned if the key was not found in the structure.
////////////////////////////////////////////////////////////////////////////////

#define TRI_RESULT_KEY_NOT_FOUND                                          (10002)

////////////////////////////////////////////////////////////////////////////////
/// @brief 10003: RESULT_ELEMENT_NOT_FOUND
///
/// element not found in structure
///
/// Will be returned if the element was not found in the structure.
////////////////////////////////////////////////////////////////////////////////

#define TRI_RESULT_ELEMENT_NOT_FOUND                                      (10003)

////////////////////////////////////////////////////////////////////////////////
/// @brief 20000: ERROR_APP_ALREADY_EXISTS
///
/// newest version of app already installed
///
/// newest version of app already installed
////////////////////////////////////////////////////////////////////////////////

#define TRI_ERROR_APP_ALREADY_EXISTS                                      (20000)

////////////////////////////////////////////////////////////////////////////////
/// @brief 21000: ERROR_QUEUE_ALREADY_EXISTS
///
/// named queue already exists
///
///  "Will be returned if a queue with this name already exists."
////////////////////////////////////////////////////////////////////////////////

#define TRI_ERROR_QUEUE_ALREADY_EXISTS                                    (21000)

////////////////////////////////////////////////////////////////////////////////
/// @brief 21001: ERROR_DISPATCHER_IS_STOPPING
///
/// dispatcher stopped
///
/// Will be returned if a shutdown is in progress.
////////////////////////////////////////////////////////////////////////////////

#define TRI_ERROR_DISPATCHER_IS_STOPPING                                  (21001)

////////////////////////////////////////////////////////////////////////////////
/// @brief 21002: ERROR_QUEUE_UNKNOWN
///
/// named queue does not exist
///
///  "Will be returned if a queue with this name does not exist."
////////////////////////////////////////////////////////////////////////////////

#define TRI_ERROR_QUEUE_UNKNOWN                                           (21002)

////////////////////////////////////////////////////////////////////////////////
/// @brief 21003: ERROR_QUEUE_FULL
///
/// named queue is full
///
///  "Will be returned if a queue with this name is full."
////////////////////////////////////////////////////////////////////////////////

#define TRI_ERROR_QUEUE_FULL                                              (21003)


////////////////////////////////////////////////////////////////////////////////
/// @}
////////////////////////////////////////////////////////////////////////////////

#ifdef __cplusplus
}
#endif

#endif
<|MERGE_RESOLUTION|>--- conflicted
+++ resolved
@@ -603,8 +603,6 @@
 ///   Will be returned if the element was not found in the structure.
 /// - 20000: @LIT{newest version of app already installed}
 ///   newest version of app already installed
-<<<<<<< HEAD
-=======
 /// - 21000: @LIT{named queue already exists}
 ///    "Will be returned if a queue with this name already exists."
 /// - 21001: @LIT{dispatcher stopped}
@@ -613,7 +611,6 @@
 ///    "Will be returned if a queue with this name does not exist."
 /// - 21003: @LIT{named queue is full}
 ///    "Will be returned if a queue with this name is full."
->>>>>>> 9fa3d22d
 ////////////////////////////////////////////////////////////////////////////////
 
 ////////////////////////////////////////////////////////////////////////////////
