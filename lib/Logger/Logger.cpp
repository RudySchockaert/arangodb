--- conflicted
+++ resolved
@@ -37,417 +37,8 @@
 
 Mutex Logger::_initializeMutex;
 
-<<<<<<< HEAD
 std::atomic<bool> Logger::_active(false);
 std::atomic<LogLevel> Logger::_level(LogLevel::INFO);
-=======
-////////////////////////////////////////////////////////////////////////////////
-/// @brief LogAppenderSyslog
-////////////////////////////////////////////////////////////////////////////////
-
-#ifdef ARANGODB_ENABLE_SYSLOG
-
-class LogAppenderSyslog : public LogAppender {
- public:
-  LogAppenderSyslog(std::string const& facility, std::string const& name,
-                    std::string const& filter);
-  ~LogAppenderSyslog() { closeLog(); };
-
-  void logMessage(LogLevel, std::string const& message,
-                  size_t offset) override final;
-
-  void reopenLog() override final;
-  void closeLog() override final;
-
-  std::string details() override final;
-
- private:
-  arangodb::Mutex _lock;
-  bool _opened;
-};
-
-LogAppenderSyslog::LogAppenderSyslog(std::string const& facility,
-                                     std::string const& name,
-                                     std::string const& filter)
-    : LogAppender(filter), _opened(false) {
-  // no logging
-  std::string sysname = name.empty() ? "[arangod]" : name;
-
-  // find facility
-  int value = LOG_LOCAL0;
-
-  if ('0' <= facility[0] && facility[0] <= '9') {
-    value = StringUtils::int32(facility);
-  } else {
-    CODE* ptr = reinterpret_cast<CODE*>(TRI_facilitynames);
-
-    while (ptr->c_name != 0) {
-      if (strcmp(ptr->c_name, facility.c_str()) == 0) {
-        value = ptr->c_val;
-        break;
-      }
-
-      ++ptr;
-    }
-  }
-
-  // and open logging, openlog does not have a return value...
-  {
-    MUTEX_LOCKER(guard, _lock);
-    ::openlog(sysname.c_str(), LOG_CONS | LOG_PID, value);
-    _opened = true;
-  }
-}
-
-void LogAppenderSyslog::logMessage(LogLevel level, std::string const& message,
-                                   size_t offset) {
-  int priority = LOG_ERR;
-
-  switch (level) {
-    case LogLevel::FATAL:
-      priority = LOG_CRIT;
-      break;
-    case LogLevel::ERR:
-      priority = LOG_ERR;
-      break;
-    case LogLevel::WARN:
-      priority = LOG_WARNING;
-      break;
-    case LogLevel::DEFAULT:
-    case LogLevel::INFO:
-      priority = LOG_NOTICE;
-      break;
-    case LogLevel::DEBUG:
-      priority = LOG_INFO;
-      break;
-    case LogLevel::TRACE:
-      priority = LOG_DEBUG;
-      break;
-  }
-
-  {
-    MUTEX_LOCKER(mutexLocker, _lock);
-    if (_opened) {
-      ::syslog(priority, "%s", message.c_str() + offset);
-    }
-  }
-}
-
-void LogAppenderSyslog::reopenLog() {}
-
-void LogAppenderSyslog::closeLog() {
-  MUTEX_LOCKER(mutexLocker, _lock);
-
-  if (_opened) {
-    _opened = false;
-    ::closelog();
-  }
-}
-
-std::string LogAppenderSyslog::details() {
-  return "More error details may be provided in the syslog";
-}
-
-#endif
-
-////////////////////////////////////////////////////////////////////////////////
-/// @brief build an appender object
-////////////////////////////////////////////////////////////////////////////////
-
-static LogAppender* buildAppender(
-    std::string const& output, bool fatal2stderr,
-    std::string const& contentFilter,
-    std::unordered_set<std::string>& existingAppenders) {
-
-// first handle syslog-logging
-#ifdef ARANGODB_ENABLE_SYSLOG
-  if (StringUtils::isPrefix(output, "syslog://")) {
-    auto s = StringUtils::split(output.substr(9), '/');
-
-    if (s.size() < 1 || s.size() > 2) {
-      LOG(ERR) << "unknown syslog definition '" << output << "', expecting "
-               << "'syslog://facility/identifier'";
-      return nullptr;
-    }
-
-    if (s.size() == 1) {
-      return new LogAppenderSyslog(s[0], "", contentFilter);
-    }
-    return new LogAppenderSyslog(s[0], s[1], contentFilter);
-  }
-#endif
-
-  // everything else must be file-based logging
-  std::string filename;
-  if (output == "-" || output == "+") {
-    filename = output;
-  } else if (StringUtils::isPrefix(output, "file://")) {
-    filename = output.substr(7);
-  } else {
-    LOG(ERR) << "unknown logger output '" << output << "'";
-    return nullptr;
-  }
-
-  // helper function to prevent duplicate output filenames
-  auto hasAppender = [&existingAppenders](std::string const& filename) {
-    if (existingAppenders.find(filename) != existingAppenders.end()) {
-      return true;
-    }
-    // treat stderr and stdout as one output filename
-    if (filename == "-" &&
-        existingAppenders.find("+") != existingAppenders.end()) {
-      return true;
-    }
-    if (filename == "+" &&
-        existingAppenders.find("-") != existingAppenders.end()) {
-      return true;
-    }
-    return false;
-  };
-
-  if (hasAppender(filename)) {
-    // already have an appender for the same output
-    return nullptr;
-  }
-
-  try {
-    std::unique_ptr<LogAppender> appender(
-        new LogAppenderFile(filename, fatal2stderr, contentFilter));
-    existingAppenders.emplace(filename);
-    return appender.release();
-  } catch (...) {
-    // cannot open file for logging
-    // try falling back to stderr instead
-    if (hasAppender("-")) {
-      return nullptr;
-    }
-    return buildAppender("-", fatal2stderr, contentFilter, existingAppenders);
-  }
-}
-
-////////////////////////////////////////////////////////////////////////////////
-/// @brief RingBuffer
-////////////////////////////////////////////////////////////////////////////////
-
-#define RING_BUFFER_SIZE (10240)
-
-static Mutex RingBufferLock;
-static uint64_t RingBufferId = 0;
-static LogBuffer RingBuffer[RING_BUFFER_SIZE];
-
-////////////////////////////////////////////////////////////////////////////////
-/// @brief stores a message in a ring buffer
-///
-/// We ignore any race conditions here.
-////////////////////////////////////////////////////////////////////////////////
-
-static void StoreMessage(LogLevel level, std::string const& message,
-                         size_t offset) {
-  MUTEX_LOCKER(guard, RingBufferLock);
-
-  uint64_t n = RingBufferId++;
-  LogBuffer* ptr = &RingBuffer[n % RING_BUFFER_SIZE];
-
-  ptr->_id = n;
-  ptr->_level = level;
-  ptr->_timestamp = time(0);
-  TRI_CopyString(ptr->_message, message.c_str() + offset,
-                 sizeof(ptr->_message) - 1);
-}
-
-////////////////////////////////////////////////////////////////////////////////
-/// @brief OutputMessage
-////////////////////////////////////////////////////////////////////////////////
-
-static void OutputMessage(LogLevel level, size_t topicId,
-                          std::string const& message, size_t offset) {
-  MUTEX_LOCKER(guard, AppendersLock);
-
-  // store message for frontend
-  if (message.size() > offset) {
-    StoreMessage(level, message, offset);
-  }
-
-  // output to appender
-  auto output = [&level, &message, &offset](size_t n) -> bool {
-    auto const& it = Appenders.find(n);
-    bool shown = false;
-
-    if (it != Appenders.end()) {
-      auto const& appenders = it->second;
-
-      for (auto const& appender : appenders) {
-        if (appender->checkContent(message)) {
-          appender->logMessage(level, message, offset);
-        }
-
-        shown = true;
-      }
-    }
-
-    return shown;
-  };
-
-  bool shown = false;
-
-  // try to find a specific topic
-  if (topicId < MAX_LOG_TOPICS) {
-    shown = output(topicId);
-  }
-
-  // otherwise use the general topic
-  if (!shown) {
-    shown = output(MAX_LOG_TOPICS);
-  }
-
-  if (!shown) {
-    WriteStderr(level, message);
-  }
-}
-
-////////////////////////////////////////////////////////////////////////////////
-/// @brief MessageQueue
-////////////////////////////////////////////////////////////////////////////////
-
-static boost::lockfree::queue<LogMessage*> MessageQueue(0);
-
-////////////////////////////////////////////////////////////////////////////////
-/// @brief QueueMessage
-////////////////////////////////////////////////////////////////////////////////
-
-static void QueueMessage(char const* function, char const* file, long int line,
-                         LogLevel level, size_t topicId,
-                         std::string const& message) {
-#ifdef _WIN32
-  if (level == LogLevel::FATAL || level == LogLevel::ERR) {
-    TRI_LogWindowsEventlog(function, file, line, message);
-  }
-#endif
-
-  if (!LoggingActive.load(std::memory_order_relaxed)) {
-    WriteStderr(level, message);
-    return;
-  }
-
-  std::stringstream out;
-
-  // time prefix
-  {
-    char timePrefix[32];
-    time_t tt = time(0);
-    struct tm tb;
-
-    if (!UseLocalTime.load(std::memory_order_relaxed)) {
-      // use GMtime
-      TRI_gmtime(tt, &tb);
-      // write time in buffer
-      strftime(timePrefix, sizeof(timePrefix), "%Y-%m-%dT%H:%M:%SZ ", &tb);
-    } else {
-      // use localtime
-      TRI_localtime(tt, &tb);
-      strftime(timePrefix, sizeof(timePrefix), "%Y-%m-%dT%H:%M:%S ", &tb);
-    }
-
-    out << timePrefix;
-  }
-
-  // output prefix
-  char const* outputPrefix = OutputPrefix.load(std::memory_order_relaxed);
-
-  if (outputPrefix != nullptr && *outputPrefix) {
-    out << outputPrefix << " ";
-  }
-
-  // append the process / thread identifier
-  {
-    char processPrefix[128];
-
-    TRI_pid_t processId = Thread::currentProcessId();
-
-    if (ShowThreadIdentifier.load(std::memory_order_relaxed)) {
-      uint64_t threadNumber = Thread::currentThreadNumber();
-      snprintf(processPrefix, sizeof(processPrefix), "[%llu-%llu] ",
-               (unsigned long long)processId, (unsigned long long)threadNumber);
-    } else {
-      snprintf(processPrefix, sizeof(processPrefix), "[%llu] ",
-               (unsigned long long)processId);
-    }
-
-    out << processPrefix;
-  }
-
-  // log level
-  out << Logger::translateLogLevel(level) << " ";
-
-  // check if we must display the line number
-  if (ShowLineNumber.load(std::memory_order_relaxed)) {
-    // append the file and line
-    out << "[" << file << ":" << line << "] ";
-  }
-
-  // generate the complete message
-  out << message;
-  std::string const& m = out.str();
-  size_t offset = m.size() - message.size();
-
-  // now either queue or output the message
-  if (ThreadedLogging.load(std::memory_order_relaxed)) {
-    auto msg = std::make_unique<LogMessage>(level, topicId, out.str(), offset);
-
-    try {
-      MessageQueue.push(msg.get());
-      msg.release();
-    } catch (...) {
-      OutputMessage(level, topicId, m, offset);
-    }
-  } else {
-    OutputMessage(level, topicId, m, offset);
-  }
-}
-
-////////////////////////////////////////////////////////////////////////////////
-/// @brief LoggerThread
-////////////////////////////////////////////////////////////////////////////////
-
-class LogThread : public Thread {
- public:
-  explicit LogThread(std::string const& name) : Thread(name) {}
-  ~LogThread() { shutdown(); }
-
- public:
-  void run() override;
-};
-
-void LogThread::run() {
-  LogMessage* msg;
-
-  while (LoggingActive.load()) {
-    while (MessageQueue.pop(msg)) {
-      try {
-        OutputMessage(msg->_level, msg->_topicId, msg->_message, msg->_offset);
-      } catch (...) {
-      }
-
-      delete msg;
-    }
-
-    usleep(100 * 1000);
-  }
-
-  while (MessageQueue.pop(msg)) {
-    delete msg;
-  }
-}
-
-////////////////////////////////////////////////////////////////////////////////
-/// @brief LogTopic
-////////////////////////////////////////////////////////////////////////////////
-
-namespace {
-//std::atomic_uint_fast16_t NEXT_TOPIC_ID(0);
-  std::atomic<uint16_t> NEXT_TOPIC_ID(0);
-}
->>>>>>> f0bb30c3
 
 bool Logger::_showLineNumber(false);
 bool Logger::_showThreadIdentifier(false);
