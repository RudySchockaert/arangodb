////////////////////////////////////////////////////////////////////////////////
/// @brief connection endpoint, ip-based
///
/// @file
///
/// DISCLAIMER
///
/// Copyright 2010-2011 triagens GmbH, Cologne, Germany
///
/// Licensed under the Apache License, Version 2.0 (the "License");
/// you may not use this file except in compliance with the License.
/// You may obtain a copy of the License at
///
///     http://www.apache.org/licenses/LICENSE-2.0
///
/// Unless required by applicable law or agreed to in writing, software
/// distributed under the License is distributed on an "AS IS" BASIS,
/// WITHOUT WARRANTIES OR CONDITIONS OF ANY KIND, either express or implied.
/// See the License for the specific language governing permissions and
/// limitations under the License.
///
/// Copyright holder is triAGENS GmbH, Cologne, Germany
///
/// @author Dr. O
/// @author Jan Steemann
/// @author Copyright 2012, triAGENS GmbH, Cologne, Germany
////////////////////////////////////////////////////////////////////////////////

#include "EndpointIp.h"

#include "Basics/FileUtils.h"
#include <Basics/StringUtils.h>
#include "Logger/Logger.h"

#include "Rest/Endpoint.h"

using namespace triagens::basics;
using namespace triagens::rest;

// -----------------------------------------------------------------------------
// --SECTION--                                                        EndpointIp
// -----------------------------------------------------------------------------

// -----------------------------------------------------------------------------
// --SECTION--                                               static initialisers
// -----------------------------------------------------------------------------

////////////////////////////////////////////////////////////////////////////////
/// @addtogroup Rest
/// @{
////////////////////////////////////////////////////////////////////////////////

////////////////////////////////////////////////////////////////////////////////
/// @brief set port if none specified
////////////////////////////////////////////////////////////////////////////////

const uint16_t EndpointIp::_defaultPort = 8529;

////////////////////////////////////////////////////////////////////////////////
/// @brief default host if none specified
////////////////////////////////////////////////////////////////////////////////

const std::string EndpointIp::_defaultHost = "127.0.0.1";

////////////////////////////////////////////////////////////////////////////////
/// @}
////////////////////////////////////////////////////////////////////////////////

// -----------------------------------------------------------------------------
// --SECTION--                                        constructors / destructors
// -----------------------------------------------------------------------------

////////////////////////////////////////////////////////////////////////////////
/// @addtogroup Rest
/// @{
////////////////////////////////////////////////////////////////////////////////

////////////////////////////////////////////////////////////////////////////////
/// @brief creates an IP socket endpoint
////////////////////////////////////////////////////////////////////////////////

EndpointIp::EndpointIp (const Endpoint::EndpointType type, 
                        const Endpoint::DomainType domainType, 
                        const Endpoint::ProtocolType protocol,
                        const Endpoint::EncryptionType encryption,
                        const std::string& specification, 
                        int listenBacklog,
                        const std::string& host, 
                        const uint16_t port) :
    Endpoint(type, domainType, protocol, encryption, specification, listenBacklog), _host(host), _port(port) {

  assert(domainType == DOMAIN_IPV4 || domainType == Endpoint::DOMAIN_IPV6);
}

////////////////////////////////////////////////////////////////////////////////
/// @brief destroys an IPv4 socket endpoint
////////////////////////////////////////////////////////////////////////////////

EndpointIp::~EndpointIp () {
  if (_connected) {
    disconnect();
  }
}

////////////////////////////////////////////////////////////////////////////////
/// @}
////////////////////////////////////////////////////////////////////////////////

// -----------------------------------------------------------------------------
// --SECTION--                                                   private methods
// -----------------------------------------------------------------------------

////////////////////////////////////////////////////////////////////////////////
/// @addtogroup Rest
/// @{
////////////////////////////////////////////////////////////////////////////////
  
TRI_socket_t EndpointIp::connectSocket (const struct addrinfo* aip, double connectTimeout, double requestTimeout) {
  // set address and port
  char host[NI_MAXHOST], serv[NI_MAXSERV];
  if (::getnameinfo(aip->ai_addr, aip->ai_addrlen,
                  host, sizeof(host),
                  serv, sizeof(serv), NI_NUMERICHOST | NI_NUMERICSERV) == 0) {
    
    LOGGER_TRACE("bind to address '" << string(host) << "' port '" << _port << "'");
  }
  
  TRI_socket_t listenSocket;
  listenSocket.fileDescriptor = 0;
  listenSocket.fileHandle = ::socket(aip->ai_family, aip->ai_socktype, aip->ai_protocol);
  
  if (listenSocket.fileHandle == INVALID_SOCKET) {
    listenSocket.fileDescriptor = 0;
    listenSocket.fileHandle = 0;
    return listenSocket;
  }
  
  if (_type == ENDPOINT_SERVER) {
    // try to reuse address
    int opt = 1;
    if (setsockopt(listenSocket.fileHandle, SOL_SOCKET, SO_REUSEADDR, reinterpret_cast<char*> (&opt), sizeof (opt)) == -1) {
<<<<<<< HEAD
      LOGGER_ERROR << "setsockopt failed with " << errno << " (" << strerror(errno) << ")";
=======
      LOGGER_ERROR("setsockopt failed with " << errno << " (" << strerror(errno) << ")");
>>>>>>> 2a06f6c5

      TRI_CLOSE_SOCKET(listenSocket);

      listenSocket.fileDescriptor = 0;
      listenSocket.fileHandle = 0;
      return listenSocket;
    }
    LOGGER_TRACE("reuse address flag set");

    // server needs to bind to socket
    int result = ::bind(listenSocket.fileHandle, aip->ai_addr, aip->ai_addrlen);
    if (result != 0) {
      // error 
      TRI_CLOSE_SOCKET(listenSocket);
      
      listenSocket.fileDescriptor = 0;
      listenSocket.fileHandle = 0;
      return listenSocket;
    }

    // listen for new connection, executed for server endpoints only
<<<<<<< HEAD
    LOGGER_TRACE << "using backlog size " << _listenBacklog;
=======
    LOGGER_TRACE("using backlog size " << _listenBacklog);
>>>>>>> 2a06f6c5
    result = ::listen(listenSocket.fileHandle, _listenBacklog);

    if (result == SOCKET_ERROR) {
      TRI_CLOSE_SOCKET(listenSocket);
      // todo: get the correct error code using WSAGetLastError for windows
      LOGGER_ERROR("listen failed with " << errno << " (" << strerror(errno) << ")");

      listenSocket.fileDescriptor = 0;
      listenSocket.fileHandle = 0;
      return listenSocket;
    }
  }
  else if (_type == ENDPOINT_CLIENT) {
    // connect to endpoint, executed for client endpoints only
    
    // set timeout
    setTimeout(listenSocket, connectTimeout);

    int result = ::connect(listenSocket.fileHandle, (const struct sockaddr*) aip->ai_addr, aip->ai_addrlen); 
    if ( result == SOCKET_ERROR) {
      TRI_CLOSE_SOCKET(listenSocket);
<<<<<<< HEAD
=======

>>>>>>> 2a06f6c5
      listenSocket.fileDescriptor = 0;
      listenSocket.fileHandle = 0;
      return listenSocket;
    }
  }
    
  if (!setSocketFlags(listenSocket)) { // set some common socket flags for a server
    TRI_CLOSE_SOCKET(listenSocket);
<<<<<<< HEAD
=======

>>>>>>> 2a06f6c5
    listenSocket.fileDescriptor = 0;
    listenSocket.fileHandle = 0;
    return listenSocket;
  }
    
  if (_type == ENDPOINT_CLIENT) {
    setTimeout(listenSocket, requestTimeout);
  }
  
  _connected = true;
  _socket = listenSocket;

  return _socket;
}

////////////////////////////////////////////////////////////////////////////////
/// @}
////////////////////////////////////////////////////////////////////////////////

// -----------------------------------------------------------------------------
// --SECTION--                                                    public methods
// -----------------------------------------------------------------------------

////////////////////////////////////////////////////////////////////////////////
/// @addtogroup Rest
/// @{
////////////////////////////////////////////////////////////////////////////////

////////////////////////////////////////////////////////////////////////////////
/// @brief connect the endpoint
////////////////////////////////////////////////////////////////////////////////

#ifdef _WIN32

TRI_socket_t EndpointIp::connect (double connectTimeout, double requestTimeout) {
  struct addrinfo* result = 0;
  struct addrinfo* aip;
  struct addrinfo hints;
  int error;
  TRI_socket_t listenSocket;
<<<<<<< HEAD

=======
  
>>>>>>> 2a06f6c5
  listenSocket.fileHandle = 0;
  listenSocket.fileDescriptor = 0;
  
  LOGGER_DEBUG("connecting to ip endpoint " << _specification);
  
  assert(_socket.fileHandle == 0);
  assert(!_connected);
  
  memset(&hints, 0, sizeof (struct addrinfo));
  hints.ai_family = getDomain(); // Allow IPv4 or IPv6
  hints.ai_flags = AI_PASSIVE | AI_NUMERICSERV | AI_ALL;
  hints.ai_socktype = SOCK_STREAM;
  
  string portString = StringUtils::itoa(_port);
  
  error = getaddrinfo(_host.c_str(), portString.c_str(), &hints, &result);
  
  if (error != 0) {
    int lastError = WSAGetLastError();

    if (error == WSANOTINITIALISED) {
      // can not call WSAGetLastError - since the socket layer hasn't been initialised yet!
      lastError = error;
    }
    else {      
      lastError = WSAGetLastError();
    }

    switch (lastError) {
      case WSANOTINITIALISED: {
        LOGGER_ERROR("getaddrinfo for host: " << _host.c_str() << " => WSAStartup was not called or not called successfully.");
        break;  
      }
      default: {
        LOGGER_ERROR("getaddrinfo for host: " << _host.c_str() << " => " << gai_strerror(error));
        break;  
      } 
    }
 
    if (result != 0) { 
      freeaddrinfo(result);
    }

    return listenSocket;
  }

  
  // Try all returned addresses until one works
  for (aip = result; aip != NULL; aip = aip->ai_next) {
    // try to bind the address info pointer
    listenSocket = connectSocket(aip, connectTimeout, requestTimeout);
    if (listenSocket.fileHandle != 0) {
      // OK
      break;
    }
  }
  
  freeaddrinfo(result);
  
  return listenSocket;
}

#else
<<<<<<< HEAD

=======
>>>>>>> 2a06f6c5
TRI_socket_t EndpointIp::connect (double connectTimeout, double requestTimeout) {
  struct addrinfo* result = 0;
  struct addrinfo* aip;
  struct addrinfo hints;
  int error;
  TRI_socket_t listenSocket;
<<<<<<< HEAD
  listenSocket.fileDescriptor = 0;
  listenSocket.fileHandle = 0;
=======
  
  listenSocket.fileHandle = 0;
  listenSocket.fileDescriptor = 0;
>>>>>>> 2a06f6c5
  
  LOGGER_DEBUG("connecting to ip endpoint " << _specification);
  
  assert(_socket.fileHandle == 0);
  assert(!_connected);
  
  memset(&hints, 0, sizeof (struct addrinfo));
  hints.ai_family = getDomain(); // Allow IPv4 or IPv6
  hints.ai_flags = AI_PASSIVE | AI_NUMERICSERV | AI_ALL;
  hints.ai_socktype = SOCK_STREAM;
  
  string portString = StringUtils::itoa(_port);
  
  error = getaddrinfo(_host.c_str(), portString.c_str(), &hints, &result);
  
  if (error != 0) {
    LOGGER_ERROR("getaddrinfo for host: " << _host.c_str() << " => " << gai_strerror(error));
 
    if (result != 0) { 
      freeaddrinfo(result);
    }
<<<<<<< HEAD
    
=======

>>>>>>> 2a06f6c5
    return listenSocket;
  }

  
  // Try all returned addresses until one works
  for (aip = result; aip != NULL; aip = aip->ai_next) {
    // try to bind the address info pointer
    listenSocket = connectSocket(aip, connectTimeout, requestTimeout);
    if (listenSocket.fileHandle != 0) {
      // OK
      break;
    }
  }
  
  freeaddrinfo(result);
  
  return listenSocket;
}
#endif

////////////////////////////////////////////////////////////////////////////////
/// @brief destroys an IPv4 socket endpoint
////////////////////////////////////////////////////////////////////////////////

void EndpointIp::disconnect () {
  if (_connected) {
    assert(_socket.fileHandle);

    _connected = false;
    TRI_CLOSE_SOCKET(_socket);

    _socket.fileHandle = 0;
    _socket.fileDescriptor = 0;
  }
}

////////////////////////////////////////////////////////////////////////////////
/// @brief init an incoming connection
////////////////////////////////////////////////////////////////////////////////

bool EndpointIp::initIncoming (TRI_socket_t incoming) {
  // disable nagle's algorithm
  int n = 1;
  int res = setsockopt(incoming.fileHandle, IPPROTO_TCP, TCP_NODELAY, (char*) &n, sizeof(n));
    
  if (res != 0 ) {
    // todo: get correct windows error code
    LOGGER_WARNING("setsockopt failed with " << errno << " (" << strerror(errno) << ")");
      
    return false;
  }

  return setSocketFlags(incoming);
}

////////////////////////////////////////////////////////////////////////////////
/// @}
////////////////////////////////////////////////////////////////////////////////

// Local Variables:
// mode: outline-minor
// outline-regexp: "^\\(/// @brief\\|/// {@inheritDoc}\\|/// @addtogroup\\|// --SECTION--\\|/// @\\}\\)"
// End:<|MERGE_RESOLUTION|>--- conflicted
+++ resolved
@@ -139,11 +139,7 @@
     // try to reuse address
     int opt = 1;
     if (setsockopt(listenSocket.fileHandle, SOL_SOCKET, SO_REUSEADDR, reinterpret_cast<char*> (&opt), sizeof (opt)) == -1) {
-<<<<<<< HEAD
-      LOGGER_ERROR << "setsockopt failed with " << errno << " (" << strerror(errno) << ")";
-=======
       LOGGER_ERROR("setsockopt failed with " << errno << " (" << strerror(errno) << ")");
->>>>>>> 2a06f6c5
 
       TRI_CLOSE_SOCKET(listenSocket);
 
@@ -165,11 +161,7 @@
     }
 
     // listen for new connection, executed for server endpoints only
-<<<<<<< HEAD
-    LOGGER_TRACE << "using backlog size " << _listenBacklog;
-=======
     LOGGER_TRACE("using backlog size " << _listenBacklog);
->>>>>>> 2a06f6c5
     result = ::listen(listenSocket.fileHandle, _listenBacklog);
 
     if (result == SOCKET_ERROR) {
@@ -191,10 +183,6 @@
     int result = ::connect(listenSocket.fileHandle, (const struct sockaddr*) aip->ai_addr, aip->ai_addrlen); 
     if ( result == SOCKET_ERROR) {
       TRI_CLOSE_SOCKET(listenSocket);
-<<<<<<< HEAD
-=======
-
->>>>>>> 2a06f6c5
       listenSocket.fileDescriptor = 0;
       listenSocket.fileHandle = 0;
       return listenSocket;
@@ -203,10 +191,6 @@
     
   if (!setSocketFlags(listenSocket)) { // set some common socket flags for a server
     TRI_CLOSE_SOCKET(listenSocket);
-<<<<<<< HEAD
-=======
-
->>>>>>> 2a06f6c5
     listenSocket.fileDescriptor = 0;
     listenSocket.fileHandle = 0;
     return listenSocket;
@@ -247,11 +231,6 @@
   struct addrinfo hints;
   int error;
   TRI_socket_t listenSocket;
-<<<<<<< HEAD
-
-=======
-  
->>>>>>> 2a06f6c5
   listenSocket.fileHandle = 0;
   listenSocket.fileDescriptor = 0;
   
@@ -315,24 +294,15 @@
 }
 
 #else
-<<<<<<< HEAD
-
-=======
->>>>>>> 2a06f6c5
+
 TRI_socket_t EndpointIp::connect (double connectTimeout, double requestTimeout) {
   struct addrinfo* result = 0;
   struct addrinfo* aip;
   struct addrinfo hints;
   int error;
   TRI_socket_t listenSocket;
-<<<<<<< HEAD
-  listenSocket.fileDescriptor = 0;
-  listenSocket.fileHandle = 0;
-=======
-  
   listenSocket.fileHandle = 0;
   listenSocket.fileDescriptor = 0;
->>>>>>> 2a06f6c5
   
   LOGGER_DEBUG("connecting to ip endpoint " << _specification);
   
@@ -354,11 +324,6 @@
     if (result != 0) { 
       freeaddrinfo(result);
     }
-<<<<<<< HEAD
-    
-=======
-
->>>>>>> 2a06f6c5
     return listenSocket;
   }
 
